--- conflicted
+++ resolved
@@ -3,13 +3,9 @@
 go 1.19
 
 require (
-<<<<<<< HEAD
 	cloud.google.com/go/pubsub v1.30.0
 	cloud.google.com/go/storage v1.30.1
 	github.com/gofrs/uuid v3.4.0+incompatible
-=======
-	cloud.google.com/go/pubsub v1.28.0
->>>>>>> d082c963
 	github.com/gorilla/websocket v1.5.0
 )
 
