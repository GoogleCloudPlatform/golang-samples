--- conflicted
+++ resolved
@@ -3,21 +3,16 @@
 go 1.19
 
 require (
-<<<<<<< HEAD
 	github.com/gofrs/uuid v3.4.0+incompatible
 	google.golang.org/appengine v1.6.7
-=======
 	cloud.google.com/go/pubsub v1.28.0
 	github.com/gorilla/websocket v1.5.0
->>>>>>> 29712729
 )
 
 require (
 	github.com/golang/protobuf v1.5.2 // indirect
 	github.com/google/go-cmp v0.5.9 // indirect
 	golang.org/x/net v0.8.0 // indirect
-<<<<<<< HEAD
-=======
 	golang.org/x/oauth2 v0.4.0 // indirect
 	golang.org/x/sync v0.1.0 // indirect
 	golang.org/x/sys v0.6.0 // indirect
@@ -26,6 +21,5 @@
 	google.golang.org/appengine v1.6.7 // indirect
 	google.golang.org/genproto v0.0.0-20230110181048-76db0878b65f // indirect
 	google.golang.org/grpc v1.53.0 // indirect
->>>>>>> 29712729
 	google.golang.org/protobuf v1.28.1 // indirect
 )