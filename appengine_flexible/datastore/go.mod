--- conflicted
+++ resolved
@@ -20,16 +20,10 @@
 	go.opencensus.io v0.24.0 // indirect
 	golang.org/x/crypto v0.14.0 // indirect
 	golang.org/x/net v0.17.0 // indirect
-<<<<<<< HEAD
 	golang.org/x/oauth2 v0.8.0 // indirect
 	golang.org/x/sync v0.2.0 // indirect
-	golang.org/x/sys v0.13.0 // indirect
-	golang.org/x/text v0.13.0 // indirect
-=======
-	golang.org/x/oauth2 v0.7.0 // indirect
 	golang.org/x/sys v0.15.0 // indirect
 	golang.org/x/text v0.14.0 // indirect
->>>>>>> 942ee06c
 	golang.org/x/xerrors v0.0.0-20220907171357-04be3eba64a2 // indirect
 	google.golang.org/api v0.128.0 // indirect
 	google.golang.org/genproto v0.0.0-20230821184602-ccc8af3d0e93 // indirect
