module github.com/GoogleCloudPlatform/golang-samples/dataflow

go 1.19

require github.com/apache/beam/sdks/v2 v2.48.2

require (
	cloud.google.com/go v0.110.10 // indirect
	cloud.google.com/go/compute v1.23.3 // indirect
	cloud.google.com/go/compute/metadata v0.2.3 // indirect
	cloud.google.com/go/iam v1.1.5 // indirect
	cloud.google.com/go/profiler v0.4.0 // indirect
	cloud.google.com/go/storage v1.35.1 // indirect
	github.com/dustin/go-humanize v1.0.1 // indirect
	github.com/golang/groupcache v0.0.0-20210331224755-41bb18bfe9da // indirect
	github.com/golang/protobuf v1.5.3 // indirect
	github.com/google/pprof v0.0.0-20230602150820-91b7bce49751 // indirect
	github.com/google/s2a-go v0.1.7 // indirect
	github.com/google/uuid v1.4.0 // indirect
	github.com/googleapis/enterprise-certificate-proxy v0.3.2 // indirect
	github.com/googleapis/gax-go/v2 v2.12.0 // indirect
	go.opencensus.io v0.24.0 // indirect
<<<<<<< HEAD
	golang.org/x/crypto v0.16.0 // indirect
	golang.org/x/exp v0.0.0-20230807204917-050eac23e9de // indirect
	golang.org/x/net v0.19.0 // indirect
	golang.org/x/oauth2 v0.15.0 // indirect
	golang.org/x/sync v0.5.0 // indirect
	golang.org/x/sys v0.15.0 // indirect
	golang.org/x/text v0.14.0 // indirect
	golang.org/x/time v0.5.0 // indirect
=======
	golang.org/x/crypto v0.17.0 // indirect
	golang.org/x/exp v0.0.0-20230321023759-10a507213a29 // indirect
	golang.org/x/net v0.17.0 // indirect
	golang.org/x/oauth2 v0.8.0 // indirect
	golang.org/x/sync v0.2.0 // indirect
	golang.org/x/sys v0.15.0 // indirect
	golang.org/x/text v0.14.0 // indirect
>>>>>>> 942ee06c
	golang.org/x/xerrors v0.0.0-20220907171357-04be3eba64a2 // indirect
	google.golang.org/api v0.153.0 // indirect
	google.golang.org/appengine v1.6.7 // indirect
	google.golang.org/genproto v0.0.0-20231106174013-bbf56f31fb17 // indirect
	google.golang.org/genproto/googleapis/api v0.0.0-20231106174013-bbf56f31fb17 // indirect
	google.golang.org/genproto/googleapis/rpc v0.0.0-20231120223509-83a465c0220f // indirect
	google.golang.org/grpc v1.59.0 // indirect
	google.golang.org/protobuf v1.31.0 // indirect
	gopkg.in/retry.v1 v1.0.3 // indirect
)<|MERGE_RESOLUTION|>--- conflicted
+++ resolved
@@ -20,8 +20,7 @@
 	github.com/googleapis/enterprise-certificate-proxy v0.3.2 // indirect
 	github.com/googleapis/gax-go/v2 v2.12.0 // indirect
 	go.opencensus.io v0.24.0 // indirect
-<<<<<<< HEAD
-	golang.org/x/crypto v0.16.0 // indirect
+	golang.org/x/crypto v0.17.0 // indirect
 	golang.org/x/exp v0.0.0-20230807204917-050eac23e9de // indirect
 	golang.org/x/net v0.19.0 // indirect
 	golang.org/x/oauth2 v0.15.0 // indirect
@@ -29,15 +28,6 @@
 	golang.org/x/sys v0.15.0 // indirect
 	golang.org/x/text v0.14.0 // indirect
 	golang.org/x/time v0.5.0 // indirect
-=======
-	golang.org/x/crypto v0.17.0 // indirect
-	golang.org/x/exp v0.0.0-20230321023759-10a507213a29 // indirect
-	golang.org/x/net v0.17.0 // indirect
-	golang.org/x/oauth2 v0.8.0 // indirect
-	golang.org/x/sync v0.2.0 // indirect
-	golang.org/x/sys v0.15.0 // indirect
-	golang.org/x/text v0.14.0 // indirect
->>>>>>> 942ee06c
 	golang.org/x/xerrors v0.0.0-20220907171357-04be3eba64a2 // indirect
 	google.golang.org/api v0.153.0 // indirect
 	google.golang.org/appengine v1.6.7 // indirect
