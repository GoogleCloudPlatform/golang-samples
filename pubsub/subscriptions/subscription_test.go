--- conflicted
+++ resolved
@@ -31,15 +31,10 @@
 	"github.com/GoogleCloudPlatform/golang-samples/internal/testutil"
 )
 
-<<<<<<< HEAD
 var topics []string
 var subs []string
 var topicName string
 var subName string
-=======
-var topicID string
-var subID string
->>>>>>> 062a01de
 
 // once guards cleanup related operations in setup. No need to set up and tear
 // down every time, so this speeds things up.
@@ -49,14 +44,8 @@
 	ctx := context.Background()
 	tc := testutil.SystemTest(t)
 
-<<<<<<< HEAD
 	topicName = tc.ProjectID + "-test-sub-topic"
 	subName = tc.ProjectID + "-test-sub"
-=======
-	topicID = "test-sub-topic"
-	subID = "test-sub"
-	var err error
->>>>>>> 062a01de
 	client, err := pubsub.NewClient(ctx, tc.ProjectID)
 	if err != nil {
 		t.Fatalf("failed to create client: %v", err)
@@ -64,7 +53,6 @@
 
 	// Cleanup resources from the previous tests.
 	once.Do(func() {
-<<<<<<< HEAD
 		topics = append(topics, topicName, topicName+"-sync", topicName+"-concurrency")
 		subs = append(subs, subName, subName+"-sync", subName+"-concurrency")
 		for _, topicName := range topics {
@@ -90,26 +78,6 @@
 				if err := sub.Delete(ctx); err != nil {
 					t.Fatalf("failed to cleanup the subscription (%q): %v", subName, err)
 				}
-=======
-		topic := client.Topic(topicID)
-		ok, err := topic.Exists(ctx)
-		if err != nil {
-			t.Fatalf("failed to check if topic exists: %v", err)
-		}
-		if ok {
-			if err := topic.Delete(ctx); err != nil {
-				t.Fatalf("failed to cleanup the topic (%q): %v", topicID, err)
-			}
-		}
-		sub := client.Subscription(subID)
-		ok, err = sub.Exists(ctx)
-		if err != nil {
-			t.Fatalf("failed to check if subscription exists: %v", err)
-		}
-		if ok {
-			if err := sub.Delete(ctx); err != nil {
-				t.Fatalf("failed to cleanup the subscription (%q): %v", subID, err)
->>>>>>> 062a01de
 			}
 		}
 	})
@@ -230,7 +198,6 @@
 		t.Fatalf("failed to check if sub exists: %v", err)
 	}
 	if ok {
-<<<<<<< HEAD
 		t.Fatalf("sub = %q; want none", subName)
 	}
 }
@@ -309,9 +276,6 @@
 		if _, err := r.Get(ctx); err != nil {
 			return fmt.Errorf("Get publish result: %v", err)
 		}
-=======
-		t.Fatalf("got sub = %q; want none", subID)
->>>>>>> 062a01de
 	}
 	return nil
 }