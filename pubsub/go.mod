--- conflicted
+++ resolved
@@ -1,10 +1,6 @@
 module github.com/GoogleCloudPlatform/golang-samples/pubsub
 
-<<<<<<< HEAD
 go 1.23.0
-=======
-go 1.22.7
->>>>>>> 425c8b38
 
 require (
 	cloud.google.com/go/bigquery v1.66.0
