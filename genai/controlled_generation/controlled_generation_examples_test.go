// Copyright 2025 Google LLC
//
// Licensed under the Apache License, Version 2.0 (the "License");
// you may not use this file except in compliance with the License.
// You may obtain a copy of the License at
//
//     http://www.apache.org/licenses/LICENSE-2.0
//
// Unless required by applicable law or agreed to in writing, software
// distributed under the License is distributed on an "AS IS" BASIS,
// WITHOUT WARRANTIES OR CONDITIONS OF ANY KIND, either express or implied.
// See the License for the specific language governing permissions and
// limitations under the License.

package controlled_generation

import (
	"bytes"
	"testing"

	"github.com/GoogleCloudPlatform/golang-samples/internal/testutil"
)

func TestTextGeneration(t *testing.T) {
	tc := testutil.SystemTest(t)

	t.Setenv("GOOGLE_GENAI_USE_VERTEXAI", "1")
	t.Setenv("GOOGLE_CLOUD_LOCATION", "us-central1")
	t.Setenv("GOOGLE_CLOUD_PROJECT", tc.ProjectID)

	buf := new(bytes.Buffer)

	t.Run("generate with enum schema", func(t *testing.T) {
		buf.Reset()
		err := generateWithEnumSchema(buf)
		if err != nil {
			t.Fatalf("generateWithEnumSchema failed: %v", err)
		}

		output := buf.String()
		if output == "" {
			t.Error("expected non-empty output, got empty")
		}
	})

	t.Run("generate with response schema", func(t *testing.T) {
		buf.Reset()
		err := generateWithRespSchema(buf)
		if err != nil {
			t.Fatalf("generateWithRespSchema failed: %v", err)
		}

		output := buf.String()
		if output == "" {
			t.Error("expected non-empty output, got empty")
		}
	})

	t.Run("generate with response schema with nullable values", func(t *testing.T) {
		buf.Reset()
		err := generateWithNullables(buf)
		if err != nil {
			t.Fatalf("generateWithNullables failed: %v", err)
		}

		output := buf.String()
		if output == "" {
			t.Error("expected non-empty output, got empty")
		}
	})

<<<<<<< HEAD
	t.Run("generate with nested class response schema", func(t *testing.T) {
		buf.Reset()
		err := generateWithNestedClassSchema(buf)
		if err != nil {
			t.Fatalf("generateWithNestedClassSchema failed: %v", err)
=======
	t.Run("generate with response class schema", func(t *testing.T) {
		buf.Reset()
		err := generateWithClassSchema(buf)
		if err != nil {
			t.Fatalf("generateWithClassSchema failed: %v", err)
		}

		output := buf.String()
		if output == "" {
			t.Error("expected non-empty output, got empty")
		}
	})

	t.Run("generate with response enum class schema", func(t *testing.T) {
		buf.Reset()
		err := generateWithEnumClassSchema(buf)
		if err != nil {
			t.Fatalf("generateWithEnumClassSchema failed: %v", err)
>>>>>>> fca23559
		}

		output := buf.String()
		if output == "" {
			t.Error("expected non-empty output, got empty")
		}
	})
}<|MERGE_RESOLUTION|>--- conflicted
+++ resolved
@@ -69,13 +69,6 @@
 		}
 	})
 
-<<<<<<< HEAD
-	t.Run("generate with nested class response schema", func(t *testing.T) {
-		buf.Reset()
-		err := generateWithNestedClassSchema(buf)
-		if err != nil {
-			t.Fatalf("generateWithNestedClassSchema failed: %v", err)
-=======
 	t.Run("generate with response class schema", func(t *testing.T) {
 		buf.Reset()
 		err := generateWithClassSchema(buf)
@@ -94,7 +87,19 @@
 		err := generateWithEnumClassSchema(buf)
 		if err != nil {
 			t.Fatalf("generateWithEnumClassSchema failed: %v", err)
->>>>>>> fca23559
+		}
+
+		output := buf.String()
+		if output == "" {
+			t.Error("expected non-empty output, got empty")
+		}
+	})
+
+	t.Run("generate with nested class response schema", func(t *testing.T) {
+		buf.Reset()
+		err := generateWithNestedClassSchema(buf)
+		if err != nil {
+			t.Fatalf("generateWithNestedClassSchema failed: %v", err)
 		}
 
 		output := buf.String()
