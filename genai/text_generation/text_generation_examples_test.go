// Copyright 2025 Google LLC
//
// Licensed under the Apache License, Version 2.0 (the "License");
// you may not use this file except in compliance with the License.
// You may obtain a copy of the License at
//
//     http://www.apache.org/licenses/LICENSE-2.0
//
// Unless required by applicable law or agreed to in writing, software
// distributed under the License is distributed on an "AS IS" BASIS,
// WITHOUT WARRANTIES OR CONDITIONS OF ANY KIND, either express or implied.
// See the License for the specific language governing permissions and
// limitations under the License.

package text_generation

import (
	"bytes"
	"testing"

	"github.com/GoogleCloudPlatform/golang-samples/internal/testutil"
)

func TestTextGeneration(t *testing.T) {
	tc := testutil.SystemTest(t)

	t.Setenv("GOOGLE_GENAI_USE_VERTEXAI", "1")
	t.Setenv("GOOGLE_CLOUD_LOCATION", "us-central1")
	t.Setenv("GOOGLE_CLOUD_PROJECT", tc.ProjectID)

	buf := new(bytes.Buffer)

	t.Run("generate with text prompt", func(t *testing.T) {
		buf.Reset()
		err := generateWithText(buf)
		if err != nil {
			t.Fatalf("generateWithText failed: %v", err)
		}

		output := buf.String()
		if output == "" {
			t.Error("expected non-empty output, got empty")
		}
	})

	t.Run("generate with text prompt and custom configuration", func(t *testing.T) {
		buf.Reset()
		err := generateWithConfig(buf)
		if err != nil {
			t.Fatalf("generateWithConfig failed: %v", err)
		}

		output := buf.String()
		if output == "" {
			t.Error("expected non-empty output, got empty")
		}
	})

	t.Run("generate with text prompt and system instructions", func(t *testing.T) {
		buf.Reset()
		err := generateWithSystem(buf)
		if err != nil {
			t.Fatalf("generateWithSystem failed: %v", err)
		}

		output := buf.String()
		if output == "" {
			t.Error("expected non-empty output, got empty")
		}
	})

	t.Run("generate stream with text prompt", func(t *testing.T) {
		buf.Reset()
		err := generateWithTextStream(buf)
		if err != nil {
			t.Fatalf("generateWithTextStream failed: %v", err)
		}

		output := buf.String()
		if output == "" {
			t.Error("expected non-empty output, got empty")
		}
	})

	t.Run("generate with text and image prompt", func(t *testing.T) {
		buf.Reset()
		err := generateWithTextImage(buf)
		if err != nil {
			t.Fatalf("generateWithTextImage failed: %v", err)
		}

		output := buf.String()
		if output == "" {
			t.Error("expected non-empty output, got empty")
		}
	})

	t.Run("generate with pdf file input", func(t *testing.T) {
		buf.Reset()
		err := generateWithPDF(buf)
		if err != nil {
			t.Fatalf("generateWithPDF failed: %v", err)
		}

		output := buf.String()
		if output == "" {
			t.Error("expected non-empty output, got empty")
		}
	})

	t.Run("generate with video file input (no sound)", func(t *testing.T) {
		buf.Reset()
		err := generateWithMuteVideo(buf)
		if err != nil {
			t.Fatalf("generateWithMuteVideo failed: %v", err)
		}

		output := buf.String()
		if output == "" {
			t.Error("expected non-empty output, got empty")
		}
	})

	t.Run("generate with video file input", func(t *testing.T) {
		buf.Reset()
		err := generateWithVideo(buf)
		if err != nil {
			t.Fatalf("generateWithVideo failed: %v", err)
		}

		output := buf.String()
		if output == "" {
			t.Error("expected non-empty output, got empty")
		}
	})

	t.Run("generate with audio file input", func(t *testing.T) {
		buf.Reset()
		err := generateWithAudio(buf)
		if err != nil {
			t.Fatalf("generateWithAudio failed: %v", err)
		}

		output := buf.String()
		if output == "" {
			t.Error("expected non-empty output, got empty")
		}
	})

	t.Run("generate an audio transcript", func(t *testing.T) {
		buf.Reset()
		err := generateAudioTranscript(buf)
		if err != nil {
			t.Fatalf("generateAudioTranscript failed: %v", err)
		}

		output := buf.String()
		if output == "" {
			t.Error("expected non-empty output, got empty")
		}
	})

	t.Run("generate with YT video file input", func(t *testing.T) {
		buf.Reset()
		err := generateWithYTVideo(buf)
		if err != nil {
			t.Fatalf("generateWithYTVideo failed: %v", err)
		}

		output := buf.String()
		if output == "" {
			t.Error("expected non-empty output, got empty")
		}
	})

	t.Run("generate with routing", func(t *testing.T) {
		t.Skip("skipping because of model used in this test. The model 'model-optimizer-exp-04-09' is not consistently available in all test environments.")
		buf.Reset()
		err := generateWithRouting(buf)
		if err != nil {
			t.Fatalf("generateWithRouting failed: %v", err)
		}

		output := buf.String()
		if output == "" {
			t.Error("expected non-empty output, got empty")
		}
	})

	t.Run("generate chat stream with text prompt", func(t *testing.T) {
		buf.Reset()
		err := generateChatStreamWithText(buf)
		if err != nil {
			t.Fatalf("generateChatStreamWithText failed: %v", err)
		}

		output := buf.String()
		if output == "" {
			t.Error("expected non-empty output, got empty")
		}
	})

	t.Run("generate Text With PDF", func(t *testing.T) {
		buf.Reset()
		err := generateTextWithPDF(buf)
		if err != nil {
			t.Fatalf("generateTextWithPDF failed: %v", err)
		}

		output := buf.String()
		if output == "" {
			t.Error("expected non-empty output, got empty")
		}
	})

	t.Run("generate thinking with text prompt", func(t *testing.T) {
		buf.Reset()
		err := generateThinkingWithText(buf)
		if err != nil {
			t.Fatalf("generateThinkingWithText failed: %v", err)
		}

		output := buf.String()
		if output == "" {
			t.Error("expected non-empty output, got empty")
		}
	})

	t.Run("generate with model optimizer", func(t *testing.T) {
		buf.Reset()
		err := generateModelOptimizerWithTxt(buf)
		if err != nil {
			t.Fatalf("generateModelOptimizerWithTxt failed: %v", err)
		}

		output := buf.String()
		if output == "" {
			t.Error("expected non-empty output, got empty")
		}
	})

<<<<<<< HEAD
	t.Run("generate with local video file input", func(t *testing.T) {
		buf.Reset()
		err := generateWithLocalVideo(buf)
		if err != nil {
			t.Fatalf("generateWithLocalVideo failed: %v", err)
		}

		output := buf.String()
		if output == "" {
			t.Error("expected non-empty output, got empty")
		}
	})

	t.Run("generate with local multi local images input", func(t *testing.T) {
		buf.Reset()
		err := generateWithMultiLocalImages(buf)
		if err != nil {
			t.Fatalf("generateWithMultiLocalImages failed: %v", err)
=======
	t.Run("generate text with async stream", func(t *testing.T) {
		buf.Reset()
		err := generateWithTextAsyncStream(buf)
		if err != nil {
			t.Fatalf("generateWithTextAsyncStream failed: %v", err)
>>>>>>> fca23559
		}

		output := buf.String()
		if output == "" {
			t.Error("expected non-empty output, got empty")
		}
	})

}<|MERGE_RESOLUTION|>--- conflicted
+++ resolved
@@ -239,7 +239,19 @@
 		}
 	})
 
-<<<<<<< HEAD
+	t.Run("generate text with async stream", func(t *testing.T) {
+		buf.Reset()
+		err := generateWithTextAsyncStream(buf)
+		if err != nil {
+			t.Fatalf("generateWithTextAsyncStream failed: %v", err)
+		}
+
+		output := buf.String()
+		if output == "" {
+			t.Error("expected non-empty output, got empty")
+		}
+	})
+
 	t.Run("generate with local video file input", func(t *testing.T) {
 		buf.Reset()
 		err := generateWithLocalVideo(buf)
@@ -258,13 +270,6 @@
 		err := generateWithMultiLocalImages(buf)
 		if err != nil {
 			t.Fatalf("generateWithMultiLocalImages failed: %v", err)
-=======
-	t.Run("generate text with async stream", func(t *testing.T) {
-		buf.Reset()
-		err := generateWithTextAsyncStream(buf)
-		if err != nil {
-			t.Fatalf("generateWithTextAsyncStream failed: %v", err)
->>>>>>> fca23559
 		}
 
 		output := buf.String()
