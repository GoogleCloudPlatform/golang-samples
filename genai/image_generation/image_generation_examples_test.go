--- conflicted
+++ resolved
@@ -425,13 +425,45 @@
 		}
 	})
 
-<<<<<<< HEAD
 	t.Run("generate mmflash locale aware image content with text", func(t *testing.T) {
 		buf.Reset()
 		err := generateMMFlashLocaleAwareWithText(buf)
 		if err != nil {
 			t.Fatalf("generateMMFlashLocaleAwareWithText failed: %v", err)
-=======
+		}
+
+		output := buf.String()
+		if output == "" {
+			t.Error("expected non-empty output, got empty")
+		}
+	})
+
+	t.Run("generate mmflash multiple images with text", func(t *testing.T) {
+		buf.Reset()
+		err := generateMMFlashMultipleImgsWithText(buf)
+		if err != nil {
+			t.Fatalf("generateMMFlashMultipleImgsWithText failed: %v", err)
+		}
+
+		output := buf.String()
+		if output == "" {
+			t.Error("expected non-empty output, got empty")
+		}
+	})
+
+	t.Run("virtual try-on generation", func(t *testing.T) {
+		buf.Reset()
+		err := generateImgVirtualTryOnWithTextImg(buf)
+		if err != nil {
+			t.Fatalf("generateImgVirtualTryOnWithTextImg failed: %v", err)
+		}
+
+		output := buf.String()
+		if output == "" {
+			t.Error("expected non-empty output, got empty")
+		}
+	})
+
 	t.Run("style customization with style reference", func(t *testing.T) {
 		buf.Reset()
 		// TODO(developer): update with your bucket
@@ -472,22 +504,14 @@
 		err := generateScribbleCtrlTypeWithTextMock(buf, outputGCSURI)
 		if err != nil {
 			t.Fatalf("generateScribbleCtrlTypeWithText failed: %v", err)
->>>>>>> 66ccff15
-		}
-
-		output := buf.String()
-		if output == "" {
-			t.Error("expected non-empty output, got empty")
-		}
-	})
-
-<<<<<<< HEAD
-	t.Run("generate mmflash multiple images with text", func(t *testing.T) {
-		buf.Reset()
-		err := generateMMFlashMultipleImgsWithText(buf)
-		if err != nil {
-			t.Fatalf("generateMMFlashMultipleImgsWithText failed: %v", err)
-=======
+		}
+
+		output := buf.String()
+		if output == "" {
+			t.Error("expected non-empty output, got empty")
+		}
+	})
+
 	t.Run("subject customization with control reference", func(t *testing.T) {
 		buf.Reset()
 		// TODO(developer): update with your bucket
@@ -496,22 +520,14 @@
 		err := generateSubjRefCtrlReferWithTextMock(buf, outputGCSURI)
 		if err != nil {
 			t.Fatalf("generateSubjRefCtrlReferWithText failed: %v", err)
->>>>>>> 66ccff15
-		}
-
-		output := buf.String()
-		if output == "" {
-			t.Error("expected non-empty output, got empty")
-		}
-	})
-
-<<<<<<< HEAD
-	t.Run("virtual try-on generation", func(t *testing.T) {
-		buf.Reset()
-		err := generateImgVirtualTryOnWithTextImg(buf)
-		if err != nil {
-			t.Fatalf("generateImgVirtualTryOnWithTextImg failed: %v", err)
-=======
+		}
+
+		output := buf.String()
+		if output == "" {
+			t.Error("expected non-empty output, got empty")
+		}
+	})
+
 	t.Run("generate style transfer customization with raw reference", func(t *testing.T) {
 		buf.Reset()
 		// TODO(developer): update with your bucket
@@ -520,7 +536,6 @@
 		err := generateRawReferWithTextMock(buf, outputGCSURI)
 		if err != nil {
 			t.Fatalf("generateRawReferWithText failed: %v", err)
->>>>>>> 66ccff15
 		}
 
 		output := buf.String()
