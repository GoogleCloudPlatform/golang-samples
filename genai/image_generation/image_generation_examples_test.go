// Copyright 2025 Google LLC
//
// Licensed under the Apache License, Version 2.0 (the "License");
// you may not use this file except in compliance with the License.
// You may obtain a copy of the License at
//
//     http://www.apache.org/licenses/LICENSE-2.0
//
// Unless required by applicable law or agreed to in writing, software
// distributed under the License is distributed on an "AS IS" BASIS,
// WITHOUT WARRANTIES OR CONDITIONS OF ANY KIND, either express or implied.
// See the License for the specific language governing permissions and
// limitations under the License.

package image_generation

import (
	"bytes"
	"context"
	"fmt"
	"io"
	"testing"

	"github.com/GoogleCloudPlatform/golang-samples/internal/testutil"
	"google.golang.org/genai"
)

type mockModelsServiceStyleRef struct{}

func (m *mockModelsServiceStyleRef) EditImage(
	ctx context.Context,
	model string,
	prompt string,
	referenceImages []genai.ReferenceImage,
	config *genai.EditImageConfig,
) (*genai.EditImageResponse, error) {

	return &genai.EditImageResponse{
		GeneratedImages: []*genai.GeneratedImage{
			{
				Image: &genai.Image{
					GCSURI: config.OutputGCSURI,
				},
			},
		},
	}, nil
}

type mockGenAIClientStyleRef struct {
	Models *mockModelsServiceStyleRef
}

func generateStyleRefWithTextMock(w io.Writer, outputGCSURI string) error {
	ctx := context.Background()

	client := &mockGenAIClientStyleRef{
		Models: &mockModelsServiceStyleRef{},
	}

	styleRefImg := &genai.StyleReferenceImage{
		ReferenceID: 1,
		ReferenceImage: &genai.Image{
			GCSURI: "gs://cloud-samples-data/generative-ai/image/neon.png",
		},
		Config: &genai.StyleReferenceConfig{
			StyleDescription: "neon sign",
		},
	}

	prompt := "generate an image of a neon sign [1] with the words: have a great day"
	modelName := "imagen-3.0-capability-001"

	resp, err := client.Models.EditImage(
		ctx,
		modelName,
		prompt,
		[]genai.ReferenceImage{styleRefImg},
		&genai.EditImageConfig{
			EditMode:          genai.EditModeDefault,
			NumberOfImages:    1,
			SafetyFilterLevel: genai.SafetyFilterLevelBlockMediumAndAbove,
			PersonGeneration:  genai.PersonGenerationAllowAdult,
			OutputGCSURI:      outputGCSURI,
		},
	)
	if err != nil {
		return fmt.Errorf("failed to edit image: %w", err)
	}

	if len(resp.GeneratedImages) == 0 || resp.GeneratedImages[0].Image == nil {
		return fmt.Errorf("no generated images returned")
	}

	fmt.Fprintln(w, resp.GeneratedImages[0].Image.GCSURI)
	return nil
}

type mockModelsServiceCanny struct{}

func (m *mockModelsServiceCanny) EditImage(
	ctx context.Context,
	model string,
	prompt string,
	referenceImages []genai.ReferenceImage,
	config *genai.EditImageConfig,
) (*genai.EditImageResponse, error) {
	return &genai.EditImageResponse{
		GeneratedImages: []*genai.GeneratedImage{
			{
				Image: &genai.Image{
					GCSURI: config.OutputGCSURI,
				},
			},
		},
	}, nil
}

type mockGenAIClientCanny struct {
	Models *mockModelsServiceCanny
}

func generateCannyCtrlTypeWithTextMock(w io.Writer, outputGCSURI string) error {
	ctx := context.Background()

	client := &mockGenAIClientCanny{
		Models: &mockModelsServiceCanny{},
	}

	controlReference := &genai.ControlReferenceConfig{
		ControlType: genai.ControlReferenceTypeCanny,
	}

	referenceImage := &genai.ControlReferenceImage{
		ReferenceID: 1,
		ReferenceImage: &genai.Image{
			GCSURI: "gs://cloud-samples-data/generative-ai/image/car_canny.png",
		},
		Config: controlReference,
	}

	modelName := "imagen-3.0-capability-001"
	prompt := "a watercolor painting of a red car[1] driving on a road"

	resp, err := client.Models.EditImage(
		ctx,
		modelName,
		prompt,
		[]genai.ReferenceImage{referenceImage},
		&genai.EditImageConfig{
			EditMode:          genai.EditModeControlledEditing,
			NumberOfImages:    1,
			SafetyFilterLevel: genai.SafetyFilterLevelBlockMediumAndAbove,
			PersonGeneration:  genai.PersonGenerationAllowAdult,
			OutputGCSURI:      outputGCSURI,
		},
	)
	if err != nil {
		return fmt.Errorf("failed to edit image: %w", err)
	}

	if len(resp.GeneratedImages) == 0 || resp.GeneratedImages[0].Image == nil {
		return fmt.Errorf("no image generated")
	}

	fmt.Fprintln(w, resp.GeneratedImages[0].Image.GCSURI)
	return nil
}

type mockModelsServiceScribble struct{}

func (m *mockModelsServiceScribble) EditImage(
	ctx context.Context,
	model string,
	prompt string,
	referenceImages []genai.ReferenceImage,
	config *genai.EditImageConfig,
) (*genai.EditImageResponse, error) {

	return &genai.EditImageResponse{
		GeneratedImages: []*genai.GeneratedImage{
			{
				Image: &genai.Image{
					GCSURI: config.OutputGCSURI,
				},
			},
		},
	}, nil
}

type mockGenAIClientScribble struct {
	Models *mockModelsServiceScribble
}

func generateScribbleCtrlTypeWithTextMock(w io.Writer, outputGCSURI string) error {
	ctx := context.Background()

	client := &mockGenAIClientScribble{
		Models: &mockModelsServiceScribble{},
	}

	controlReference := &genai.ControlReferenceConfig{
		ControlType: genai.ControlReferenceTypeScribble,
	}

	referenceImage := &genai.ControlReferenceImage{
		ReferenceID: 1,
		ReferenceImage: &genai.Image{
			GCSURI: "gs://cloud-samples-data/generative-ai/image/car_scribble.png",
		},
		Config: controlReference,
	}

	modelName := "imagen-3.0-capability-001"
	prompt := "an oil painting showing the side of a red car[1]"

	resp, err := client.Models.EditImage(
		ctx,
		modelName,
		prompt,
		[]genai.ReferenceImage{referenceImage},
		&genai.EditImageConfig{
			EditMode:          genai.EditModeControlledEditing,
			NumberOfImages:    1,
			SafetyFilterLevel: genai.SafetyFilterLevelBlockMediumAndAbove,
			PersonGeneration:  genai.PersonGenerationAllowAdult,
			OutputGCSURI:      outputGCSURI,
		},
	)

	if err != nil {
		return fmt.Errorf("failed to edit image: %w", err)
	}

	if len(resp.GeneratedImages) == 0 || resp.GeneratedImages[0].Image == nil {
		return fmt.Errorf("no image generated")
	}

	fmt.Fprintln(w, resp.GeneratedImages[0].Image.GCSURI)
	return nil
}

type mockModelsServiceSubjCtrl struct{}

func (m *mockModelsServiceSubjCtrl) EditImage(
	ctx context.Context,
	model string,
	prompt string,
	referenceImages []genai.ReferenceImage,
	config *genai.EditImageConfig,
) (*genai.EditImageResponse, error) {

	return &genai.EditImageResponse{
		GeneratedImages: []*genai.GeneratedImage{
			{
				Image: &genai.Image{
					GCSURI: config.OutputGCSURI,
				},
			},
		},
	}, nil
}

type mockGenAIClientSubjCtrl struct {
	Models *mockModelsServiceSubjCtrl
}

func generateSubjRefCtrlReferWithTextMock(w io.Writer, outputGCSURI string) error {
	ctx := context.Background()

	client := &mockGenAIClientSubjCtrl{
		Models: &mockModelsServiceSubjCtrl{},
	}

	subjectReferenceImage := &genai.SubjectReferenceImage{
		ReferenceID: 1,
		ReferenceImage: &genai.Image{
			GCSURI: "gs://cloud-samples-data/generative-ai/image/person.png",
		},
		Config: &genai.SubjectReferenceConfig{
			SubjectType:        genai.SubjectReferenceTypeSubjectTypePerson,
			SubjectDescription: "a headshot of a woman",
		},
	}

	controlReferenceImage := &genai.ControlReferenceImage{
		ReferenceID: 2,
		ReferenceImage: &genai.Image{
			GCSURI: "gs://cloud-samples-data/generative-ai/image/person.png",
		},
		Config: &genai.ControlReferenceConfig{
			ControlType: genai.ControlReferenceTypeFaceMesh,
		},
	}

	prompt := "a portrait of a woman[1] in the pose of the control image[2] in a watercolor style..."
	modelName := "imagen-3.0-capability-001"

	resp, err := client.Models.EditImage(
		ctx,
		modelName,
		prompt,
		[]genai.ReferenceImage{
			subjectReferenceImage,
			controlReferenceImage,
		},
		&genai.EditImageConfig{
			EditMode:          genai.EditModeDefault,
			NumberOfImages:    1,
			SafetyFilterLevel: genai.SafetyFilterLevelBlockMediumAndAbove,
			PersonGeneration:  genai.PersonGenerationAllowAdult,
			OutputGCSURI:      outputGCSURI,
		},
	)
	if err != nil {
		return fmt.Errorf("failed to edit image: %w", err)
	}

	if len(resp.GeneratedImages) == 0 || resp.GeneratedImages[0].Image == nil {
		return fmt.Errorf("no generated images returned")
	}

	fmt.Fprintln(w, resp.GeneratedImages[0].Image.GCSURI)
	return nil
}

type mockModelsServiceRawRef struct{}

func (m *mockModelsServiceRawRef) EditImage(
	ctx context.Context,
	model string,
	prompt string,
	referenceImages []genai.ReferenceImage,
	config *genai.EditImageConfig,
) (*genai.EditImageResponse, error) {

	return &genai.EditImageResponse{
		GeneratedImages: []*genai.GeneratedImage{
			{
				Image: &genai.Image{
					GCSURI: config.OutputGCSURI,
				},
			},
		},
	}, nil
}

func generateRawReferWithTextMock(w io.Writer, outputGCSURI string) error {
	ctx := context.Background()

	client := &mockGenAIClientRawRef{
		Models: &mockModelsServiceRawRef{},
	}

	rawRefImage := &genai.RawReferenceImage{
		ReferenceID: 1,
		ReferenceImage: &genai.Image{
			GCSURI: "gs://cloud-samples-data/generative-ai/image/teacup-1.png",
		},
	}

	prompt := "transform the subject in the image so that the teacup[1] is made entirely out of chocolate"
	modelName := "imagen-3.0-capability-001"

	resp, err := client.Models.EditImage(
		ctx,
		modelName,
		prompt,
		[]genai.ReferenceImage{rawRefImage},
		&genai.EditImageConfig{
			EditMode:          genai.EditModeDefault,
			NumberOfImages:    1,
			SafetyFilterLevel: genai.SafetyFilterLevelBlockMediumAndAbove,
			PersonGeneration:  genai.PersonGenerationAllowAdult,
			OutputGCSURI:      outputGCSURI,
		},
	)
	if err != nil {
		return fmt.Errorf("failed to edit image: %w", err)
	}

	if len(resp.GeneratedImages) == 0 || resp.GeneratedImages[0].Image == nil {
		return fmt.Errorf("no generated images returned")
	}

	fmt.Fprintln(w, resp.GeneratedImages[0].Image.GCSURI)
	return nil
}

type mockGenAIClientRawRef struct {
	Models *mockModelsServiceRawRef
}

func TestImageGeneration(t *testing.T) {
	tc := testutil.SystemTest(t)

	t.Setenv("GOOGLE_GENAI_USE_VERTEXAI", "1")
	t.Setenv("GOOGLE_CLOUD_LOCATION", "global")
	t.Setenv("GOOGLE_CLOUD_PROJECT", tc.ProjectID)

	buf := new(bytes.Buffer)

	t.Run("generate multimodal flash content with text and image", func(t *testing.T) {
		buf.Reset()
		err := generateMMFlashWithText(buf)
		if err != nil {
			t.Fatalf("generateMMFlashWithText failed: %v", err)
		}

		output := buf.String()
		if output == "" {
			t.Error("expected non-empty output, got empty")
		}
	})

	t.Run("generate mmflash text and image recipe", func(t *testing.T) {
		buf.Reset()
		err := generateMMFlashTxtImgWithText(buf)
		if err != nil {
			t.Fatalf("generateMMFlashTxtImgWithText failed: %v", err)
		}

		output := buf.String()
		if output == "" {
			t.Error("expected non-empty output, got empty")
		}
	})

	t.Run("style customization with style reference", func(t *testing.T) {
		buf.Reset()
		// TODO(developer): update with your bucket
		outputGCSURI := "gs://your-bucket/your-prefix"

		err := generateStyleRefWithTextMock(buf, outputGCSURI)
		if err != nil {
			t.Fatalf("generateStyleRefWithText failed: %v", err)
		}

		output := buf.String()
		if output == "" {
			t.Error("expected printed output, got empty")
		}
	})

	t.Run("canny edge customization with text+image", func(t *testing.T) {
		buf.Reset()
		// TODO(developer): update with your bucket
		outputGCSURI := "gs://your-bucket/your-prefix"

		err := generateCannyCtrlTypeWithTextMock(buf, outputGCSURI)
		if err != nil {
			t.Fatalf("generateCannyCtrlTypeWithText failed: %v", err)
		}

		output := buf.String()
		if output == "" {
			t.Error("expected non-empty output, got empty")
		}
	})

	t.Run("generate image with scribble control type", func(t *testing.T) {
		buf.Reset()
		// TODO(developer): update with your bucket
		outputGCSURI := "gs://your-bucket/your-prefix"

		err := generateScribbleCtrlTypeWithTextMock(buf, outputGCSURI)
		if err != nil {
			t.Fatalf("generateScribbleCtrlTypeWithText failed: %v", err)
		}

		output := buf.String()
		if output == "" {
			t.Error("expected non-empty output, got empty")
		}
	})

	t.Run("subject customization with control reference", func(t *testing.T) {
		buf.Reset()
		// TODO(developer): update with your bucket
		outputGCSURI := "gs://your-bucket/your-prefix"

		err := generateSubjRefCtrlReferWithTextMock(buf, outputGCSURI)
		if err != nil {
			t.Fatalf("generateSubjRefCtrlReferWithText failed: %v", err)
		}

		output := buf.String()
		if output == "" {
			t.Error("expected non-empty output, got empty")
		}
	})

	t.Run("generate style transfer customization with raw reference", func(t *testing.T) {
		buf.Reset()
		// TODO(developer): update with your bucket
		outputGCSURI := "gs://your-bucket/your-prefix"

		err := generateRawReferWithTextMock(buf, outputGCSURI)
		if err != nil {
			t.Fatalf("generateRawReferWithText failed: %v", err)
		}

		output := buf.String()
		if output == "" {
			t.Error("expected non-empty output, got empty")
		}
	})
<<<<<<< HEAD

	t.Run("generate image content with text", func(t *testing.T) {
		buf.Reset()
		err := generateImageWithText(buf)
		if err != nil {
			t.Fatalf("generateImageWithText failed: %v", err)
		}

		output := buf.String()
		if output == "" {
			t.Error("expected non-empty output, got empty")
		}
	})

	t.Run("generate mmflash image content with text and image", func(t *testing.T) {
		buf.Reset()
		err := generateImageMMFlashEditWithTextImg(buf)
		if err != nil {
			t.Fatalf("generateImageMMFlashEditWithTextImg failed: %v", err)
		}

		output := buf.String()
		if output == "" {
			t.Error("expected non-empty output, got empty")
		}
	})
=======
>>>>>>> 66ccff15
}<|MERGE_RESOLUTION|>--- conflicted
+++ resolved
@@ -504,7 +504,6 @@
 			t.Error("expected non-empty output, got empty")
 		}
 	})
-<<<<<<< HEAD
 
 	t.Run("generate image content with text", func(t *testing.T) {
 		buf.Reset()
@@ -531,6 +530,84 @@
 			t.Error("expected non-empty output, got empty")
 		}
 	})
-=======
->>>>>>> 66ccff15
+
+	t.Run("style customization with style reference", func(t *testing.T) {
+		buf.Reset()
+		// TODO(developer): update with your bucket
+		outputGCSURI := "gs://your-bucket/your-prefix"
+
+		err := generateStyleRefWithTextMock(buf, outputGCSURI)
+		if err != nil {
+			t.Fatalf("generateStyleRefWithText failed: %v", err)
+		}
+
+		output := buf.String()
+		if output == "" {
+			t.Error("expected printed output, got empty")
+		}
+	})
+
+	t.Run("canny edge customization with text+image", func(t *testing.T) {
+		buf.Reset()
+		// TODO(developer): update with your bucket
+		outputGCSURI := "gs://your-bucket/your-prefix"
+
+		err := generateCannyCtrlTypeWithTextMock(buf, outputGCSURI)
+		if err != nil {
+			t.Fatalf("generateCannyCtrlTypeWithText failed: %v", err)
+		}
+
+		output := buf.String()
+		if output == "" {
+			t.Error("expected non-empty output, got empty")
+		}
+	})
+
+	t.Run("generate image with scribble control type", func(t *testing.T) {
+		buf.Reset()
+		// TODO(developer): update with your bucket
+		outputGCSURI := "gs://your-bucket/your-prefix"
+
+		err := generateScribbleCtrlTypeWithTextMock(buf, outputGCSURI)
+		if err != nil {
+			t.Fatalf("generateScribbleCtrlTypeWithText failed: %v", err)
+		}
+
+		output := buf.String()
+		if output == "" {
+			t.Error("expected non-empty output, got empty")
+		}
+	})
+
+	t.Run("subject customization with control reference", func(t *testing.T) {
+		buf.Reset()
+		// TODO(developer): update with your bucket
+		outputGCSURI := "gs://your-bucket/your-prefix"
+
+		err := generateSubjRefCtrlReferWithTextMock(buf, outputGCSURI)
+		if err != nil {
+			t.Fatalf("generateSubjRefCtrlReferWithText failed: %v", err)
+		}
+
+		output := buf.String()
+		if output == "" {
+			t.Error("expected non-empty output, got empty")
+		}
+	})
+
+	t.Run("generate style transfer customization with raw reference", func(t *testing.T) {
+		buf.Reset()
+		// TODO(developer): update with your bucket
+		outputGCSURI := "gs://your-bucket/your-prefix"
+
+		err := generateRawReferWithTextMock(buf, outputGCSURI)
+		if err != nil {
+			t.Fatalf("generateRawReferWithText failed: %v", err)
+		}
+
+		output := buf.String()
+		if output == "" {
+			t.Error("expected non-empty output, got empty")
+		}
+	})
 }