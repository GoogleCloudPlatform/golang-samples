module github.com/GoogleCloudPlatform/golang-samples/storagetransfer

go 1.19

require (
	cloud.google.com/go/iam v1.1.5
	cloud.google.com/go/longrunning v0.5.4
	cloud.google.com/go/pubsub v1.33.0
	cloud.google.com/go/storage v1.36.0
	cloud.google.com/go/storagetransfer v1.10.3
	github.com/Azure/azure-sdk-for-go/sdk/storage/azblob v0.6.1
	github.com/GoogleCloudPlatform/golang-samples v0.0.0-20240111005027-4c7a1933dce2
	github.com/aws/aws-sdk-go v1.44.290
	google.golang.org/genproto v0.0.0-20240108191215-35c7eff3a6b1
	google.golang.org/protobuf v1.32.0
)

require (
	cloud.google.com/go v0.111.0 // indirect
	cloud.google.com/go/compute v1.23.3 // indirect
	cloud.google.com/go/compute/metadata v0.2.3 // indirect
	github.com/Azure/azure-sdk-for-go/sdk/azcore v1.2.0 // indirect
	github.com/Azure/azure-sdk-for-go/sdk/internal v1.1.2 // indirect
	github.com/go-logr/logr v1.2.4 // indirect
	github.com/go-logr/stdr v1.2.2 // indirect
	github.com/golang/groupcache v0.0.0-20210331224755-41bb18bfe9da // indirect
	github.com/golang/protobuf v1.5.3 // indirect
	github.com/google/s2a-go v0.1.7 // indirect
	github.com/google/uuid v1.4.0 // indirect
	github.com/googleapis/enterprise-certificate-proxy v0.3.2 // indirect
	github.com/googleapis/gax-go/v2 v2.12.0 // indirect
	github.com/jmespath/go-jmespath v0.4.0 // indirect
	go.opencensus.io v0.24.0 // indirect
<<<<<<< HEAD
	go.opentelemetry.io/otel v1.19.0 // indirect
	go.opentelemetry.io/otel/metric v1.19.0 // indirect
	go.opentelemetry.io/otel/trace v1.19.0 // indirect
	golang.org/x/crypto v0.14.0 // indirect
	golang.org/x/net v0.17.0 // indirect
	golang.org/x/oauth2 v0.13.0 // indirect
	golang.org/x/sync v0.5.0 // indirect
	golang.org/x/sys v0.13.0 // indirect
	golang.org/x/text v0.13.0 // indirect
	golang.org/x/time v0.3.0 // indirect
	google.golang.org/api v0.150.0 // indirect
=======
	golang.org/x/crypto v0.17.0 // indirect
	golang.org/x/net v0.17.0 // indirect
	golang.org/x/oauth2 v0.12.0 // indirect
	golang.org/x/sync v0.3.0 // indirect
	golang.org/x/sys v0.15.0 // indirect
	golang.org/x/text v0.14.0 // indirect
	golang.org/x/xerrors v0.0.0-20220907171357-04be3eba64a2 // indirect
	google.golang.org/api v0.134.0 // indirect
>>>>>>> 942ee06c
	google.golang.org/appengine v1.6.8 // indirect
	google.golang.org/genproto/googleapis/api v0.0.0-20240102182953-50ed04b92917 // indirect
	google.golang.org/genproto/googleapis/rpc v0.0.0-20240102182953-50ed04b92917 // indirect
	google.golang.org/grpc v1.60.1 // indirect
)<|MERGE_RESOLUTION|>--- conflicted
+++ resolved
@@ -31,28 +31,17 @@
 	github.com/googleapis/gax-go/v2 v2.12.0 // indirect
 	github.com/jmespath/go-jmespath v0.4.0 // indirect
 	go.opencensus.io v0.24.0 // indirect
-<<<<<<< HEAD
 	go.opentelemetry.io/otel v1.19.0 // indirect
 	go.opentelemetry.io/otel/metric v1.19.0 // indirect
 	go.opentelemetry.io/otel/trace v1.19.0 // indirect
-	golang.org/x/crypto v0.14.0 // indirect
+	golang.org/x/crypto v0.17.0 // indirect
 	golang.org/x/net v0.17.0 // indirect
 	golang.org/x/oauth2 v0.13.0 // indirect
 	golang.org/x/sync v0.5.0 // indirect
-	golang.org/x/sys v0.13.0 // indirect
-	golang.org/x/text v0.13.0 // indirect
+	golang.org/x/sys v0.15.0 // indirect
+	golang.org/x/text v0.14.0 // indirect
 	golang.org/x/time v0.3.0 // indirect
 	google.golang.org/api v0.150.0 // indirect
-=======
-	golang.org/x/crypto v0.17.0 // indirect
-	golang.org/x/net v0.17.0 // indirect
-	golang.org/x/oauth2 v0.12.0 // indirect
-	golang.org/x/sync v0.3.0 // indirect
-	golang.org/x/sys v0.15.0 // indirect
-	golang.org/x/text v0.14.0 // indirect
-	golang.org/x/xerrors v0.0.0-20220907171357-04be3eba64a2 // indirect
-	google.golang.org/api v0.134.0 // indirect
->>>>>>> 942ee06c
 	google.golang.org/appengine v1.6.8 // indirect
 	google.golang.org/genproto/googleapis/api v0.0.0-20240102182953-50ed04b92917 // indirect
 	google.golang.org/genproto/googleapis/rpc v0.0.0-20240102182953-50ed04b92917 // indirect
