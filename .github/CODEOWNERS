# Code owners file.
# This file controls who is tagged for review for any given pull request.
#
# For syntax help see:
# https://help.github.com/en/github/creating-cloning-and-archiving-repositories/about-code-owners#codeowners-syntax


# The go-samples-reviewers team is the default owner for anything not
# explicitly taken by someone else. The cloud-samples-reviewer team is
# a default samples owner.
*                                     @GoogleCloudPlatform/go-samples-reviewers @GoogleCloudPlatform/cloud-samples-reviewers
/*                                    @GoogleCloudPlatform/go-samples-reviewers
/.github/                             @GoogleCloudPlatform/go-samples-reviewers
/docs/                                @GoogleCloudPlatform/go-samples-reviewers
/getting-started/                     @GoogleCloudPlatform/go-samples-reviewers
/internal/                            @GoogleCloudPlatform/go-samples-reviewers
/testing/                             @GoogleCloudPlatform/go-samples-reviewers

# CNDB, Storage, and Infra-DB
/bigtable/                            @GoogleCloudPlatform/go-samples-reviewers @GoogleCloudPlatform/cloud-samples-reviewers @GoogleCloudPlatform/cloud-native-db-dpes
/cloudsql/                            @GoogleCloudPlatform/go-samples-reviewers @GoogleCloudPlatform/cloud-samples-reviewers @GoogleCloudPlatform/infra-db-sdk
/datastore/                           @GoogleCloudPlatform/go-samples-reviewers @GoogleCloudPlatform/cloud-samples-reviewers @GoogleCloudPlatform/cloud-native-db-dpes
/firestore/                           @GoogleCloudPlatform/go-samples-reviewers @GoogleCloudPlatform/cloud-samples-reviewers @GoogleCloudPlatform/cloud-native-db-dpes
/memorystore/                         @GoogleCloudPlatform/go-samples-reviewers @GoogleCloudPlatform/cloud-samples-reviewers @GoogleCloudPlatform/cloud-native-db-dpes
/spanner/                             @GoogleCloudPlatform/go-samples-reviewers @GoogleCloudPlatform/cloud-samples-reviewers @GoogleCloudPlatform/cloud-native-db-dpes
/storage/                             @GoogleCloudPlatform/go-samples-reviewers @GoogleCloudPlatform/cloud-samples-reviewers @GoogleCloudPlatform/cloud-storage-dpes
/storagetransfer/                     @GoogleCloudPlatform/go-samples-reviewers @GoogleCloudPlatform/cloud-samples-reviewers @GoogleCloudPlatform/cloud-storage-dpes


# TORuS
/container_registry/                  @GoogleCloudPlatform/go-samples-reviewers @GoogleCloudPlatform/cloud-samples-reviewers @GoogleCloudPlatform/torus-dpe
/endpoints/                           @GoogleCloudPlatform/go-samples-reviewers @GoogleCloudPlatform/cloud-samples-reviewers @GoogleCloudPlatform/torus-dpe
/eventarc/                            @GoogleCloudPlatform/go-samples-reviewers @GoogleCloudPlatform/cloud-samples-reviewers @GoogleCloudPlatform/torus-dpe
/internal/cloudrunci/                 @GoogleCloudPlatform/go-samples-reviewers @GoogleCloudPlatform/cloud-samples-reviewers @GoogleCloudPlatform/torus-dpe
/run/                                 @GoogleCloudPlatform/go-samples-reviewers @GoogleCloudPlatform/cloud-samples-reviewers @GoogleCloudPlatform/torus-dpe
/tasks/                               @GoogleCloudPlatform/go-samples-reviewers @GoogleCloudPlatform/cloud-samples-reviewers @GoogleCloudPlatform/torus-dpe


# Data & AI DEE
/automl/                               @GoogleCloudPlatform/go-samples-reviewers @GoogleCloudPlatform/cloud-samples-reviewers @GoogleCloudPlatform/dee-data-ai 
/bigquery/                             @GoogleCloudPlatform/go-samples-reviewers @GoogleCloudPlatform/cloud-samples-reviewers @GoogleCloudPlatform/dee-data-ai
/datacatalog/                          @GoogleCloudPlatform/go-samples-reviewers @GoogleCloudPlatform/cloud-samples-reviewers @GoogleCloudPlatform/dee-data-ai 
/dataflow/                             @GoogleCloudPlatform/go-samples-reviewers @GoogleCloudPlatform/cloud-samples-reviewers @GoogleCloudPlatform/dee-data-ai
/dataproc/                             @GoogleCloudPlatform/go-samples-reviewers @GoogleCloudPlatform/cloud-samples-reviewers @GoogleCloudPlatform/dee-data-ai
/dialogflow/                           @GoogleCloudPlatform/go-samples-reviewers @GoogleCloudPlatform/cloud-samples-reviewers @GoogleCloudPlatform/dee-data-ai
/documentai/                           @GoogleCloudPlatform/go-samples-reviewers @GoogleCloudPlatform/cloud-samples-reviewers @GoogleCloudPlatform/dee-data-ai
/jobs/                                 @GoogleCloudPlatform/go-samples-reviewers @GoogleCloudPlatform/cloud-samples-reviewers @GoogleCloudPlatform/dee-data-ai
/language/                             @GoogleCloudPlatform/go-samples-reviewers @GoogleCloudPlatform/cloud-samples-reviewers @GoogleCloudPlatform/dee-data-ai
/managedkafka/                         @GoogleCloudPlatform/go-samples-reviewers @GoogleCloudPlatform/cloud-samples-reviewers @GoogleCloudPlatform/dee-data-ai
/pubsub/                               @GoogleCloudPlatform/go-samples-reviewers @GoogleCloudPlatform/cloud-samples-reviewers @GoogleCloudPlatform/dee-data-ai 
/pubsublite/                           @GoogleCloudPlatform/go-samples-reviewers @GoogleCloudPlatform/cloud-samples-reviewers @GoogleCloudPlatform/dee-data-ai
/speech/                               @GoogleCloudPlatform/go-samples-reviewers @GoogleCloudPlatform/cloud-samples-reviewers @GoogleCloudPlatform/dee-data-ai
/texttospeech/                         @GoogleCloudPlatform/go-samples-reviewers @GoogleCloudPlatform/cloud-samples-reviewers @GoogleCloudPlatform/dee-data-ai
/translate/                            @GoogleCloudPlatform/go-samples-reviewers @GoogleCloudPlatform/cloud-samples-reviewers @GoogleCloudPlatform/dee-data-ai 
/videointelligence/                    @GoogleCloudPlatform/go-samples-reviewers @GoogleCloudPlatform/cloud-samples-reviewers @GoogleCloudPlatform/dee-data-ai
/vision/                               @GoogleCloudPlatform/go-samples-reviewers @GoogleCloudPlatform/cloud-samples-reviewers @GoogleCloudPlatform/dee-data-ai


# DEE Infra
/auth/                                 @GoogleCloudPlatform/go-samples-reviewers @GoogleCloudPlatform/cloud-samples-reviewers @GoogleCloudPlatform/dee-infra @GoogleCloudPlatform/googleapis-auth
/batch/                                @GoogleCloudPlatform/go-samples-reviewers @GoogleCloudPlatform/cloud-samples-reviewers @GoogleCloudPlatform/dee-infra
/compute/                              @GoogleCloudPlatform/go-samples-reviewers @GoogleCloudPlatform/cloud-samples-reviewers @GoogleCloudPlatform/dee-infra
/iam/                                  @GoogleCloudPlatform/go-samples-reviewers @GoogleCloudPlatform/cloud-samples-reviewers @GoogleCloudPlatform/dee-infra
/iap/                                  @GoogleCloudPlatform/go-samples-reviewers @GoogleCloudPlatform/cloud-samples-reviewers @GoogleCloudPlatform/dee-infra
/kms/                                  @GoogleCloudPlatform/go-samples-reviewers @GoogleCloudPlatform/cloud-samples-reviewers @GoogleCloudPlatform/dee-infra
/privateca/                            @GoogleCloudPlatform/go-samples-reviewers @GoogleCloudPlatform/cloud-samples-reviewers @GoogleCloudPlatform/dee-infra
<<<<<<< HEAD
/securitycenter/                       @GoogleCloudPlatform/go-samples-reviewers @GoogleCloudPlatform/cloud-samples-reviewers @GoogleCloudPlatform/dee-infra
/secretmanager/                        @GoogleCloudPlatform/go-samples-reviewers @GoogleCloudPlatform/cloud-samples-reviewers @GoogleCloudPlatform/dee-infra @GoogleCloudPlatform/cloud-secrets-team
=======
/securitycenter/                       @GoogleCloudPlatform/go-samples-reviewers @GoogleCloudPlatform/cloud-samples-reviewers @GoogleCloudPlatform/dee-infra @GoogleCloudPlatform/gcp-security-command-center
/secretmanager/                        @GoogleCloudPlatform/go-samples-reviewers @GoogleCloudPlatform/cloud-samples-reviewers @GoogleCloudPlatform/dee-infra
>>>>>>> 7f8bcd65
/mediacdn/                             @GoogleCloudPlatform/go-samples-reviewers @GoogleCloudPlatform/cloud-samples-reviewers @GoogleCloudPlatform/dee-infra

# DEE Platform Ops
/container/                            @GoogleCloudPlatform/go-samples-reviewers @GoogleCloudPlatform/cloud-samples-reviewers @GoogleCloudPlatform/dee-platform-ops
/errorreporting/                       @GoogleCloudPlatform/go-samples-reviewers @GoogleCloudPlatform/cloud-samples-reviewers @GoogleCloudPlatform/dee-platform-ops
/logging/                              @GoogleCloudPlatform/go-samples-reviewers @GoogleCloudPlatform/cloud-samples-reviewers @GoogleCloudPlatform/dee-platform-ops 
/monitoring/                           @GoogleCloudPlatform/go-samples-reviewers @GoogleCloudPlatform/cloud-samples-reviewers @GoogleCloudPlatform/dee-platform-ops
/opencensus/                           @GoogleCloudPlatform/go-samples-reviewers @GoogleCloudPlatform/cloud-samples-reviewers @GoogleCloudPlatform/dee-platform-ops 
/opentelemetry/                        @GoogleCloudPlatform/go-samples-reviewers @GoogleCloudPlatform/cloud-samples-reviewers @GoogleCloudPlatform/dee-platform-ops 
/servicedirectory/                     @GoogleCloudPlatform/go-samples-reviewers @GoogleCloudPlatform/cloud-samples-reviewers @GoogleCloudPlatform/dee-platform-ops
/trace/                                @GoogleCloudPlatform/go-samples-reviewers @GoogleCloudPlatform/cloud-samples-reviewers @GoogleCloudPlatform/dee-platform-ops 


# Non-DEE owner
/asset/                                @GoogleCloudPlatform/go-samples-reviewers @GoogleCloudPlatform/cloud-samples-reviewers @GoogleCloudPlatform/cloud-asset-analysis-team @GoogleCloudPlatform/cloud-asset-platform-team
/billing/                              @GoogleCloudPlatform/go-samples-reviewers @GoogleCloudPlatform/cloud-samples-reviewers @GoogleCloudPlatform/billing-samples-maintainers
/dlp/                                  @GoogleCloudPlatform/go-samples-reviewers @GoogleCloudPlatform/cloud-samples-reviewers @GoogleCloudPlatform/googleapis-dlp
/healthcare/                           @GoogleCloudPlatform/go-samples-reviewers @GoogleCloudPlatform/cloud-samples-reviewers @GoogleCloudPlatform/healthcare-life-sciences
/media/                                @GoogleCloudPlatform/go-samples-reviewers @GoogleCloudPlatform/cloud-samples-reviewers @GoogleCloudPlatform/cloud-media-team
/discoveryengine/                      @GoogleCloudPlatform/go-samples-reviewers @GoogleCloudPlatform/cloud-samples-reviewers @GoogleCloudPlatform/dee-data-ai

# Does not have owner
/cdn/                                  @GoogleCloudPlatform/go-samples-reviewers @GoogleCloudPlatform/cloud-samples-reviewers
/profiler/                             @GoogleCloudPlatform/go-samples-reviewers @GoogleCloudPlatform/cloud-samples-reviewers

## Assisted

/functions/                           @GoogleCloudPlatform/go-samples-reviewers @GoogleCloudPlatform/cloud-samples-reviewers @GoogleCloudPlatform/torus-dpe @GoogleCloudPlatform/functions-framework-google

## Self-Service

/appengine/                           @GoogleCloudPlatform/go-samples-reviewers @GoogleCloudPlatform/cloud-samples-reviewers @GoogleCloudPlatform/serverless-runtimes
/appengine_flexible/                  @GoogleCloudPlatform/go-samples-reviewers @GoogleCloudPlatform/cloud-samples-reviewers @GoogleCloudPlatform/serverless-runtimes

## OpenTelemetry
/opencensus/                          @GoogleCloudPlatform/go-samples-reviewers @GoogleCloudPlatform/cloud-samples-reviewers @GoogleCloudPlatform/opentelemetry-ops
/opentelemetry/                       @GoogleCloudPlatform/go-samples-reviewers @GoogleCloudPlatform/cloud-samples-reviewers @GoogleCloudPlatform/opentelemetry-ops<|MERGE_RESOLUTION|>--- conflicted
+++ resolved
@@ -64,13 +64,8 @@
 /iap/                                  @GoogleCloudPlatform/go-samples-reviewers @GoogleCloudPlatform/cloud-samples-reviewers @GoogleCloudPlatform/dee-infra
 /kms/                                  @GoogleCloudPlatform/go-samples-reviewers @GoogleCloudPlatform/cloud-samples-reviewers @GoogleCloudPlatform/dee-infra
 /privateca/                            @GoogleCloudPlatform/go-samples-reviewers @GoogleCloudPlatform/cloud-samples-reviewers @GoogleCloudPlatform/dee-infra
-<<<<<<< HEAD
-/securitycenter/                       @GoogleCloudPlatform/go-samples-reviewers @GoogleCloudPlatform/cloud-samples-reviewers @GoogleCloudPlatform/dee-infra
+/securitycenter/                       @GoogleCloudPlatform/go-samples-reviewers @GoogleCloudPlatform/cloud-samples-reviewers @GoogleCloudPlatform/dee-infra @GoogleCloudPlatform/gcp-security-command-center
 /secretmanager/                        @GoogleCloudPlatform/go-samples-reviewers @GoogleCloudPlatform/cloud-samples-reviewers @GoogleCloudPlatform/dee-infra @GoogleCloudPlatform/cloud-secrets-team
-=======
-/securitycenter/                       @GoogleCloudPlatform/go-samples-reviewers @GoogleCloudPlatform/cloud-samples-reviewers @GoogleCloudPlatform/dee-infra @GoogleCloudPlatform/gcp-security-command-center
-/secretmanager/                        @GoogleCloudPlatform/go-samples-reviewers @GoogleCloudPlatform/cloud-samples-reviewers @GoogleCloudPlatform/dee-infra
->>>>>>> 7f8bcd65
 /mediacdn/                             @GoogleCloudPlatform/go-samples-reviewers @GoogleCloudPlatform/cloud-samples-reviewers @GoogleCloudPlatform/dee-infra
 
 # DEE Platform Ops
