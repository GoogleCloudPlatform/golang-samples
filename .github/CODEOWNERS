# Code owners file.
# This file controls who is tagged for review for any given pull request.
#
# For syntax help see:
# https://help.github.com/en/github/creating-cloning-and-archiving-repositories/about-code-owners#codeowners-syntax


# The go-samples-reviewers team is the default owner for anything not
# explicitly taken by someone else.
*                                     @GoogleCloudPlatform/go-samples-reviewers
/docs/                                @GoogleCloudPlatform/go-samples-reviewers
/getting-started/                     @GoogleCloudPlatform/go-samples-reviewers
/internal/                            @GoogleCloudPlatform/go-samples-reviewers
/testing/                             @GoogleCloudPlatform/go-samples-reviewers


# CNDB, Storage, and Infra-DB
/bigtable/                            @GoogleCloudPlatform/go-samples-reviewers @GoogleCloudPlatform/cloud-native-db-dpes
/cloudsql/                            @GoogleCloudPlatform/go-samples-reviewers @GoogleCloudPlatform/infra-db-sdk
/datastore/                           @GoogleCloudPlatform/go-samples-reviewers @GoogleCloudPlatform/cloud-native-db-dpes
/firestore/                           @GoogleCloudPlatform/go-samples-reviewers @GoogleCloudPlatform/cloud-native-db-dpes
/memorystore/                         @GoogleCloudPlatform/go-samples-reviewers @GoogleCloudPlatform/cloud-native-db-dpes
/spanner/                             @GoogleCloudPlatform/go-samples-reviewers @GoogleCloudPlatform/cloud-native-db-dpes
/storage/                             @GoogleCloudPlatform/go-samples-reviewers @GoogleCloudPlatform/cloud-storage-dpes
/storagetransfer/                     @GoogleCloudPlatform/go-samples-reviewers @GoogleCloudPlatform/cloud-storage-dpes


# TORuS
/appengine/                           @GoogleCloudPlatform/go-samples-reviewers @GoogleCloudPlatform/torus-dpe
/appengine_flexible/                  @GoogleCloudPlatform/go-samples-reviewers @GoogleCloudPlatform/torus-dpe
/container_registry/                  @GoogleCloudPlatform/go-samples-reviewers @GoogleCloudPlatform/torus-dpe
/endpoints/                           @GoogleCloudPlatform/go-samples-reviewers @GoogleCloudPlatform/torus-dpe
/eventarc/                            @GoogleCloudPlatform/go-samples-reviewers @GoogleCloudPlatform/torus-dpe
/functions/                           @GoogleCloudPlatform/go-samples-reviewers @GoogleCloudPlatform/torus-dpe @GoogleCloudPlatform/functions-framework-google
/internal/cloudrunci/                 @GoogleCloudPlatform/go-samples-reviewers @GoogleCloudPlatform/torus-dpe
/run/                                 @GoogleCloudPlatform/go-samples-reviewers @GoogleCloudPlatform/torus-dpe
/tasks/                               @GoogleCloudPlatform/go-samples-reviewers @GoogleCloudPlatform/torus-dpe


# Data & AI DEE
/automl/                               @GoogleCloudPlatform/go-samples-reviewers @GoogleCloudPlatform/dee-data-ai 
/bigquery/                             @GoogleCloudPlatform/go-samples-reviewers @GoogleCloudPlatform/dee-data-ai
/datacatalog/                          @GoogleCloudPlatform/go-samples-reviewers @GoogleCloudPlatform/dee-data-ai 
/dataflow/                             @GoogleCloudPlatform/go-samples-reviewers @GoogleCloudPlatform/dee-data-ai
/dataproc/                             @GoogleCloudPlatform/go-samples-reviewers @GoogleCloudPlatform/dee-data-ai
/dialogflow/                           @GoogleCloudPlatform/go-samples-reviewers @GoogleCloudPlatform/dee-data-ai
/documentai/                           @GoogleCloudPlatform/go-samples-reviewers @GoogleCloudPlatform/dee-data-ai
/jobs/                                 @GoogleCloudPlatform/go-samples-reviewers @GoogleCloudPlatform/dee-data-ai
/language/                             @GoogleCloudPlatform/go-samples-reviewers @GoogleCloudPlatform/dee-data-ai
/media/                                @GoogleCloudPlatform/go-samples-reviewers @GoogleCloudPlatform/dee-data-ai
/pubsub/                               @GoogleCloudPlatform/go-samples-reviewers @GoogleCloudPlatform/dee-data-ai 
/pubsublite/                           @GoogleCloudPlatform/go-samples-reviewers @GoogleCloudPlatform/dee-data-ai
/speech/                               @GoogleCloudPlatform/go-samples-reviewers @GoogleCloudPlatform/dee-data-ai
/texttospeech/                         @GoogleCloudPlatform/go-samples-reviewers @GoogleCloudPlatform/dee-data-ai
/translate/                            @GoogleCloudPlatform/go-samples-reviewers @GoogleCloudPlatform/dee-data-ai 
/videointelligence/                    @GoogleCloudPlatform/go-samples-reviewers @GoogleCloudPlatform/dee-data-ai
/vision/                               @GoogleCloudPlatform/go-samples-reviewers @GoogleCloudPlatform/dee-data-ai


# DEE Infra
/asset/                                @GoogleCloudPlatform/go-samples-reviewers @GoogleCloudPlatform/dee-infra 
/auth/                                 @GoogleCloudPlatform/go-samples-reviewers @GoogleCloudPlatform/dee-infra 
/batch/                                @GoogleCloudPlatform/go-samples-reviewers @GoogleCloudPlatform/dee-infra 
/compute/                              @GoogleCloudPlatform/go-samples-reviewers @GoogleCloudPlatform/dee-infra 
/iam/                                  @GoogleCloudPlatform/go-samples-reviewers @GoogleCloudPlatform/dee-infra 
/iap/                                  @GoogleCloudPlatform/go-samples-reviewers @GoogleCloudPlatform/dee-infra
/kms/                                  @GoogleCloudPlatform/go-samples-reviewers @GoogleCloudPlatform/dee-infra
/securitycenter/                       @GoogleCloudPlatform/go-samples-reviewers @GoogleCloudPlatform/dee-infra 
/secretmanager/                        @GoogleCloudPlatform/go-samples-reviewers @GoogleCloudPlatform/dee-infra 


# DEE Platform Ops & Observability
/container/                            @GoogleCloudPlatform/go-samples-reviewers @GoogleCloudPlatform/dee-platform-ops
/errorreporting/                       @GoogleCloudPlatform/go-samples-reviewers @GoogleCloudPlatform/dee-observability
/logging/                              @GoogleCloudPlatform/go-samples-reviewers @GoogleCloudPlatform/dee-observability 
/monitoring/                           @GoogleCloudPlatform/go-samples-reviewers @GoogleCloudPlatform/dee-observability
/opencensus/                           @GoogleCloudPlatform/go-samples-reviewers @GoogleCloudPlatform/dee-observability 
/opentelemetry/                        @GoogleCloudPlatform/go-samples-reviewers @GoogleCloudPlatform/dee-observability 
/servicedirectory/                     @GoogleCloudPlatform/go-samples-reviewers @GoogleCloudPlatform/dee-observability
/trace/                                @GoogleCloudPlatform/go-samples-reviewers @GoogleCloudPlatform/dee-observability 


# Non-DEE owner
/billing/                              @GoogleCloudPlatform/go-samples-reviewers @GoogleCloudPlatform/billing-samples-maintainers
/dlp/                                  @GoogleCloudPlatform/go-samples-reviewers @GoogleCloudPlatform/googleapis-dlp
/iot/                                  @GoogleCloudPlatform/go-samples-reviewers @GoogleCloudPlatform/api-iot
/iotkit/                               @GoogleCloudPlatform/go-samples-reviewers @GoogleCloudPlatform/api-iot
/healthcare/                           @GoogleCloudPlatform/go-samples-reviewers @GoogleCloudPlatform/healthcare-life-sciences
/mediacdn/                             @GoogleCloudPlatform/go-samples-reviewers @justin-mp @msampathkumar 


# Does not have owner
<<<<<<< HEAD
/cdn/                                  @GoogleCloudPlatform/go-samples-reviewers @mpwarres
/profiler/                             @GoogleCloudPlatform/go-samples-reviewers
=======
/asset/                                @GoogleCloudPlatform/go-samples-reviewers
/auth/                                 @GoogleCloudPlatform/go-samples-reviewers
/dlp/                                  @GoogleCloudPlatform/go-samples-reviewers @GoogleCloudPlatform/googleapis-dlp
/endpoints/                            @GoogleCloudPlatform/go-samples-reviewers
/errorreporting/                       @GoogleCloudPlatform/go-samples-reviewers
/iap/                                  @GoogleCloudPlatform/go-samples-reviewers
/iotkit/                               @GoogleCloudPlatform/go-samples-reviewers
/memorystore/                          @GoogleCloudPlatform/go-samples-reviewers
/opencensus/                           @GoogleCloudPlatform/go-samples-reviewers
/opentelemetry/                        @GoogleCloudPlatform/go-samples-reviewers
/profiler/                             @GoogleCloudPlatform/go-samples-reviewers
/secretmanager/                        @GoogleCloudPlatform/go-samples-reviewers
/servicedirectory/                     @GoogleCloudPlatform/go-samples-reviewers
/spanner/                              @GoogleCloudPlatform/go-samples-reviewers
>>>>>>> c616c2e6
<|MERGE_RESOLUTION|>--- conflicted
+++ resolved
@@ -86,14 +86,11 @@
 /iot/                                  @GoogleCloudPlatform/go-samples-reviewers @GoogleCloudPlatform/api-iot
 /iotkit/                               @GoogleCloudPlatform/go-samples-reviewers @GoogleCloudPlatform/api-iot
 /healthcare/                           @GoogleCloudPlatform/go-samples-reviewers @GoogleCloudPlatform/healthcare-life-sciences
-/mediacdn/                             @GoogleCloudPlatform/go-samples-reviewers @justin-mp @msampathkumar 
+/mediacdn/                             @GoogleCloudPlatform/go-samples-reviewers
 
 
 # Does not have owner
-<<<<<<< HEAD
-/cdn/                                  @GoogleCloudPlatform/go-samples-reviewers @mpwarres
-/profiler/                             @GoogleCloudPlatform/go-samples-reviewers
-=======
+/cdn/                                  @GoogleCloudPlatform/go-samples-reviewers
 /asset/                                @GoogleCloudPlatform/go-samples-reviewers
 /auth/                                 @GoogleCloudPlatform/go-samples-reviewers
 /dlp/                                  @GoogleCloudPlatform/go-samples-reviewers @GoogleCloudPlatform/googleapis-dlp
@@ -104,8 +101,4 @@
 /memorystore/                          @GoogleCloudPlatform/go-samples-reviewers
 /opencensus/                           @GoogleCloudPlatform/go-samples-reviewers
 /opentelemetry/                        @GoogleCloudPlatform/go-samples-reviewers
-/profiler/                             @GoogleCloudPlatform/go-samples-reviewers
-/secretmanager/                        @GoogleCloudPlatform/go-samples-reviewers
-/servicedirectory/                     @GoogleCloudPlatform/go-samples-reviewers
-/spanner/                              @GoogleCloudPlatform/go-samples-reviewers
->>>>>>> c616c2e6
+/profiler/                             @GoogleCloudPlatform/go-samples-reviewers