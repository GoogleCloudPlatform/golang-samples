// Copyright 2019 Google LLC
//
// Licensed under the Apache License, Version 2.0 (the "License");
// you may not use this file except in compliance with the License.
// You may obtain a copy of the License at
//
//     https://www.apache.org/licenses/LICENSE-2.0
//
// Unless required by applicable law or agreed to in writing, software
// distributed under the License is distributed on an "AS IS" BASIS,
// WITHOUT WARRANTIES OR CONDITIONS OF ANY KIND, either express or implied.
// See the License for the specific language governing permissions and
// limitations under the License.

// Command spanner_snippets contains runnable snippet code for Cloud Spanner.
package main

import (
	"context"
	"flag"
	"fmt"
	"github.com/golang/protobuf/ptypes"
	"google.golang.org/api/option"
	"google.golang.org/genproto/googleapis/longrunning"
	"google.golang.org/grpc/codes"
	"io"
	"log"
	"os"
	"regexp"
	"strconv"
	"time"

	"cloud.google.com/go/civil"
	"cloud.google.com/go/spanner"
	database "cloud.google.com/go/spanner/admin/database/apiv1"
	"google.golang.org/api/iterator"
	"google.golang.org/api/option"
	"google.golang.org/grpc"

	pbt "github.com/golang/protobuf/ptypes/timestamp"
	adminpb "google.golang.org/genproto/googleapis/spanner/admin/database/v1"
	"google.golang.org/genproto/protobuf/field_mask"
	"google.golang.org/grpc/status"
)

type command func(ctx context.Context, w io.Writer, client *spanner.Client) error
type adminCommand func(ctx context.Context, w io.Writer, adminClient *database.DatabaseAdminClient, database string) error

var (
	commands = map[string]command{
		"write":                       write,
		"delete":                      delete,
		"query":                       query,
		"read":                        read,
		"update":                      update,
		"writetransaction":            writeWithTransaction,
		"querynewcolumn":              queryNewColumn,
		"queryindex":                  queryUsingIndex,
		"readindex":                   readUsingIndex,
		"readstoringindex":            readStoringIndex,
		"readonlytransaction":         readOnlyTransaction,
		"readstaledata":               readStaleData,
		"readbatchdata":               readBatchData,
		"updatewithtimestamp":         updateWithTimestamp,
		"querywithtimestamp":          queryWithTimestamp,
		"writewithtimestamp":          writeWithTimestamp,
		"querynewtable":               queryNewTable,
		"writetodocstable":            writeToDocumentsTable,
		"updatedocstable":             updateDocumentsTable,
		"querydocstable":              queryDocumentsTable,
		"writewithhistory":            writeWithHistory,
		"updatewithhistory":           updateWithHistory,
		"querywithhistory":            queryWithHistory,
		"writestructdata":             writeStructData,
		"querywithstruct":             queryWithStruct,
		"querywitharrayofstruct":      queryWithArrayOfStruct,
		"querywithstructfield":        queryWithStructField,
		"querywithnestedstructfield":  queryWithNestedStructField,
		"dmlinsert":                   insertUsingDML,
		"dmlupdate":                   updateUsingDML,
		"dmldelete":                   deleteUsingDML,
		"dmlwithtimestamp":            updateUsingDMLWithTimestamp,
		"dmlwriteread":                writeAndReadUsingDML,
		"dmlupdatestruct":             updateUsingDMLStruct,
		"dmlwrite":                    writeUsingDML,
		"querywithparameter":          queryWithParameter,
		"dmlwritetxn":                 writeWithTransactionUsingDML,
		"dmlupdatepart":               updateUsingPartitionedDML,
		"dmldeletepart":               deleteUsingPartitionedDML,
		"dmlbatchupdate":              updateUsingBatchDML,
		"writedatatypesdata":          writeDatatypesData,
		"querywitharray":              queryWithArray,
		"querywithbool":               queryWithBool,
		"querywithbytes":              queryWithBytes,
		"querywithdate":               queryWithDate,
		"querywithfloat":              queryWithFloat,
		"querywithint":                queryWithInt,
		"querywithstring":             queryWithString,
		"querywithtimestampparameter": queryWithTimestampParameter,
	}

	adminCommands = map[string]adminCommand{
		"createdatabase":                  createDatabase,
		"addnewcolumn":                    addNewColumn,
		"addindex":                        addIndex,
		"addstoringindex":                 addStoringIndex,
		"addcommittimestamp":              addCommitTimestamp,
		"createtablewithtimestamp":        createTableWithTimestamp,
		"createtablewithdatatypes":        createTableWithDatatypes,
		"createtabledocswithtimestamp":    createTableDocumentsWithTimestamp,
		"createtabledocswithhistorytable": createTableDocumentsWithHistoryTable,
		"createbackup":                    createBackup,
		"cancelbackup":                    cancelBackup,
		"listbackups":                     listBackups,
		"listbackupsbyname":               listBackupsByName,
		"listsmallbackups":                listSmallBackups,
		"listnewbackups":                  listNewBackups,
		"listinstancebackups":             listInstanceBackups,
		"listbackupoperations":            listBackupOperations,
		"listdatabaseoperations":          listDatabaseOperations,
		"updatebackup":                    updateBackup,
		"deletebackup":                    deleteBackup,
		"restorebackup":                   restoreBackup,
	}
)

// [START spanner_create_database]

func createDatabase(ctx context.Context, w io.Writer, adminClient *database.DatabaseAdminClient, db string) error {
	matches := regexp.MustCompile("^(.*)/databases/(.*)$").FindStringSubmatch(db)
	if matches == nil || len(matches) != 3 {
		return fmt.Errorf("Invalid database id %s", db)
	}
	op, err := adminClient.CreateDatabase(ctx, &adminpb.CreateDatabaseRequest{
		Parent:          matches[1],
		CreateStatement: "CREATE DATABASE `" + matches[2] + "`",
		ExtraStatements: []string{
			`CREATE TABLE Singers (
				SingerId   INT64 NOT NULL,
				FirstName  STRING(1024),
				LastName   STRING(1024),
				SingerInfo BYTES(MAX)
			) PRIMARY KEY (SingerId)`,
			`CREATE TABLE Albums (
				SingerId     INT64 NOT NULL,
				AlbumId      INT64 NOT NULL,
				AlbumTitle   STRING(MAX)
			) PRIMARY KEY (SingerId, AlbumId),
			INTERLEAVE IN PARENT Singers ON DELETE CASCADE`,
		},
	})
	if err != nil {
		return err
	}
	if _, err := op.Wait(ctx); err != nil {
		return err
	}
	fmt.Fprintf(w, "Created database [%s]\n", db)
	return nil
}

// [END spanner_create_database]

// [START spanner_create_table_with_timestamp_column]

func createTableWithTimestamp(ctx context.Context, w io.Writer, adminClient *database.DatabaseAdminClient, database string) error {
	op, err := adminClient.UpdateDatabaseDdl(ctx, &adminpb.UpdateDatabaseDdlRequest{
		Database: database,
		Statements: []string{
			`CREATE TABLE Performances (
				SingerId        INT64 NOT NULL,
				VenueId         INT64 NOT NULL,
				EventDate       Date,
				Revenue         INT64,
				LastUpdateTime  TIMESTAMP NOT NULL OPTIONS (allow_commit_timestamp=true)
			) PRIMARY KEY (SingerId, VenueId, EventDate),
			INTERLEAVE IN PARENT Singers ON DELETE CASCADE`,
		},
	})
	if err != nil {
		return err
	}
	if err := op.Wait(ctx); err != nil {
		return err
	}
	fmt.Fprintf(w, "Created Performances table in database [%s]\n", database)
	return nil
}

// [END spanner_create_table_with_timestamp_column]

func createTableDocumentsWithTimestamp(ctx context.Context, w io.Writer, adminClient *database.DatabaseAdminClient, database string) error {
	op, err := adminClient.UpdateDatabaseDdl(ctx, &adminpb.UpdateDatabaseDdlRequest{
		Database: database,
		Statements: []string{
			`CREATE TABLE DocumentsWithTimestamp(
				UserId INT64 NOT NULL,
				DocumentId INT64 NOT NULL,
			    Timestamp TIMESTAMP NOT NULL OPTIONS(allow_commit_timestamp=true),
				Contents STRING(MAX) NOT NULL
			) PRIMARY KEY(UserId, DocumentId)`,
		},
	})
	if err != nil {
		return err
	}
	if err := op.Wait(ctx); err != nil {
		return err
	}
	fmt.Fprintf(w, "Created DocumentsWithTimestamp table in database [%s]\n", database)
	return nil
}

func createTableDocumentsWithHistoryTable(ctx context.Context, w io.Writer, adminClient *database.DatabaseAdminClient, database string) error {
	op, err := adminClient.UpdateDatabaseDdl(ctx, &adminpb.UpdateDatabaseDdlRequest{
		Database: database,
		Statements: []string{
			`CREATE TABLE Documents(
				UserId INT64 NOT NULL,
				DocumentId INT64 NOT NULL,
				Contents STRING(MAX) NOT NULL
			) PRIMARY KEY(UserId, DocumentId)`,
			`CREATE TABLE DocumentHistory(
				UserId INT64 NOT NULL,
				DocumentId INT64 NOT NULL,
				Timestamp TIMESTAMP NOT NULL OPTIONS(allow_commit_timestamp=true),
				PreviousContents STRING(MAX)
			) PRIMARY KEY(UserId, DocumentId, Timestamp), INTERLEAVE IN PARENT Documents ON DELETE NO ACTION`,
		},
	})
	if err != nil {
		return err
	}
	if err := op.Wait(ctx); err != nil {
		return err
	}
	fmt.Fprintf(w, "Created Documents and DocumentHistory tables in database [%s]\n", database)
	return nil
}

// [START spanner_insert_data]

func write(ctx context.Context, w io.Writer, client *spanner.Client) error {
	singerColumns := []string{"SingerId", "FirstName", "LastName"}
	albumColumns := []string{"SingerId", "AlbumId", "AlbumTitle"}
	m := []*spanner.Mutation{
		spanner.InsertOrUpdate("Singers", singerColumns, []interface{}{1, "Marc", "Richards"}),
		spanner.InsertOrUpdate("Singers", singerColumns, []interface{}{2, "Catalina", "Smith"}),
		spanner.InsertOrUpdate("Singers", singerColumns, []interface{}{3, "Alice", "Trentor"}),
		spanner.InsertOrUpdate("Singers", singerColumns, []interface{}{4, "Lea", "Martin"}),
		spanner.InsertOrUpdate("Singers", singerColumns, []interface{}{5, "David", "Lomond"}),
		spanner.InsertOrUpdate("Albums", albumColumns, []interface{}{1, 1, "Total Junk"}),
		spanner.InsertOrUpdate("Albums", albumColumns, []interface{}{1, 2, "Go, Go, Go"}),
		spanner.InsertOrUpdate("Albums", albumColumns, []interface{}{2, 1, "Green"}),
		spanner.InsertOrUpdate("Albums", albumColumns, []interface{}{2, 2, "Forever Hold Your Peace"}),
		spanner.InsertOrUpdate("Albums", albumColumns, []interface{}{2, 3, "Terrified"}),
	}
	_, err := client.Apply(ctx, m)
	return err
}

// [END spanner_insert_data]

// [START spanner_delete_data]

func delete(ctx context.Context, w io.Writer, client *spanner.Client) error {
	// Delete each of the albums by individual key,
	// then delete all the singers using a key range.
	m := []*spanner.Mutation{
		spanner.Delete("Albums", spanner.Key{1, 1}),
		spanner.Delete("Albums", spanner.Key{1, 2}),
		spanner.Delete("Albums", spanner.Key{2, 1}),
		spanner.Delete("Albums", spanner.Key{2, 2}),
		spanner.Delete("Albums", spanner.Key{2, 3}),
		spanner.Delete("Singers", spanner.KeyRange{Start: spanner.Key{1}, End: spanner.Key{5}, Kind: spanner.ClosedClosed}),
	}
	_, err := client.Apply(ctx, m)
	return err
}

// [END spanner_delete_data]

// [START spanner_insert_data_with_timestamp_column]

func writeWithTimestamp(ctx context.Context, w io.Writer, client *spanner.Client) error {
	performanceColumns := []string{"SingerId", "VenueId", "EventDate", "Revenue", "LastUpdateTime"}
	m := []*spanner.Mutation{
		spanner.InsertOrUpdate("Performances", performanceColumns, []interface{}{1, 4, "2017-10-05", 11000, spanner.CommitTimestamp}),
		spanner.InsertOrUpdate("Performances", performanceColumns, []interface{}{1, 19, "2017-11-02", 15000, spanner.CommitTimestamp}),
		spanner.InsertOrUpdate("Performances", performanceColumns, []interface{}{2, 42, "2017-12-23", 7000, spanner.CommitTimestamp}),
	}
	_, err := client.Apply(ctx, m)
	return err
}

// [END spanner_insert_data_with_timestamp_column]

// [START spanner_write_data_for_struct_queries]

func writeStructData(ctx context.Context, w io.Writer, client *spanner.Client) error {
	singerColumns := []string{"SingerId", "FirstName", "LastName"}
	m := []*spanner.Mutation{
		spanner.InsertOrUpdate("Singers", singerColumns, []interface{}{6, "Elena", "Campbell"}),
		spanner.InsertOrUpdate("Singers", singerColumns, []interface{}{7, "Gabriel", "Wright"}),
		spanner.InsertOrUpdate("Singers", singerColumns, []interface{}{8, "Benjamin", "Martinez"}),
		spanner.InsertOrUpdate("Singers", singerColumns, []interface{}{9, "Hannah", "Harris"}),
	}
	_, err := client.Apply(ctx, m)
	return err
}

// [END spanner_write_data_for_struct_queries]

func queryWithStruct(ctx context.Context, w io.Writer, client *spanner.Client) error {

	// [START spanner_create_struct_with_data]

	type name struct {
		FirstName string
		LastName  string
	}
	var singerInfo = name{"Elena", "Campbell"}

	// [END spanner_create_struct_with_data]

	// [START spanner_query_data_with_struct]

	stmt := spanner.Statement{
		SQL: `SELECT SingerId FROM SINGERS
				WHERE (FirstName, LastName) = @singerinfo`,
		Params: map[string]interface{}{"singerinfo": singerInfo},
	}
	iter := client.Single().Query(ctx, stmt)
	defer iter.Stop()
	for {
		row, err := iter.Next()
		if err == iterator.Done {
			return nil
		}
		if err != nil {
			return err
		}
		var singerID int64
		if err := row.Columns(&singerID); err != nil {
			return err
		}
		fmt.Fprintf(w, "%d\n", singerID)
	}

	// [END spanner_query_data_with_struct]
}

func queryWithArrayOfStruct(ctx context.Context, w io.Writer, client *spanner.Client) error {

	// [START spanner_create_user_defined_struct]

	type nameType struct {
		FirstName string
		LastName  string
	}

	// [END spanner_create_user_defined_struct]

	// [START spanner_create_array_of_struct_with_data]

	var bandMembers = []nameType{
		{"Elena", "Campbell"},
		{"Gabriel", "Wright"},
		{"Benjamin", "Martinez"},
	}

	// [END spanner_create_array_of_struct_with_data]

	// [START spanner_query_data_with_array_of_struct]

	stmt := spanner.Statement{
		SQL: `SELECT SingerId FROM SINGERS
			WHERE STRUCT<FirstName STRING, LastName STRING>(FirstName, LastName)
			IN UNNEST(@names)`,
		Params: map[string]interface{}{"names": bandMembers},
	}
	iter := client.Single().Query(ctx, stmt)
	defer iter.Stop()
	for {
		row, err := iter.Next()
		if err == iterator.Done {
			return nil
		}
		if err != nil {
			return err
		}
		var singerID int64
		if err := row.Columns(&singerID); err != nil {
			return err
		}
		fmt.Fprintf(w, "%d\n", singerID)
	}

	// [END spanner_query_data_with_array_of_struct]
}

// [START spanner_field_access_on_struct_parameters]

func queryWithStructField(ctx context.Context, w io.Writer, client *spanner.Client) error {
	type structParam struct {
		FirstName string
		LastName  string
	}
	var singerInfo = structParam{"Elena", "Campbell"}
	stmt := spanner.Statement{
		SQL: `SELECT SingerId FROM SINGERS
			WHERE FirstName = @name.FirstName`,
		Params: map[string]interface{}{"name": singerInfo},
	}
	iter := client.Single().Query(ctx, stmt)
	defer iter.Stop()
	for {
		row, err := iter.Next()
		if err == iterator.Done {
			return nil
		}
		if err != nil {
			return err
		}
		var singerID int64
		if err := row.Columns(&singerID); err != nil {
			return err
		}
		fmt.Fprintf(w, "%d\n", singerID)
	}
}

// [END spanner_field_access_on_struct_parameters]

// [START spanner_field_access_on_nested_struct_parameters]

func queryWithNestedStructField(ctx context.Context, w io.Writer, client *spanner.Client) error {
	type nameType struct {
		FirstName string
		LastName  string
	}
	type songInfoStruct struct {
		SongName    string
		ArtistNames []nameType
	}
	var songInfo = songInfoStruct{
		SongName: "Imagination",
		ArtistNames: []nameType{
			{FirstName: "Elena", LastName: "Campbell"},
			{FirstName: "Hannah", LastName: "Harris"},
		},
	}
	stmt := spanner.Statement{
		SQL: `SELECT SingerId, @songinfo.SongName FROM Singers
			WHERE STRUCT<FirstName STRING, LastName STRING>(FirstName, LastName)
			IN UNNEST(@songinfo.ArtistNames)`,
		Params: map[string]interface{}{"songinfo": songInfo},
	}
	iter := client.Single().Query(ctx, stmt)
	defer iter.Stop()
	for {
		row, err := iter.Next()
		if err == iterator.Done {
			return nil
		}
		if err != nil {
			return err
		}
		var singerID int64
		var songName string
		if err := row.Columns(&singerID, &songName); err != nil {
			return err
		}
		fmt.Fprintf(w, "%d %s\n", singerID, songName)
	}
}

// [END spanner_field_access_on_nested_struct_parameters]

// [START spanner_query_data]

func query(ctx context.Context, w io.Writer, client *spanner.Client) error {
	stmt := spanner.Statement{SQL: `SELECT SingerId, AlbumId, AlbumTitle FROM Albums`}
	iter := client.Single().Query(ctx, stmt)
	defer iter.Stop()
	for {
		row, err := iter.Next()
		if err == iterator.Done {
			return nil
		}
		if err != nil {
			return err
		}
		var singerID, albumID int64
		var albumTitle string
		if err := row.Columns(&singerID, &albumID, &albumTitle); err != nil {
			return err
		}
		fmt.Fprintf(w, "%d %d %s\n", singerID, albumID, albumTitle)
	}
}

// [END spanner_query_data]

// [START spanner_read_data]

func read(ctx context.Context, w io.Writer, client *spanner.Client) error {
	iter := client.Single().Read(ctx, "Albums", spanner.AllKeys(),
		[]string{"SingerId", "AlbumId", "AlbumTitle"})
	defer iter.Stop()
	for {
		row, err := iter.Next()
		if err == iterator.Done {
			return nil
		}
		if err != nil {
			return err
		}
		var singerID, albumID int64
		var albumTitle string
		if err := row.Columns(&singerID, &albumID, &albumTitle); err != nil {
			return err
		}
		fmt.Fprintf(w, "%d %d %s\n", singerID, albumID, albumTitle)
	}
}

// [END spanner_read_data]

// [START spanner_add_column]

func addNewColumn(ctx context.Context, w io.Writer, adminClient *database.DatabaseAdminClient, database string) error {
	op, err := adminClient.UpdateDatabaseDdl(ctx, &adminpb.UpdateDatabaseDdlRequest{
		Database: database,
		Statements: []string{
			"ALTER TABLE Albums ADD COLUMN MarketingBudget INT64",
		},
	})
	if err != nil {
		return err
	}
	if err := op.Wait(ctx); err != nil {
		return err
	}
	fmt.Fprintf(w, "Added MarketingBudget column\n")
	return nil
}

// [END spanner_add_column]

// [START spanner_update_data]

func update(ctx context.Context, w io.Writer, client *spanner.Client) error {
	cols := []string{"SingerId", "AlbumId", "MarketingBudget"}
	_, err := client.Apply(ctx, []*spanner.Mutation{
		spanner.Update("Albums", cols, []interface{}{1, 1, 100000}),
		spanner.Update("Albums", cols, []interface{}{2, 2, 500000}),
	})
	return err
}

// [END spanner_update_data]

// [START spanner_read_write_transaction]

func writeWithTransaction(ctx context.Context, w io.Writer, client *spanner.Client) error {
	_, err := client.ReadWriteTransaction(ctx, func(ctx context.Context, txn *spanner.ReadWriteTransaction) error {
		getBudget := func(key spanner.Key) (int64, error) {
			row, err := txn.ReadRow(ctx, "Albums", key, []string{"MarketingBudget"})
			if err != nil {
				return 0, err
			}
			var budget int64
			if err := row.Column(0, &budget); err != nil {
				return 0, err
			}
			return budget, nil
		}
		album2Budget, err := getBudget(spanner.Key{2, 2})
		if err != nil {
			return err
		}
		const transferAmt = 200000
		if album2Budget >= transferAmt {
			album1Budget, err := getBudget(spanner.Key{1, 1})
			if err != nil {
				return err
			}
			album1Budget += transferAmt
			album2Budget -= transferAmt
			cols := []string{"SingerId", "AlbumId", "MarketingBudget"}
			txn.BufferWrite([]*spanner.Mutation{
				spanner.Update("Albums", cols, []interface{}{1, 1, album1Budget}),
				spanner.Update("Albums", cols, []interface{}{2, 2, album2Budget}),
			})
			fmt.Fprintf(w, "Moved %d from Album2's MarketingBudget to Album1's.", transferAmt)
		}
		return nil
	})
	return err
}

// [END spanner_read_write_transaction]

// [START spanner_query_data_with_new_column]

func queryNewColumn(ctx context.Context, w io.Writer, client *spanner.Client) error {
	stmt := spanner.Statement{SQL: `SELECT SingerId, AlbumId, MarketingBudget FROM Albums`}
	iter := client.Single().Query(ctx, stmt)
	defer iter.Stop()
	for {
		row, err := iter.Next()
		if err == iterator.Done {
			return nil
		}
		if err != nil {
			return err
		}
		var singerID, albumID int64
		var marketingBudget spanner.NullInt64
		if err := row.ColumnByName("SingerId", &singerID); err != nil {
			return err
		}
		if err := row.ColumnByName("AlbumId", &albumID); err != nil {
			return err
		}
		if err := row.ColumnByName("MarketingBudget", &marketingBudget); err != nil {
			return err
		}
		budget := "NULL"
		if marketingBudget.Valid {
			budget = strconv.FormatInt(marketingBudget.Int64, 10)
		}
		fmt.Fprintf(w, "%d %d %s\n", singerID, albumID, budget)
	}
}

// [END spanner_query_data_with_new_column]

// [START spanner_create_index]

func addIndex(ctx context.Context, w io.Writer, adminClient *database.DatabaseAdminClient, database string) error {
	op, err := adminClient.UpdateDatabaseDdl(ctx, &adminpb.UpdateDatabaseDdlRequest{
		Database: database,
		Statements: []string{
			"CREATE INDEX AlbumsByAlbumTitle ON Albums(AlbumTitle)",
		},
	})
	if err != nil {
		return err
	}
	if err := op.Wait(ctx); err != nil {
		return err
	}
	fmt.Fprintf(w, "Added index\n")
	return nil
}

// [END spanner_create_index]

// [START spanner_query_data_with_index]

func queryUsingIndex(ctx context.Context, w io.Writer, client *spanner.Client) error {
	stmt := spanner.Statement{
		SQL: `SELECT AlbumId, AlbumTitle, MarketingBudget
			FROM Albums@{FORCE_INDEX=AlbumsByAlbumTitle}
			WHERE AlbumTitle >= @start_title AND AlbumTitle < @end_title`,
		Params: map[string]interface{}{
			"start_title": "Aardvark",
			"end_title":   "Goo",
		},
	}
	iter := client.Single().Query(ctx, stmt)
	defer iter.Stop()
	for {
		row, err := iter.Next()
		if err == iterator.Done {
			break
		}
		if err != nil {
			return err
		}
		var albumID int64
		var marketingBudget spanner.NullInt64
		var albumTitle string
		if err := row.ColumnByName("AlbumId", &albumID); err != nil {
			return err
		}
		if err := row.ColumnByName("AlbumTitle", &albumTitle); err != nil {
			return err
		}
		if err := row.ColumnByName("MarketingBudget", &marketingBudget); err != nil {
			return err
		}
		budget := "NULL"
		if marketingBudget.Valid {
			budget = strconv.FormatInt(marketingBudget.Int64, 10)
		}
		fmt.Fprintf(w, "%d %s %s\n", albumID, albumTitle, budget)
	}
	return nil
}

// [END spanner_query_data_with_index]

// [START spanner_read_data_with_index]

func readUsingIndex(ctx context.Context, w io.Writer, client *spanner.Client) error {
	iter := client.Single().ReadUsingIndex(ctx, "Albums", "AlbumsByAlbumTitle", spanner.AllKeys(),
		[]string{"AlbumId", "AlbumTitle"})
	defer iter.Stop()
	for {
		row, err := iter.Next()
		if err == iterator.Done {
			return nil
		}
		if err != nil {
			return err
		}
		var albumID int64
		var albumTitle string
		if err := row.Columns(&albumID, &albumTitle); err != nil {
			return err
		}
		fmt.Fprintf(w, "%d %s\n", albumID, albumTitle)
	}
}

// [END spanner_read_data_with_index]

// [START spanner_create_storing_index]

func addStoringIndex(ctx context.Context, w io.Writer, adminClient *database.DatabaseAdminClient, database string) error {
	op, err := adminClient.UpdateDatabaseDdl(ctx, &adminpb.UpdateDatabaseDdlRequest{
		Database: database,
		Statements: []string{
			"CREATE INDEX AlbumsByAlbumTitle2 ON Albums(AlbumTitle) STORING (MarketingBudget)",
		},
	})
	if err != nil {
		return err
	}
	if err := op.Wait(ctx); err != nil {
		return err
	}
	fmt.Fprintf(w, "Added storing index\n")
	return nil
}

// [END spanner_create_storing_index]

// [START spanner_read_data_with_storing_index]

func readStoringIndex(ctx context.Context, w io.Writer, client *spanner.Client) error {
	iter := client.Single().ReadUsingIndex(ctx, "Albums", "AlbumsByAlbumTitle2", spanner.AllKeys(),
		[]string{"AlbumId", "AlbumTitle", "MarketingBudget"})
	defer iter.Stop()
	for {
		row, err := iter.Next()
		if err == iterator.Done {
			return nil
		}
		if err != nil {
			return err
		}
		var albumID int64
		var marketingBudget spanner.NullInt64
		var albumTitle string
		if err := row.Columns(&albumID, &albumTitle, &marketingBudget); err != nil {
			return err
		}
		budget := "NULL"
		if marketingBudget.Valid {
			budget = strconv.FormatInt(marketingBudget.Int64, 10)
		}
		fmt.Fprintf(w, "%d %s %s\n", albumID, albumTitle, budget)
	}
}

// [END spanner_read_data_with_storing_index]

// [START spanner_read_only_transaction]

func readOnlyTransaction(ctx context.Context, w io.Writer, client *spanner.Client) error {
	ro := client.ReadOnlyTransaction()
	defer ro.Close()
	stmt := spanner.Statement{SQL: `SELECT SingerId, AlbumId, AlbumTitle FROM Albums`}
	iter := ro.Query(ctx, stmt)
	defer iter.Stop()
	for {
		row, err := iter.Next()
		if err == iterator.Done {
			break
		}
		if err != nil {
			return err
		}
		var singerID int64
		var albumID int64
		var albumTitle string
		if err := row.Columns(&singerID, &albumID, &albumTitle); err != nil {
			return err
		}
		fmt.Fprintf(w, "%d %d %s\n", singerID, albumID, albumTitle)
	}

	iter = ro.Read(ctx, "Albums", spanner.AllKeys(), []string{"SingerId", "AlbumId", "AlbumTitle"})
	defer iter.Stop()
	for {
		row, err := iter.Next()
		if err == iterator.Done {
			return nil
		}
		if err != nil {
			return err
		}
		var singerID int64
		var albumID int64
		var albumTitle string
		if err := row.Columns(&singerID, &albumID, &albumTitle); err != nil {
			return err
		}
		fmt.Fprintf(w, "%d %d %s\n", singerID, albumID, albumTitle)
	}
}

// [END spanner_read_only_transaction]

// [START spanner_read_stale_data]

func readStaleData(ctx context.Context, w io.Writer, client *spanner.Client) error {
	ro := client.ReadOnlyTransaction().WithTimestampBound(spanner.ExactStaleness(15 * time.Second))
	defer ro.Close()

	iter := ro.Read(ctx, "Albums", spanner.AllKeys(), []string{"SingerId", "AlbumId", "AlbumTitle"})
	defer iter.Stop()
	for {
		row, err := iter.Next()
		if err == iterator.Done {
			return nil
		}
		if err != nil {
			return err
		}
		var singerID int64
		var albumID int64
		var albumTitle string
		if err := row.Columns(&singerID, &albumID, &albumTitle); err != nil {
			return err
		}
		fmt.Fprintf(w, "%d %d %s\n", singerID, albumID, albumTitle)
	}
}

// [END spanner_read_stale_data]

// [START spanner_batch_client]

func readBatchData(ctx context.Context, w io.Writer, client *spanner.Client) error {
	txn, err := client.BatchReadOnlyTransaction(ctx, spanner.StrongRead())
	if err != nil {
		return err
	}
	defer txn.Close()

	// Singer represents a row in the Singers table.
	type Singer struct {
		SingerID   int64
		FirstName  string
		LastName   string
		SingerInfo []byte
	}
	stmt := spanner.Statement{SQL: "SELECT SingerId, FirstName, LastName FROM Singers;"}
	partitions, err := txn.PartitionQuery(ctx, stmt, spanner.PartitionOptions{})
	if err != nil {
		return err
	}
	recordCount := 0
	for i, p := range partitions {
		iter := txn.Execute(ctx, p)
		defer iter.Stop()
		for {
			row, err := iter.Next()
			if err == iterator.Done {
				break
			} else if err != nil {
				return err
			}
			var s Singer
			if err := row.ToStruct(&s); err != nil {
				return err
			}
			fmt.Fprintf(w, "Partition (%d) %v\n", i, s)
			recordCount++
		}
	}
	fmt.Fprintf(w, "Total partition count: %v\n", len(partitions))
	fmt.Fprintf(w, "Total record count: %v\n", recordCount)
	return nil
}

// [END spanner_batch_client]

// [START spanner_add_timestamp_column]

func addCommitTimestamp(ctx context.Context, w io.Writer, adminClient *database.DatabaseAdminClient, database string) error {
	op, err := adminClient.UpdateDatabaseDdl(ctx, &adminpb.UpdateDatabaseDdlRequest{
		Database: database,
		Statements: []string{
			"ALTER TABLE Albums ADD COLUMN LastUpdateTime TIMESTAMP " +
				"OPTIONS (allow_commit_timestamp=true)",
		},
	})
	if err != nil {
		return err
	}
	if err := op.Wait(ctx); err != nil {
		return err
	}
	fmt.Fprintf(w, "Added LastUpdateTime as a commit timestamp column in Albums table\n")
	return nil
}

// [END spanner_add_timestamp_column]

// [START spanner_update_data_with_timestamp_column]

func updateWithTimestamp(ctx context.Context, w io.Writer, client *spanner.Client) error {
	cols := []string{"SingerId", "AlbumId", "MarketingBudget", "LastUpdateTime"}
	_, err := client.Apply(ctx, []*spanner.Mutation{
		spanner.Update("Albums", cols, []interface{}{1, 1, 1000000, spanner.CommitTimestamp}),
		spanner.Update("Albums", cols, []interface{}{2, 2, 750000, spanner.CommitTimestamp}),
	})
	return err
}

// [END spanner_update_data_with_timestamp_column]

// [START spanner_query_data_with_timestamp_column]

func queryWithTimestamp(ctx context.Context, w io.Writer, client *spanner.Client) error {
	stmt := spanner.Statement{
		SQL: `SELECT SingerId, AlbumId, MarketingBudget, LastUpdateTime
				FROM Albums ORDER BY LastUpdateTime DESC`}
	iter := client.Single().Query(ctx, stmt)
	defer iter.Stop()
	for {
		row, err := iter.Next()
		if err == iterator.Done {
			return nil
		}
		if err != nil {
			return err
		}
		var singerID, albumID int64
		var marketingBudget spanner.NullInt64
		var lastUpdateTime spanner.NullTime
		if err := row.ColumnByName("SingerId", &singerID); err != nil {
			return err
		}
		if err := row.ColumnByName("AlbumId", &albumID); err != nil {
			return err
		}
		if err := row.ColumnByName("MarketingBudget", &marketingBudget); err != nil {
			return err
		}
		budget := "NULL"
		if marketingBudget.Valid {
			budget = strconv.FormatInt(marketingBudget.Int64, 10)
		}
		if err := row.ColumnByName("LastUpdateTime", &lastUpdateTime); err != nil {
			return err
		}
		timestamp := "NULL"
		if lastUpdateTime.Valid {
			timestamp = lastUpdateTime.String()
		}
		fmt.Fprintf(w, "%d %d %s %s\n", singerID, albumID, budget, timestamp)
	}
}

// [END spanner_query_data_with_timestamp_column]

// [START spanner_dml_standard_insert]

func insertUsingDML(ctx context.Context, w io.Writer, client *spanner.Client) error {
	_, err := client.ReadWriteTransaction(ctx, func(ctx context.Context, txn *spanner.ReadWriteTransaction) error {
		stmt := spanner.Statement{
			SQL: `INSERT Singers (SingerId, FirstName, LastName)
					VALUES (10, 'Virginia', 'Watson')`,
		}
		rowCount, err := txn.Update(ctx, stmt)
		if err != nil {
			return err
		}
		fmt.Fprintf(w, "%d record(s) inserted.\n", rowCount)
		return nil
	})
	return err
}

// [END spanner_dml_standard_insert]

// [START spanner_dml_standard_update]

func updateUsingDML(ctx context.Context, w io.Writer, client *spanner.Client) error {
	_, err := client.ReadWriteTransaction(ctx, func(ctx context.Context, txn *spanner.ReadWriteTransaction) error {
		stmt := spanner.Statement{
			SQL: `UPDATE Albums
				SET MarketingBudget = MarketingBudget * 2
				WHERE SingerId = 1 and AlbumId = 1`,
		}
		rowCount, err := txn.Update(ctx, stmt)
		if err != nil {
			return err
		}
		fmt.Fprintf(w, "%d record(s) updated.\n", rowCount)
		return nil
	})
	return err
}

// [END spanner_dml_standard_update]

// [START spanner_dml_standard_delete]

func deleteUsingDML(ctx context.Context, w io.Writer, client *spanner.Client) error {
	_, err := client.ReadWriteTransaction(ctx, func(ctx context.Context, txn *spanner.ReadWriteTransaction) error {
		stmt := spanner.Statement{SQL: `DELETE Singers WHERE FirstName = 'Alice'`}
		rowCount, err := txn.Update(ctx, stmt)
		if err != nil {
			return err
		}
		fmt.Fprintf(w, "%d record(s) deleted.\n", rowCount)
		return nil
	})
	return err
}

// [END spanner_dml_standard_delete]

// [START spanner_dml_standard_update_with_timestamp]

func updateUsingDMLWithTimestamp(ctx context.Context, w io.Writer, client *spanner.Client) error {
	_, err := client.ReadWriteTransaction(ctx, func(ctx context.Context, txn *spanner.ReadWriteTransaction) error {
		stmt := spanner.Statement{
			SQL: `UPDATE Albums
				SET LastUpdateTime = PENDING_COMMIT_TIMESTAMP()
				WHERE SingerId = 1`,
		}
		rowCount, err := txn.Update(ctx, stmt)
		if err != nil {
			return err
		}
		fmt.Fprintf(w, "%d record(s) updated.\n", rowCount)
		return nil
	})
	return err
}

// [END spanner_dml_standard_update_with_timestamp]

// [START spanner_dml_write_then_read]

func writeAndReadUsingDML(ctx context.Context, w io.Writer, client *spanner.Client) error {
	_, err := client.ReadWriteTransaction(ctx, func(ctx context.Context, txn *spanner.ReadWriteTransaction) error {
		// Insert Record
		stmt := spanner.Statement{
			SQL: `INSERT Singers (SingerId, FirstName, LastName)
				VALUES (11, 'Timothy', 'Campbell')`,
		}
		rowCount, err := txn.Update(ctx, stmt)
		if err != nil {
			return err
		}
		fmt.Fprintf(w, "%d record(s) inserted.\n", rowCount)

		// Read newly inserted record
		stmt = spanner.Statement{SQL: `SELECT FirstName, LastName FROM Singers WHERE SingerId = 11`}
		iter := txn.Query(ctx, stmt)
		defer iter.Stop()

		for {
			row, err := iter.Next()
			if err == iterator.Done || err != nil {
				break
			}
			var firstName, lastName string
			if err := row.ColumnByName("FirstName", &firstName); err != nil {
				return err
			}
			if err := row.ColumnByName("LastName", &lastName); err != nil {
				return err
			}
			fmt.Fprintf(w, "Found record name with %s, %s", firstName, lastName)
		}
		return err
	})
	return err
}

// [END spanner_dml_write_then_read]

// [START spanner_dml_structs]

func updateUsingDMLStruct(ctx context.Context, w io.Writer, client *spanner.Client) error {
	_, err := client.ReadWriteTransaction(ctx, func(ctx context.Context, txn *spanner.ReadWriteTransaction) error {
		type name struct {
			FirstName string
			LastName  string
		}
		var singerInfo = name{"Timothy", "Campbell"}

		stmt := spanner.Statement{
			SQL: `Update Singers Set LastName = 'Grant'
				WHERE STRUCT<FirstName String, LastName String>(Firstname, LastName) = @name`,
			Params: map[string]interface{}{"name": singerInfo},
		}
		rowCount, err := txn.Update(ctx, stmt)
		if err != nil {
			return err
		}
		fmt.Fprintf(w, "%d record(s) inserted.\n", rowCount)
		return nil
	})
	return err
}

// [END spanner_dml_structs]

// [START spanner_dml_getting_started_insert]

func writeUsingDML(ctx context.Context, w io.Writer, client *spanner.Client) error {
	_, err := client.ReadWriteTransaction(ctx, func(ctx context.Context, txn *spanner.ReadWriteTransaction) error {
		stmt := spanner.Statement{
			SQL: `INSERT Singers (SingerId, FirstName, LastName) VALUES
				(12, 'Melissa', 'Garcia'),
				(13, 'Russell', 'Morales'),
				(14, 'Jacqueline', 'Long'),
				(15, 'Dylan', 'Shaw')`,
		}
		rowCount, err := txn.Update(ctx, stmt)
		if err != nil {
			return err
		}
		fmt.Fprintf(w, "%d record(s) inserted.\n", rowCount)
		return err
	})
	return err
}

// [END spanner_dml_getting_started_insert]

// [START spanner_query_with_parameter]

func queryWithParameter(ctx context.Context, w io.Writer, client *spanner.Client) error {
	stmt := spanner.Statement{
		SQL: `SELECT SingerId, FirstName, LastName FROM Singers
			WHERE LastName = @lastName`,
		Params: map[string]interface{}{
			"lastName": "Garcia",
		},
	}
	iter := client.Single().Query(ctx, stmt)
	defer iter.Stop()
	for {
		row, err := iter.Next()
		if err == iterator.Done {
			return nil
		}
		if err != nil {
			return err
		}
		var singerID int64
		var firstName, lastName string
		if err := row.Columns(&singerID, &firstName, &lastName); err != nil {
			return err
		}
		fmt.Fprintf(w, "%d %s %s\n", singerID, firstName, lastName)
	}
}

// [END spanner_query_with_parameter]

// [START spanner_dml_getting_started_update]

func writeWithTransactionUsingDML(ctx context.Context, w io.Writer, client *spanner.Client) error {
	_, err := client.ReadWriteTransaction(ctx, func(ctx context.Context, txn *spanner.ReadWriteTransaction) error {
		// getBudget returns the budget for a record with a given albumId and singerId.
		getBudget := func(albumID, singerID int64) (int64, error) {
			key := spanner.Key{albumID, singerID}
			row, err := txn.ReadRow(ctx, "Albums", key, []string{"MarketingBudget"})
			if err != nil {
				return 0, err
			}
			var budget int64
			if err := row.Column(0, &budget); err != nil {
				return 0, err
			}
			return budget, nil
		}
		// updateBudget updates the budget for a record with a given albumId and singerId.
		updateBudget := func(singerID, albumID, albumBudget int64) error {
			stmt := spanner.Statement{
				SQL: `UPDATE Albums
					SET MarketingBudget = @AlbumBudget
					WHERE SingerId = @SingerId and AlbumId = @AlbumId`,
				Params: map[string]interface{}{
					"SingerId":    singerID,
					"AlbumId":     albumID,
					"AlbumBudget": albumBudget,
				},
			}
			_, err := txn.Update(ctx, stmt)
			return err
		}

		// Transfer the marketing budget from one album to another. By keeping the actions
		// in a single transaction, it ensures the movement is atomic.
		const transferAmt = 200000
		album2Budget, err := getBudget(2, 2)
		if err != nil {
			return err
		}
		// The transaction will only be committed if this condition still holds at the time
		// of commit. Otherwise it will be aborted and the callable will be rerun by the
		// client library.
		if album2Budget >= transferAmt {
			album1Budget, err := getBudget(1, 1)
			if err != nil {
				return err
			}
			if err = updateBudget(1, 1, album1Budget+transferAmt); err != nil {
				return err
			}
			if err = updateBudget(2, 2, album2Budget-transferAmt); err != nil {
				return err
			}
			fmt.Fprintf(w, "Moved %d from Album2's MarketingBudget to Album1's.", transferAmt)
		}
		return nil
	})
	return err
}

// [END spanner_dml_getting_started_update]

// [START spanner_dml_partitioned_update]

func updateUsingPartitionedDML(ctx context.Context, w io.Writer, client *spanner.Client) error {
	stmt := spanner.Statement{SQL: "UPDATE Albums SET MarketingBudget = 100000 WHERE SingerId > 1"}
	rowCount, err := client.PartitionedUpdate(ctx, stmt)
	if err != nil {
		return err
	}
	fmt.Fprintf(w, "%d record(s) updated.\n", rowCount)
	return nil
}

// [END spanner_dml_partitioned_update]

// [START spanner_dml_partitioned_delete]

func deleteUsingPartitionedDML(ctx context.Context, w io.Writer, client *spanner.Client) error {
	stmt := spanner.Statement{SQL: "DELETE Singers WHERE SingerId > 10"}
	rowCount, err := client.PartitionedUpdate(ctx, stmt)
	if err != nil {
		return err

	}
	fmt.Fprintf(w, "%d record(s) deleted.", rowCount)
	return nil
}

// [END spanner_dml_partitioned_delete]

// [START spanner_dml_batch_update]

func updateUsingBatchDML(ctx context.Context, w io.Writer, client *spanner.Client) error {
	_, err := client.ReadWriteTransaction(ctx, func(ctx context.Context, txn *spanner.ReadWriteTransaction) error {
		stmts := []spanner.Statement{
			{SQL: `INSERT INTO Albums
				(SingerId, AlbumId, AlbumTitle, MarketingBudget)
				VALUES (1, 3, 'Test Album Title', 10000)`},
			{SQL: `UPDATE Albums
				SET MarketingBudget = MarketingBudget * 2
				WHERE SingerId = 1 and AlbumId = 3`},
		}
		rowCounts, err := txn.BatchUpdate(ctx, stmts)
		if err != nil {
			return err
		}
		fmt.Fprintf(w, "Executed %d SQL statements using Batch DML.\n", len(rowCounts))
		return nil
	})
	return err
}

// [END spanner_dml_batch_update]

// [START spanner_create_table_with_datatypes]

// Creates a Cloud Spanner table comprised of columns for each supported data type
// See https://cloud.google.com/spanner/docs/data-types
func createTableWithDatatypes(ctx context.Context, w io.Writer, adminClient *database.DatabaseAdminClient, database string) error {
	op, err := adminClient.UpdateDatabaseDdl(ctx, &adminpb.UpdateDatabaseDdlRequest{
		Database: database,
		Statements: []string{
			`CREATE TABLE Venues (
				VenueId	INT64 NOT NULL,
				VenueName STRING(100),
				VenueInfo BYTES(MAX),
				Capacity INT64,
				AvailableDates ARRAY<DATE>,
				LastContactDate DATE,
				OutdoorVenue BOOL,
				PopularityScore FLOAT64,
				LastUpdateTime TIMESTAMP NOT NULL OPTIONS (allow_commit_timestamp=true)
			) PRIMARY KEY (VenueId)`,
		},
	})
	if err != nil {
		return fmt.Errorf("UpdateDatabaseDdl: %v", err)
	}
	if err := op.Wait(ctx); err != nil {
		return err
	}
	fmt.Fprintf(w, "Created Venues table in database [%s]\n", database)
	return nil
}

// [END spanner_create_table_with_datatypes]

// [START spanner_insert_datatypes_data]

func writeDatatypesData(ctx context.Context, w io.Writer, client *spanner.Client) error {
	venueColumns := []string{"VenueId", "VenueName", "VenueInfo", "Capacity", "AvailableDates",
		"LastContactDate", "OutdoorVenue", "PopularityScore", "LastUpdateTime"}
	m := []*spanner.Mutation{
		spanner.InsertOrUpdate("Venues", venueColumns,
			[]interface{}{4, "Venue 4", []byte("Hello World 1"), 1800,
				[]string{"2020-12-01", "2020-12-02", "2020-12-03"},
				"2018-09-02", false, 0.85543, spanner.CommitTimestamp}),
		spanner.InsertOrUpdate("Venues", venueColumns,
			[]interface{}{19, "Venue 19", []byte("Hello World 2"), 6300,
				[]string{"2020-11-01", "2020-11-05", "2020-11-15"},
				"2019-01-15", true, 0.98716, spanner.CommitTimestamp}),
		spanner.InsertOrUpdate("Venues", venueColumns,
			[]interface{}{42, "Venue 42", []byte("Hello World 3"), 3000,
				[]string{"2020-10-01", "2020-10-07"}, "2018-10-01",
				false, 0.72598, spanner.CommitTimestamp}),
	}
	_, err := client.Apply(ctx, m)
	return err
}

// [END spanner_insert_datatypes_data]

// [START spanner_query_with_array_parameter]

func queryWithArray(ctx context.Context, w io.Writer, client *spanner.Client) error {
	var date1 = civil.Date{Year: 2020, Month: time.October, Day: 1}
	var date2 = civil.Date{Year: 2020, Month: time.November, Day: 1}
	var exampleArray = []civil.Date{date1, date2}
	stmt := spanner.Statement{
		SQL: `SELECT VenueId, VenueName, AvailableDate FROM Venues v,
            	UNNEST(v.AvailableDates) as AvailableDate 
            	WHERE AvailableDate IN UNNEST(@availableDates)`,
		Params: map[string]interface{}{
			"availableDates": exampleArray,
		},
	}
	iter := client.Single().Query(ctx, stmt)
	defer iter.Stop()
	for {
		row, err := iter.Next()
		if err == iterator.Done {
			return nil
		}
		if err != nil {
			return err
		}
		var venueID int64
		var venueName string
		var availableDate civil.Date
		if err := row.Columns(&venueID, &venueName, &availableDate); err != nil {
			return err
		}
		fmt.Fprintf(w, "%d %s %s\n", venueID, venueName, availableDate)
	}
}

// [END spanner_query_with_array_parameter]

// [START spanner_query_with_bool_parameter]

func queryWithBool(ctx context.Context, w io.Writer, client *spanner.Client) error {
	var exampleBool = true
	stmt := spanner.Statement{
		SQL: `SELECT VenueId, VenueName, OutdoorVenue FROM Venues
            	WHERE OutdoorVenue = @outdoorVenue`,
		Params: map[string]interface{}{
			"outdoorVenue": exampleBool,
		},
	}
	iter := client.Single().Query(ctx, stmt)
	defer iter.Stop()
	for {
		row, err := iter.Next()
		if err == iterator.Done {
			return nil
		}
		if err != nil {
			return err
		}
		var venueID int64
		var venueName string
		var outdoorVenue bool
		if err := row.Columns(&venueID, &venueName, &outdoorVenue); err != nil {
			return err
		}
		fmt.Fprintf(w, "%d %s %t\n", venueID, venueName, outdoorVenue)
	}
}

// [END spanner_query_with_bool_parameter]

// [START spanner_query_with_bytes_parameter]

func queryWithBytes(ctx context.Context, w io.Writer, client *spanner.Client) error {
	var exampleBytes = []byte("Hello World 1")
	stmt := spanner.Statement{
		SQL: `SELECT VenueId, VenueName FROM Venues
            	WHERE VenueInfo = @venueInfo`,
		Params: map[string]interface{}{
			"venueInfo": exampleBytes,
		},
	}
	iter := client.Single().Query(ctx, stmt)
	defer iter.Stop()
	for {
		row, err := iter.Next()
		if err == iterator.Done {
			return nil
		}
		if err != nil {
			return err
		}
		var venueID int64
		var venueName string
		if err := row.Columns(&venueID, &venueName); err != nil {
			return err
		}
		fmt.Fprintf(w, "%d %s\n", venueID, venueName)
	}
}

// [END spanner_query_with_bytes_parameter]

// [START spanner_query_with_date_parameter]

func queryWithDate(ctx context.Context, w io.Writer, client *spanner.Client) error {
	var exampleDate = civil.Date{Year: 2019, Month: time.January, Day: 1}
	stmt := spanner.Statement{
		SQL: `SELECT VenueId, VenueName, LastContactDate FROM Venues
            	WHERE LastContactDate < @lastContactDate`,
		Params: map[string]interface{}{
			"lastContactDate": exampleDate,
		},
	}
	iter := client.Single().Query(ctx, stmt)
	defer iter.Stop()
	for {
		row, err := iter.Next()
		if err == iterator.Done {
			return nil
		}
		if err != nil {
			return err
		}
		var venueID int64
		var venueName string
		var lastContactDate civil.Date
		if err := row.Columns(&venueID, &venueName, &lastContactDate); err != nil {
			return err
		}
		fmt.Fprintf(w, "%d %s %v\n", venueID, venueName, lastContactDate)
	}
}

// [END spanner_query_with_date_parameter]

// [START spanner_query_with_float_parameter]

func queryWithFloat(ctx context.Context, w io.Writer, client *spanner.Client) error {
	var exampleFloat = 0.8
	stmt := spanner.Statement{
		SQL: `SELECT VenueId, VenueName, PopularityScore FROM Venues
            	WHERE PopularityScore > @popularityScore`,
		Params: map[string]interface{}{
			"popularityScore": exampleFloat,
		},
	}
	iter := client.Single().Query(ctx, stmt)
	defer iter.Stop()
	for {
		row, err := iter.Next()
		if err == iterator.Done {
			return nil
		}
		if err != nil {
			return err
		}
		var venueID int64
		var venueName string
		var popularityScore float64
		if err := row.Columns(&venueID, &venueName, &popularityScore); err != nil {
			return err
		}
		fmt.Fprintf(w, "%d %s %f\n", venueID, venueName, popularityScore)
	}
}

// [END spanner_query_with_float_parameter]

// [START spanner_query_with_int_parameter]

func queryWithInt(ctx context.Context, w io.Writer, client *spanner.Client) error {
	var exampleInt = 3000
	stmt := spanner.Statement{
		SQL: `SELECT VenueId, VenueName, Capacity FROM Venues
            	WHERE Capacity >= @capacity`,
		Params: map[string]interface{}{
			"capacity": exampleInt,
		},
	}
	iter := client.Single().Query(ctx, stmt)
	defer iter.Stop()
	for {
		row, err := iter.Next()
		if err == iterator.Done {
			return nil
		}
		if err != nil {
			return err
		}
		var venueID, capacity int64
		var venueName string
		if err := row.Columns(&venueID, &venueName, &capacity); err != nil {
			return err
		}
		fmt.Fprintf(w, "%d %s %d\n", venueID, venueName, capacity)
	}
}

// [END spanner_query_with_int_parameter]

// [START spanner_query_with_string_parameter]

func queryWithString(ctx context.Context, w io.Writer, client *spanner.Client) error {
	var exampleString = "Venue 42"
	stmt := spanner.Statement{
		SQL: `SELECT VenueId, VenueName FROM Venues
            	WHERE VenueName = @venueName`,
		Params: map[string]interface{}{
			"venueName": exampleString,
		},
	}
	iter := client.Single().Query(ctx, stmt)
	defer iter.Stop()
	for {
		row, err := iter.Next()
		if err == iterator.Done {
			return nil
		}
		if err != nil {
			return err
		}
		var venueID int64
		var venueName string
		if err := row.Columns(&venueID, &venueName); err != nil {
			return err
		}
		fmt.Fprintf(w, "%d %s\n", venueID, venueName)
	}
}

// [END spanner_query_with_string_parameter]

// [START spanner_query_with_timestamp_parameter]

func queryWithTimestampParameter(ctx context.Context, w io.Writer, client *spanner.Client) error {
	var exampleTimestamp = time.Now()
	stmt := spanner.Statement{
		SQL: `SELECT VenueId, VenueName, LastUpdateTime FROM Venues
		WHERE LastUpdateTime <= @lastUpdateTime`,
		Params: map[string]interface{}{
			"lastUpdateTime": exampleTimestamp,
		},
	}
	iter := client.Single().Query(ctx, stmt)
	defer iter.Stop()
	for {
		row, err := iter.Next()
		if err == iterator.Done {
			return nil
		}
		if err != nil {
			return err
		}
		var venueID int64
		var venueName string
		var lastUpdateTime time.Time
		if err := row.Columns(&venueID, &venueName, &lastUpdateTime); err != nil {
			return err
		}
		fmt.Fprintf(w, "%d %s %s\n", venueID, venueName, lastUpdateTime)
	}
}

// [END spanner_query_with_timestamp_parameter]

func queryNewTable(ctx context.Context, w io.Writer, client *spanner.Client) error {
	stmt := spanner.Statement{
		SQL: `SELECT SingerId, VenueId, EventDate, Revenue, LastUpdateTime FROM Performances
				ORDER BY LastUpdateTime DESC`}
	iter := client.Single().Query(ctx, stmt)
	defer iter.Stop()
	for {
		row, err := iter.Next()
		if err == iterator.Done {
			return nil
		}
		if err != nil {
			return err
		}
		var singerID, venueID int64
		var revenue spanner.NullInt64
		var eventDate, lastUpdateTime time.Time
		if err := row.ColumnByName("SingerId", &singerID); err != nil {
			return err
		}
		if err := row.ColumnByName("VenueId", &venueID); err != nil {
			return err
		}
		if err := row.ColumnByName("EventDate", &eventDate); err != nil {
			return err
		}
		if err := row.ColumnByName("Revenue", &revenue); err != nil {
			return err
		}
		currentRevenue := "NULL"
		if revenue.Valid {
			currentRevenue = strconv.FormatInt(revenue.Int64, 10)
		}
		if err := row.ColumnByName("LastUpdateTime", &lastUpdateTime); err != nil {
			return err
		}

		fmt.Fprintf(w, "%d %d %s %s %s\n", singerID, venueID, eventDate, currentRevenue, lastUpdateTime)
	}
}

func writeToDocumentsTable(ctx context.Context, w io.Writer, client *spanner.Client) error {
	documentsColumns := []string{"UserId", "DocumentId", "Timestamp", "Contents"}
	m := []*spanner.Mutation{
		spanner.InsertOrUpdate("DocumentsWithTimestamp", documentsColumns,
			[]interface{}{1, 1, spanner.CommitTimestamp, "Hello World 1"}),
		spanner.InsertOrUpdate("DocumentsWithTimestamp", documentsColumns,
			[]interface{}{1, 2, spanner.CommitTimestamp, "Hello World 2"}),
		spanner.InsertOrUpdate("DocumentsWithTimestamp", documentsColumns,
			[]interface{}{1, 3, spanner.CommitTimestamp, "Hello World 3"}),
		spanner.InsertOrUpdate("DocumentsWithTimestamp", documentsColumns,
			[]interface{}{2, 4, spanner.CommitTimestamp, "Hello World 4"}),
		spanner.InsertOrUpdate("DocumentsWithTimestamp", documentsColumns,
			[]interface{}{2, 5, spanner.CommitTimestamp, "Hello World 5"}),
		spanner.InsertOrUpdate("DocumentsWithTimestamp", documentsColumns,
			[]interface{}{3, 6, spanner.CommitTimestamp, "Hello World 6"}),
		spanner.InsertOrUpdate("DocumentsWithTimestamp", documentsColumns,
			[]interface{}{3, 7, spanner.CommitTimestamp, "Hello World 7"}),
		spanner.InsertOrUpdate("DocumentsWithTimestamp", documentsColumns,
			[]interface{}{3, 8, spanner.CommitTimestamp, "Hello World 8"}),
		spanner.InsertOrUpdate("DocumentsWithTimestamp", documentsColumns,
			[]interface{}{3, 9, spanner.CommitTimestamp, "Hello World 9"}),
		spanner.InsertOrUpdate("DocumentsWithTimestamp", documentsColumns,
			[]interface{}{3, 10, spanner.CommitTimestamp, "Hello World 10"}),
	}
	_, err := client.Apply(ctx, m)
	return err
}

func updateDocumentsTable(ctx context.Context, w io.Writer, client *spanner.Client) error {
	cols := []string{"UserId", "DocumentId", "Timestamp", "Contents"}
	_, err := client.Apply(ctx, []*spanner.Mutation{
		spanner.Update("DocumentsWithTimestamp", cols,
			[]interface{}{1, 1, spanner.CommitTimestamp, "Hello World 1 Updated"}),
		spanner.Update("DocumentsWithTimestamp", cols,
			[]interface{}{1, 3, spanner.CommitTimestamp, "Hello World 3 Updated"}),
		spanner.Update("DocumentsWithTimestamp", cols,
			[]interface{}{2, 5, spanner.CommitTimestamp, "Hello World 5 Updated"}),
		spanner.Update("DocumentsWithTimestamp", cols,
			[]interface{}{3, 7, spanner.CommitTimestamp, "Hello World 7 Updated"}),
		spanner.Update("DocumentsWithTimestamp", cols,
			[]interface{}{3, 9, spanner.CommitTimestamp, "Hello World 9 Updated"}),
	})
	return err
}

func queryDocumentsTable(ctx context.Context, w io.Writer, client *spanner.Client) error {
	stmt := spanner.Statement{SQL: `SELECT UserId, DocumentId, Timestamp, Contents FROM DocumentsWithTimestamp
		ORDER BY Timestamp DESC Limit 5`}
	iter := client.Single().Query(ctx, stmt)
	defer iter.Stop()
	for {
		row, err := iter.Next()
		if err == iterator.Done {
			return nil
		}
		if err != nil {
			return err
		}
		var userID, documentID int64
		var timestamp time.Time
		var contents string
		if err := row.Columns(&userID, &documentID, &timestamp, &contents); err != nil {
			return err
		}
		fmt.Fprintf(w, "%d %d %s %s\n", userID, documentID, timestamp, contents)
	}
}

func writeWithHistory(ctx context.Context, w io.Writer, client *spanner.Client) error {
	_, err := client.ReadWriteTransaction(ctx, func(ctx context.Context, txn *spanner.ReadWriteTransaction) error {
		documentsColumns := []string{"UserId", "DocumentId", "Contents"}
		documentHistoryColumns := []string{"UserId", "DocumentId", "Timestamp", "PreviousContents"}
		txn.BufferWrite([]*spanner.Mutation{
			spanner.InsertOrUpdate("Documents", documentsColumns,
				[]interface{}{1, 1, "Hello World 1"}),
			spanner.InsertOrUpdate("Documents", documentsColumns,
				[]interface{}{1, 2, "Hello World 2"}),
			spanner.InsertOrUpdate("Documents", documentsColumns,
				[]interface{}{1, 3, "Hello World 3"}),
			spanner.InsertOrUpdate("Documents", documentsColumns,
				[]interface{}{2, 4, "Hello World 4"}),
			spanner.InsertOrUpdate("Documents", documentsColumns,
				[]interface{}{2, 5, "Hello World 5"}),
			spanner.InsertOrUpdate("DocumentHistory", documentHistoryColumns,
				[]interface{}{1, 1, spanner.CommitTimestamp, "Hello World 1"}),
			spanner.InsertOrUpdate("DocumentHistory", documentHistoryColumns,
				[]interface{}{1, 2, spanner.CommitTimestamp, "Hello World 2"}),
			spanner.InsertOrUpdate("DocumentHistory", documentHistoryColumns,
				[]interface{}{1, 3, spanner.CommitTimestamp, "Hello World 3"}),
			spanner.InsertOrUpdate("DocumentHistory", documentHistoryColumns,
				[]interface{}{2, 4, spanner.CommitTimestamp, "Hello World 4"}),
			spanner.InsertOrUpdate("DocumentHistory", documentHistoryColumns,
				[]interface{}{2, 5, spanner.CommitTimestamp, "Hello World 5"}),
		})
		return nil
	})
	return err
}

func updateWithHistory(ctx context.Context, w io.Writer, client *spanner.Client) error {
	_, err := client.ReadWriteTransaction(ctx, func(ctx context.Context, txn *spanner.ReadWriteTransaction) error {
		// Create anonymous function "getContents" to read the current value of the Contents column for a given row.
		getContents := func(key spanner.Key) (string, error) {
			row, err := txn.ReadRow(ctx, "Documents", key, []string{"Contents"})
			if err != nil {
				return "", err
			}
			var content string
			if err := row.Column(0, &content); err != nil {
				return "", err
			}
			return content, nil
		}
		// Create two string arrays corresponding to the columns in each table.
		documentsColumns := []string{"UserId", "DocumentId", "Contents"}
		documentHistoryColumns := []string{"UserId", "DocumentId", "Timestamp", "PreviousContents"}
		// Get row's Contents before updating.
		previousContents, err := getContents(spanner.Key{1, 1})
		if err != nil {
			return err
		}
		// Update row's Contents while saving previous Contents in DocumentHistory table.
		txn.BufferWrite([]*spanner.Mutation{
			spanner.InsertOrUpdate("Documents", documentsColumns,
				[]interface{}{1, 1, "Hello World 1 Updated"}),
			spanner.InsertOrUpdate("DocumentHistory", documentHistoryColumns,
				[]interface{}{1, 1, spanner.CommitTimestamp, previousContents}),
		})
		previousContents, err = getContents(spanner.Key{1, 3})
		if err != nil {
			return err
		}
		txn.BufferWrite([]*spanner.Mutation{
			spanner.InsertOrUpdate("Documents", documentsColumns,
				[]interface{}{1, 3, "Hello World 3 Updated"}),
			spanner.InsertOrUpdate("DocumentHistory", documentHistoryColumns,
				[]interface{}{1, 3, spanner.CommitTimestamp, previousContents}),
		})
		previousContents, err = getContents(spanner.Key{2, 5})
		if err != nil {
			return err
		}
		txn.BufferWrite([]*spanner.Mutation{
			spanner.InsertOrUpdate("Documents", documentsColumns,
				[]interface{}{2, 5, "Hello World 5 Updated"}),
			spanner.InsertOrUpdate("DocumentHistory", documentHistoryColumns,
				[]interface{}{2, 5, spanner.CommitTimestamp, previousContents}),
		})
		return nil
	})
	return err
}

func queryWithHistory(ctx context.Context, w io.Writer, client *spanner.Client) error {
	stmt := spanner.Statement{
		SQL: `SELECT d.UserId, d.DocumentId, d.Contents, dh.Timestamp, dh.PreviousContents
				FROM Documents d JOIN DocumentHistory dh
				ON dh.UserId = d.UserId AND dh.DocumentId = d.DocumentId
				ORDER BY dh.Timestamp DESC LIMIT 3`}
	iter := client.Single().Query(ctx, stmt)
	defer iter.Stop()
	for {
		row, err := iter.Next()
		if err == iterator.Done {
			return nil
		}
		if err != nil {
			return err
		}
		var userID, documentID int64
		var timestamp time.Time
		var contents, previousContents string
		if err := row.Columns(&userID, &documentID, &contents, &timestamp, &previousContents); err != nil {
			return err
		}
		fmt.Fprintf(w, "%d %d %s %s %s\n", userID, documentID, contents, timestamp, previousContents)
	}
}

// [START spanner_create_backup]

func createBackup(ctx context.Context, w io.Writer, adminClient *database.DatabaseAdminClient, database string) error {
	backupID := "my-backup"
	expires := time.Now().AddDate(0, 0, 1)
	op, err := adminClient.StartBackupOperation(ctx, backupID, database, expires)
	if err != nil {
		return err
	}
	backup, err := op.Wait(ctx)
	if err != nil {
		return err
	}

	fmt.Fprintf(w, "Created backup [%s] from database [%s], size = %d bytes, created at = %s\n", backup.Name, backup.Database,
		backup.SizeBytes, time.Unix(backup.CreateTime.Seconds, backup.CreateTime.Seconds).Format(time.RFC3339))
	return nil
}

// [END spanner_create_backup]

// [START spanner_cancel_backup]

func cancelBackup(ctx context.Context, w io.Writer, adminClient *database.DatabaseAdminClient, database string) error {
	backupID := "my-backup-cancelled"
	expires := time.Now().AddDate(0, 0, 1)
	op, err := adminClient.StartBackupOperation(ctx, backupID, database, expires)
	if err != nil {
		return err
	}

	err = adminClient.LROClient.CancelOperation(ctx, &longrunning.CancelOperationRequest{Name: op.Name()})
	if err != nil {
		return err
	}

	// Should be cancelled, but might have finished before cancel took effect in which case delete the backup
	backup, err := op.Wait(ctx)
	if err != nil {
		if waitStatus, ok := status.FromError(err); !ok || waitStatus.Code() != codes.Canceled {
			return err
		}
	}
	if backup != nil {
		// The backup actually finished
		err = adminClient.DeleteBackup(ctx, &adminpb.DeleteBackupRequest{Name: backup.Name})
	}

	fmt.Fprintf(w, "Backup cancelled.\n")
	return nil
}

// [END spanner_cancel_backup]

// [START spanner_update_backup]

func updateBackup(ctx context.Context, w io.Writer, adminClient *database.DatabaseAdminClient, database string) error {
	backupID := "my-backup"
	matches := regexp.MustCompile("^(.*)/databases/(.*)$").FindStringSubmatch(database)
	if matches == nil || len(matches) != 3 {
		return fmt.Errorf("Invalid database id %s", database)
	}
	backupName := matches[1] + "/backups/" + backupID

	backup, err := adminClient.GetBackup(ctx, &adminpb.GetBackupRequest{Name: backupName})
	if err != nil {
		return err
	}

	expires := time.Unix(backup.CreateTime.GetSeconds(), int64(backup.CreateTime.Nanos)).AddDate(0, 0, 30)
	expirespb := &pbt.Timestamp{Seconds: expires.Unix(), Nanos: int32(expires.Nanosecond())}

	_, err = adminClient.UpdateBackup(ctx, &adminpb.UpdateBackupRequest{
		Backup:     &adminpb.Backup{
			Name:       backupName,
			ExpireTime: expirespb,
		},
		UpdateMask: &field_mask.FieldMask{Paths: []string{"expire_time"}},
	})
	if err != nil {
		return err
	}

	fmt.Fprintf(w, "Updated backup [%s]\n", backupID)
	return nil
}

// [END spanner_update_backup]

// [START spanner_restore_backup]

func restoreBackup(ctx context.Context, w io.Writer, adminClient *database.DatabaseAdminClient, databaseName string) error {
	backupID := "my-backup"
	matches := regexp.MustCompile("^(.*)/databases/(.*)$").FindStringSubmatch(databaseName)
	if matches == nil || len(matches) != 3 {
		return fmt.Errorf("Invalid database id %s", databaseName)
	}
	instanceName := matches[1]
	databaseId := matches[2]
	backupName := instanceName + "/backups/" + backupID

	restoreOp, err := adminClient.RestoreDatabase(ctx, &adminpb.RestoreDatabaseRequest{
		Parent:     instanceName,
		DatabaseId: databaseId,
		Source:     &adminpb.RestoreDatabaseRequest_Backup{
			Backup: backupName,
		},
	})
	if err != nil {
		return err
	}
	database, err := restoreOp.Wait(ctx)
	if err != nil {
		return err
	}
	backupInfoFromRestore := database.RestoreInfo.GetBackupInfo()
	if backupInfoFromRestore != nil {
		fmt.Fprintf(w, "Restored backup [%s] to database [%s]\n", backupInfoFromRestore.Backup, database.Name)
	}

	return nil
}

// [END spanner_restore_backup]

// [START spanner_list_backups]

func listBackups(ctx context.Context, w io.Writer, adminClient *database.DatabaseAdminClient, database string) error {
	matches := regexp.MustCompile("^(.*)/databases/(.*)$").FindStringSubmatch(database)
	if matches == nil || len(matches) != 3 {
		return fmt.Errorf("Invalid database id %s", database)
	}
	instanceName := matches[1]
	counter := 0
	backupsIterator := adminClient.ListBackups(ctx, &adminpb.ListBackupsRequest{
		Parent: instanceName,
		// List backups only for this specific database
		Filter: "Database:" + database,
	})
	for {
		resp, err := backupsIterator.Next()
		if err == iterator.Done {
			break
		}
		if err != nil {
			return err
		}
		fmt.Fprintf(w, "%s [%v] - %d bytes\n", resp.Name, resp.State, resp.SizeBytes)
		counter++
	}
	fmt.Fprintf(w, "Backup count: %d\n", counter)

	return nil
}

func listBackupsByName(ctx context.Context, w io.Writer, adminClient *database.DatabaseAdminClient, database string) error {
	matches := regexp.MustCompile("^(.*)/databases/(.*)$").FindStringSubmatch(database)
	if matches == nil || len(matches) != 3 {
		return fmt.Errorf("Invalid database id %s", database)
	}
	instanceName := matches[1]
	counter := 0
	backupsIterator := adminClient.ListBackups(ctx, &adminpb.ListBackupsRequest{
		Parent: instanceName,
		// Only include backups with matching names
		Filter: "Name:my-backup",
	})
	for {
		resp, err := backupsIterator.Next()
		if err == iterator.Done {
			break
		}
		if err != nil {
			return err
		}
		fmt.Fprintf(w, "%s [%v] - %d bytes\n", resp.Name, resp.State, resp.SizeBytes)
		counter++
	}
	fmt.Fprintf(w, "Backup count: %d\n", counter)

	return nil
}

func listSmallBackups(ctx context.Context, w io.Writer, adminClient *database.DatabaseAdminClient, database string) error {
	matches := regexp.MustCompile("^(.*)/databases/(.*)$").FindStringSubmatch(database)
	if matches == nil || len(matches) != 3 {
		return fmt.Errorf("Invalid database id %s", database)
	}
	instanceName := matches[1]
	counter := 0
	backupsIterator := adminClient.ListBackups(ctx, &adminpb.ListBackupsRequest{
		Parent: instanceName,
		// Only include backups in READY state and with size < 64K
		Filter: "(state:READY) AND (size_bytes < 65536)",
	})
	for {
		resp, err := backupsIterator.Next()
		if err == iterator.Done {
			break
		}
		if err != nil {
			return err
		}
		fmt.Fprintf(w, "%s [%v] - %d bytes\n", resp.Name, resp.State, resp.SizeBytes)
		counter++
	}
	fmt.Fprintf(w, "Backup count: %d\n", counter)

	return nil
}

func listNewBackups(ctx context.Context, w io.Writer, adminClient *database.DatabaseAdminClient, database string) error {
	matches := regexp.MustCompile("^(.*)/databases/(.*)$").FindStringSubmatch(database)
	if matches == nil || len(matches) != 3 {
		return fmt.Errorf("Invalid database id %s", database)
	}
	instanceName := matches[1]
	counter := 0
	minCreateTime := time.Now().AddDate(0, 0, -1)
	maxExpireTime := time.Now().AddDate(0, 0, 3)

	backupsIterator := adminClient.ListBackups(ctx, &adminpb.ListBackupsRequest{
		Parent: instanceName,
		// Only include backups that were created recently and expire soon
		Filter: fmt.Sprintf(`(state:READY) AND (create_time > "%s") AND (expire_time < "%s")`,
			minCreateTime.Format(time.RFC3339), maxExpireTime.Format(time.RFC3339)),
	})
	for {
		resp, err := backupsIterator.Next()
		if err == iterator.Done {
			break
		}
		if err != nil {
			return err
		}
		fmt.Fprintf(w, "%s [%v] - %d bytes\n", resp.Name, resp.State, resp.SizeBytes)
		counter++
	}
	fmt.Fprintf(w, "Backup count: %d\n", counter)

	return nil
}

func listInstanceBackups(ctx context.Context, w io.Writer, adminClient *database.DatabaseAdminClient, database string) error {
	matches := regexp.MustCompile("^(.*)/databases/(.*)$").FindStringSubmatch(database)
	if matches == nil || len(matches) != 3 {
		return fmt.Errorf("Invalid database id %s", database)
	}
	instanceName := matches[1]
	request := &adminpb.ListBackupsRequest{
		Parent: instanceName,
		PageSize: 3,
	}
	backupsIterator := adminClient.ListBackups(ctx, request)
	for {
		resp, err := backupsIterator.Next()
		if err == iterator.Done {
			pageToken := backupsIterator.PageInfo().Token
			if pageToken == "" {
				break
			} else {
				request.PageToken = pageToken
				backupsIterator = adminClient.ListBackups(ctx, request)
			}
		}
		if err != nil {
			return err
		}
		fmt.Fprintf(w, "%s [%v] - %d bytes\n", resp.Name, resp.State, resp.SizeBytes)
	}

	return nil
}

// [END spanner_list_backups]

// [START spanner_list_backup_operations]

func listBackupOperations(ctx context.Context, w io.Writer, adminClient *database.DatabaseAdminClient, database string) error {
	matches := regexp.MustCompile("^(.*)/databases/(.*)$").FindStringSubmatch(database)
	if matches == nil || len(matches) != 3 {
		return fmt.Errorf("Invalid database id %s", database)
	}
	instanceName := matches[1]
	counter := 0
	backupOperationsIterator := adminClient.ListBackupOperations(ctx, &adminpb.ListBackupOperationsRequest{
		Parent: instanceName,
		// List backup operations only for this specific database
		Filter: fmt.Sprintf("(metadata.database:%s) AND (metadata.@type:type.googleapis.com/google.spanner.admin.database.v1.CreateBackupMetadata)", database),
	})
	for {
		resp, err := backupOperationsIterator.Next()
		if err == iterator.Done {
			break
		}
		if err != nil {
			return err
		}
		createBackupMetadata := &adminpb.CreateBackupMetadata{}
		if err := ptypes.UnmarshalAny(resp.Metadata, createBackupMetadata); err != nil {
			return err
		}
		var detail string
		if resp.Done {
			detail = "completed"
		} else {
			detail = fmt.Sprintf("in progress (%d %%)", createBackupMetadata.Progress.ProgressPercent)
		}
		fmt.Fprintf(w, "%s - %s\n", resp.Name, detail)
		counter++
	}
	fmt.Fprintf(w, "Backup operation count: %d\n", counter)

	return nil
}

// [END spanner_list_backup_operations]

// [START spanner_list_database_operations]

func listDatabaseOperations(ctx context.Context, w io.Writer, adminClient *database.DatabaseAdminClient, database string) error {
	matches := regexp.MustCompile("^(.*)/databases/(.*)$").FindStringSubmatch(database)
	if matches == nil || len(matches) != 3 {
		return fmt.Errorf("Invalid database id %s", database)
	}
	instanceName := matches[1]
	counter := 0
	databaseOperationsIterator := adminClient.ListDatabaseOperations(ctx, &adminpb.ListDatabaseOperationsRequest{
		Parent: instanceName,
	})
	for {
		resp, err := databaseOperationsIterator.Next()
		if err == iterator.Done {
			break
		}
		if err != nil {
			return err
		}
		var detail string
		if resp.Done {
			detail = "completed"
		} else {
			detail = "in progress"
		}
		fmt.Fprintf(w, "%s - %s\n", resp.Name, detail)
		counter++
	}
	fmt.Fprintf(w, "Database operation count: %d\n", counter)

	return nil
}

// [END spanner_list_database_operations]

// [START spanner_delete_backup]

func deleteBackup(ctx context.Context, w io.Writer, adminClient *database.DatabaseAdminClient, database string) error {
	backupID := "my-backup"
	matches := regexp.MustCompile("^(.*)/databases/(.*)$").FindStringSubmatch(database)
	if matches == nil || len(matches) != 3 {
		return fmt.Errorf("Invalid database id %s", database)
	}
	backupName := matches[1] + "/backups/" + backupID
	if err := adminClient.DeleteBackup(ctx, &adminpb.DeleteBackupRequest{Name: backupName}); err != nil {
		return err
	}

	fmt.Fprintf(w, "Deleted backup [%s]\n", backupID)
	return nil
}

// [END spanner_delete_backup]

func createClients(ctx context.Context, db string) (*database.DatabaseAdminClient, *spanner.Client) {
<<<<<<< HEAD
	testEndpoint := os.Getenv("GOLANG_SAMPLES_ENDPOINT")
	var opts []option.ClientOption
	if testEndpoint != "" {
		opts = append(opts, option.WithEndpoint(testEndpoint))
	}
=======
	// [START spanner_create_admin_client_for_emulator]

	var opts []option.ClientOption

	emulatorAddr := os.Getenv("SPANNER_EMULATOR_HOST")
	if emulatorAddr != "" {
		opts = append(
			opts,
			option.WithEndpoint(emulatorAddr),
			option.WithGRPCDialOption(grpc.WithInsecure()),
			option.WithoutAuthentication(),
		)
	}

>>>>>>> 3e88b9b9
	adminClient, err := database.NewDatabaseAdminClient(ctx, opts...)
	if err != nil {
		log.Fatal(err)
	}

<<<<<<< HEAD
	dataClient, err := spanner.NewClient(ctx, db, opts...)
=======
	// [END spanner_create_admin_client_for_emulator]

	dataClient, err := spanner.NewClient(ctx, db)
>>>>>>> 3e88b9b9
	if err != nil {
		log.Fatal(err)
	}

	return adminClient, dataClient
}

func run(ctx context.Context, adminClient *database.DatabaseAdminClient, dataClient *spanner.Client, w io.Writer, cmd string, db string) error {
	if adminCmdFn := adminCommands[cmd]; adminCmdFn != nil {
		err := adminCmdFn(ctx, w, adminClient, db)
		if err != nil {
			fmt.Fprintf(w, "%s failed with %v", cmd, err)
		}
		return err
	}

	// Normal mode
	cmdFn := commands[cmd]
	if cmdFn == nil {
		flag.Usage()
		os.Exit(2)
	}
	err := cmdFn(ctx, w, dataClient)
	if err != nil {
		fmt.Fprintf(w, "%s failed with %v", cmd, err)
	}
	return err
}

func main() {
	flag.Usage = func() {
		fmt.Fprintf(os.Stderr, `Usage: spanner_snippets <command> <database_name>

	Command can be one of: createdatabase, write, query, read, update,
		writetransaction, addnewcolumn, querynewcolumn, addindex, queryindex, readindex,
		addstoringindex, readstoringindex, readonlytransaction, readstaledata, readbatchdata,
		addcommittimestamp, updatewithtimestamp, querywithtimestamp, createtablewithtimestamp,
		writewithtimestamp, querynewtable, createtabledocswithtimestamp, writetodocstable,
		updatedocstable, querydocstable, createtabledocswithhistorytable, writewithhistory,
		updatewithhistory, querywithhistory, writestructdata, querywithstruct, querywitharrayofstruct,
		querywithstructfield, querywithnestedstructfield, dmlinsert, dmlupdate, dmldelete,
		dmlwithtimestamp, dmlwriteread, dmlwrite, dmlwritetxn, querywithparameter, dmlupdatepart,
		dmldeletepart, dmlbatchupdate, createtablewithdatatypes, writedatatypesdata, querywitharray,
		querywithbool, querywithbytes, querywithdate, querywithfloat, querywithint, querywithstring,
		querywithtimestampparameter, createbackup, listbackups, updatebackup, deletebackup, restorebackup

Examples:
	spanner_snippets createdatabase projects/my-project/instances/my-instance/databases/example-db
	spanner_snippets write projects/my-project/instances/my-instance/databases/example-db
`)
	}

	flag.Parse()
	if len(flag.Args()) != 2 {
		flag.Usage()
		os.Exit(2)
	}

	cmd, db := flag.Arg(0), flag.Arg(1)
	ctx, cancel := context.WithTimeout(context.Background(), 1*time.Minute)
	defer cancel()
	adminClient, dataClient := createClients(ctx, db)
	if err := run(ctx, adminClient, dataClient, os.Stdout, cmd, db); err != nil {
		os.Exit(1)
	}
}<|MERGE_RESOLUTION|>--- conflicted
+++ resolved
@@ -2214,13 +2214,6 @@
 // [END spanner_delete_backup]
 
 func createClients(ctx context.Context, db string) (*database.DatabaseAdminClient, *spanner.Client) {
-<<<<<<< HEAD
-	testEndpoint := os.Getenv("GOLANG_SAMPLES_ENDPOINT")
-	var opts []option.ClientOption
-	if testEndpoint != "" {
-		opts = append(opts, option.WithEndpoint(testEndpoint))
-	}
-=======
 	// [START spanner_create_admin_client_for_emulator]
 
 	var opts []option.ClientOption
@@ -2235,19 +2228,14 @@
 		)
 	}
 
->>>>>>> 3e88b9b9
 	adminClient, err := database.NewDatabaseAdminClient(ctx, opts...)
 	if err != nil {
 		log.Fatal(err)
 	}
 
-<<<<<<< HEAD
-	dataClient, err := spanner.NewClient(ctx, db, opts...)
-=======
 	// [END spanner_create_admin_client_for_emulator]
 
 	dataClient, err := spanner.NewClient(ctx, db)
->>>>>>> 3e88b9b9
 	if err != nil {
 		log.Fatal(err)
 	}
