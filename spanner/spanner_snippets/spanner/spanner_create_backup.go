--- conflicted
+++ resolved
@@ -28,18 +28,13 @@
 	adminpb "google.golang.org/genproto/googleapis/spanner/admin/database/v1"
 )
 
-<<<<<<< HEAD
-func createBackup(ctx context.Context, w io.Writer, db, backupID string) error {
-=======
-func createBackup(w io.Writer, db, backupID string, versionTime time.Time) error {
+func createBackup(ctx context.Context, w io.Writer, db, backupID string, versionTime time.Time) error {
 	// versionTime := time.Now().AddDate(0, 0, -1) // one day ago
 	matches := regexp.MustCompile("^(.+)/databases/(.+)$").FindStringSubmatch(db)
 	if matches == nil || len(matches) != 3 {
 		return fmt.Errorf("createBackup: invalid database id %q", db)
 	}
 
-	ctx := context.Background()
->>>>>>> d791483f
 	adminClient, err := database.NewDatabaseAdminClient(ctx)
 	if err != nil {
 		return fmt.Errorf("createBackup.NewDatabaseAdminClient: %v", err)
