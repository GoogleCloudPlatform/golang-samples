// Copyright 2020 Google LLC
//
// Licensed under the Apache License, Version 2.0 (the "License");
// you may not use this file except in compliance with the License.
// You may obtain a copy of the License at
//
//     https://www.apache.org/licenses/LICENSE-2.0
//
// Unless required by applicable law or agreed to in writing, software
// distributed under the License is distributed on an "AS IS" BASIS,
// WITHOUT WARRANTIES OR CONDITIONS OF ANY KIND, either express or implied.
// See the License for the specific language governing permissions and
// limitations under the License.

package spanner

import (
	"bytes"
	"context"
	"fmt"
	"io"
	"os"
	"regexp"
	"strconv"
	"strings"
	"testing"
	"time"

	kms "cloud.google.com/go/kms/apiv1"
	"cloud.google.com/go/spanner"
	database "cloud.google.com/go/spanner/admin/database/apiv1"
	instance "cloud.google.com/go/spanner/admin/instance/apiv1"
	"github.com/GoogleCloudPlatform/golang-samples/internal/testutil"
	"github.com/google/uuid"
	"google.golang.org/api/iterator"
	kmspb "google.golang.org/genproto/googleapis/cloud/kms/v1"
	adminpb "google.golang.org/genproto/googleapis/spanner/admin/database/v1"
	instancepb "google.golang.org/genproto/googleapis/spanner/admin/instance/v1"
	"google.golang.org/grpc/codes"
	"google.golang.org/grpc/status"
)

type sampleFunc func(w io.Writer, dbName string) error
type sampleFuncWithContext func(ctx context.Context, w io.Writer, dbName string) error
type instanceSampleFunc func(w io.Writer, projectID, instanceID string) error
type backupSampleFunc func(ctx context.Context, w io.Writer, dbName, backupID string) error
type createBackupSampleFunc func(ctx context.Context, w io.Writer, dbName, backupID string, versionTime time.Time) error

var (
	validInstancePattern = regexp.MustCompile("^projects/(?P<project>[^/]+)/instances/(?P<instance>[^/]+)$")
)

func initTest(t *testing.T, id string) (dbName string, cleanup func()) {
	projectID := getSampleProjectId(t)
	instance, cleanup := createTestInstance(t, projectID)
	dbID := validLength(fmt.Sprintf("smpl-%s", id), t)
	dbName = fmt.Sprintf("%s/databases/%s", instance, dbID)

	return
}

func getVersionTime(t *testing.T, dbName string) (versionTime time.Time) {
	ctx := context.Background()
	client, err := spanner.NewClient(ctx, dbName)
	if err != nil {
		t.Fatalf("failed to create client: %v", err)
	}
	defer client.Close()

	stmt := spanner.Statement{
		SQL: `SELECT CURRENT_TIMESTAMP()`,
	}
	iter := client.Single().Query(ctx, stmt)
	defer iter.Stop()
	row, err := iter.Next()
	if err != nil {
		t.Fatalf("failed to get current time: %v", err)
	}
	if err := row.Columns(&versionTime); err != nil {
		t.Fatalf("failed to get version time: %v", err)
	}

	return versionTime
}

func initBackupTest(t *testing.T, id string) (restoreDBName, backupID, cancelledBackupID string, cleanup func()) {
	projectID := getSampleProjectId(t)
	instance, cleanup := createTestInstance(t, projectID)
	restoreDatabaseID := validLength(fmt.Sprintf("restore-%s", id), t)
	restoreDBName = fmt.Sprintf("%s/databases/%s", instance, restoreDatabaseID)
	backupID = validLength(fmt.Sprintf("backup-%s", id), t)
	cancelledBackupID = validLength(fmt.Sprintf("cancel-%s", id), t)

	return
}

func TestCreateInstances(t *testing.T) {
	_ = testutil.SystemTest(t)
	t.Parallel()

<<<<<<< HEAD
	projectID := getSampleProjectId(t)
	ctx, cancel := context.WithTimeout(context.Background(), time.Hour)
	defer cancel()
=======
	runCreateInstanceSample(t, createInstance)
	runCreateInstanceSample(t, createInstanceWithProcessingUnits)
}

func runCreateInstanceSample(t *testing.T, f instanceSampleFunc) {
	projectID, _, err := parseInstanceName(getInstance(t))
	if err != nil {
		t.Fatalf("failed to parse instance name: %v", err)
	}

>>>>>>> 2fb056bc
	instanceID := fmt.Sprintf("go-sample-test-%s", uuid.New().String()[:8])
	out := runInstanceSample(t, f, projectID, instanceID, "failed to create an instance")
	if err := cleanupInstance(projectID, instanceID); err != nil {
		t.Logf("cleanupInstance error: %s", err)
	}
	assertContains(t, out, fmt.Sprintf("Created instance [%s]", instanceID))
}

func TestSample(t *testing.T) {
	_ = testutil.SystemTest(t)
	t.Parallel()

	dbName, cleanup := initTest(t, randomID())
	defer cleanup()

	ctx, cancel := context.WithTimeout(context.Background(), time.Hour)
	defer cancel()

	var out string
	mustRunSample(t, createDatabase, dbName, "failed to create a database")
	runSample(t, createClients, dbName, "failed to create clients")
	runSample(t, write, dbName, "failed to insert data")
	runSampleWithContext(ctx, t, addNewColumn, dbName, "failed to add new column")
	runSample(t, delete, dbName, "failed to delete data")
	runSample(t, write, dbName, "failed to insert data")
	runSample(t, update, dbName, "failed to update data")
	out = runSample(t, writeWithTransactionUsingDML, dbName, "failed to write with transaction using DML")
	assertContains(t, out, "Moved 200000 from Album2's MarketingBudget to Album1")
	out = runSample(t, queryNewColumn, dbName, "failed to query new column")
	assertContains(t, out, "1 1 300000")
	assertContains(t, out, "2 2 300000")

	runSample(t, delete, dbName, "failed to delete data")
	runSample(t, write, dbName, "failed to insert data")
	runSample(t, update, dbName, "failed to update data")
	out = runSample(t, writeWithTransaction, dbName, "failed to write with transaction")
	assertContains(t, out, "Moved 200000 from Album2's MarketingBudget to Album1")
	out = runSample(t, queryNewColumn, dbName, "failed to query new column")
	assertContains(t, out, "1 1 300000")
	assertContains(t, out, "2 2 300000")

	runSample(t, delete, dbName, "failed to delete data")
	runSample(t, write, dbName, "failed to insert data")
	writeTime := time.Now()

	out = runSample(t, read, dbName, "failed to read data")
	assertContains(t, out, "1 1 Total Junk")
	out = runSample(t, query, dbName, "failed to query data")
	assertContains(t, out, "1 1 Total Junk")

	runSampleWithContext(ctx, t, addIndex, dbName, "failed to add index")
	out = runSample(t, queryUsingIndex, dbName, "failed to query using index")
	assertContains(t, out, "Go, Go, Go")
	assertContains(t, out, "Forever Hold Your Peace")
	if strings.Contains(out, "Green") {
		t.Errorf("got output %q; should not contain Green", out)
	}

	out = runSample(t, readUsingIndex, dbName, "failed to read using index")
	assertContains(t, out, "Go, Go, Go")
	assertContains(t, out, "Forever Hold Your Peace")
	assertContains(t, out, "Green")

	runSample(t, delete, dbName, "failed to delete data")
	runSample(t, write, dbName, "failed to insert data")
	runSample(t, update, dbName, "failed to update data")

	runSampleWithContext(ctx, t, addStoringIndex, dbName, "failed to add storing index")

	out = runSample(t, readStoringIndex, dbName, "failed to read storing index")
	assertContains(t, out, "500000")
	out = runSample(t, readOnlyTransaction, dbName, "failed to read with ReadOnlyTransaction")
	if strings.Count(out, "Total Junk") != 2 {
		t.Errorf("got output %q; wanted it to contain 2 occurrences of Total Junk", out)
	}

	// Wait at least 15 seconds since the write.
	time.Sleep(time.Until(writeTime.Add(16 * time.Second)))
	out = runSample(t, readStaleData, dbName, "failed to read stale data")
	assertContains(t, out, "Go, Go, Go")
	assertContains(t, out, "Forever Hold Your Peace")
	assertContains(t, out, "Green")

	out = runSample(t, readBatchData, dbName, "failed to read batch data")
	assertContains(t, out, "1 Marc Richards")

	runSampleWithContext(ctx, t, addCommitTimestamp, dbName, "failed to add commit timestamp")
	runSample(t, updateWithTimestamp, dbName, "failed to update with timestamp")
	out = runSample(t, queryWithTimestamp, dbName, "failed to query with timestamp")
	assertContains(t, out, "1000000")

	runSample(t, writeStructData, dbName, "failed to write struct data")
	out = runSample(t, queryWithStruct, dbName, "failed to query with struct")
	assertContains(t, out, "6")
	out = runSample(t, queryWithArrayOfStruct, dbName, "failed to query with array of struct")
	assertContains(t, out, "6")
	assertContains(t, out, "7")
	assertContains(t, out, "8")
	out = runSample(t, queryWithStructField, dbName, "failed to query with struct field")
	assertContains(t, out, "6")
	out = runSample(t, queryWithNestedStructField, dbName, "failed to query with nested struct field")
	assertContains(t, out, "6 Imagination")
	assertContains(t, out, "9 Imagination")

	runSampleWithContext(ctx, t, createTableDocumentsWithTimestamp, dbName, "failed to create documents table with timestamp")
	runSample(t, writeToDocumentsTable, dbName, "failed to write to documents table")
	runSample(t, updateDocumentsTable, dbName, "failed to update documents table")

	out = runSample(t, queryDocumentsTable, dbName, "failed to query documents table")
	assertContains(t, out, "Hello World 1 Updated")

	runSampleWithContext(ctx, t, createTableDocumentsWithHistoryTable, dbName, "failed to create documents table with history table")
	runSample(t, writeWithHistory, dbName, "failed to write with history")
	runSample(t, updateWithHistory, dbName, "failed to update with history")

	out = runSample(t, queryWithHistory, dbName, "failed to query with history")
	assertContains(t, out, "1 1 Hello World 1 Updated")

	out = runSample(t, insertUsingDML, dbName, "failed to insert using DML")
	assertContains(t, out, "record(s) inserted")

	out = runSample(t, setCustomTimeoutAndRetry, dbName, "failed to insert using DML with custom timeout and retry")
	assertContains(t, out, "record(s) inserted")

	out = runSample(t, updateUsingDML, dbName, "failed to update using DML")
	assertContains(t, out, "record(s) updated")

	out = runSample(t, deleteUsingDML, dbName, "failed to delete using DML")
	assertContains(t, out, "record(s) deleted")

	out = runSample(t, updateUsingDMLWithTimestamp, dbName, "failed to update using DML with timestamp")
	assertContains(t, out, "record(s) updated")

	out = runSample(t, writeAndReadUsingDML, dbName, "failed to write and read using DML")
	assertContains(t, out, "Found record name with ")

	out = runSample(t, updateUsingDMLStruct, dbName, "failed to update using DML with struct")
	assertContains(t, out, "record(s) inserted")

	out = runSample(t, writeUsingDML, dbName, "failed to write using DML")
	assertContains(t, out, "record(s) inserted")

	out = runSample(t, commitStats, dbName, "failed to request commit stats")
	assertContains(t, out, "3 mutations in transaction")

	out = runSample(t, queryWithParameter, dbName, "failed to query with parameter")
	assertContains(t, out, "12 Melissa Garcia")

	out = runSample(t, updateUsingPartitionedDML, dbName, "failed to update using partitioned DML")
	assertContains(t, out, "record(s) updated")

	out = runSample(t, deleteUsingPartitionedDML, dbName, "failed to delete using partitioned DML")
	assertContains(t, out, "record(s) deleted")

	out = runSample(t, updateUsingBatchDML, dbName, "failed to update using batch DML")
	assertContains(t, out, "Executed 2 SQL statements using Batch DML.")

	out = runSampleWithContext(ctx, t, createTableWithDatatypes, dbName, "failed to create table with data types")
	assertContains(t, out, "Created Venues table")

	runSample(t, writeDatatypesData, dbName, "failed to write data with different data types")
	out = runSample(t, queryWithArray, dbName, "failed to query with array")
	assertContains(t, out, "19 Venue 19 2020-11-01")
	assertContains(t, out, "42 Venue 42 2020-10-01")

	out = runSample(t, queryWithBool, dbName, "failed to query with bool")
	assertContains(t, out, "19 Venue 19 true")

	out = runSample(t, queryWithBytes, dbName, "failed to query with bytes")
	assertContains(t, out, "4 Venue 4")

	out = runSample(t, queryWithDate, dbName, "failed to query with date")
	assertContains(t, out, "4 Venue 4 2018-09-02")
	assertContains(t, out, "42 Venue 42 2018-10-01")

	out = runSample(t, queryWithFloat, dbName, "failed to query with float")
	assertContains(t, out, "4 Venue 4 0.8")
	assertContains(t, out, "19 Venue 19 0.9")

	out = runSample(t, queryWithInt, dbName, "failed to query with int")
	assertContains(t, out, "19 Venue 19 6300")
	assertContains(t, out, "42 Venue 42 3000")

	out = runSample(t, queryWithString, dbName, "failed to query with string")
	assertContains(t, out, "42 Venue 42")

	// Wait 5 seconds to avoid a time drift issue for the next query:
	// https://github.com/GoogleCloudPlatform/golang-samples/issues/1146.
	time.Sleep(time.Second * 5)
	out = runSample(t, queryWithTimestampParameter, dbName, "failed to query with timestamp parameter")
	assertContains(t, out, "4 Venue 4")
	assertContains(t, out, "19 Venue 19")
	assertContains(t, out, "42 Venue 42")
	out = runSample(t, queryWithQueryOptions, dbName, "failed to query with query options")
	assertContains(t, out, "4 Venue 4")
	assertContains(t, out, "19 Venue 19")
	assertContains(t, out, "42 Venue 42")
	out = runSample(t, createClientWithQueryOptions, dbName, "failed to create a client with query options")
	assertContains(t, out, "4 Venue 4")
	assertContains(t, out, "19 Venue 19")
	assertContains(t, out, "42 Venue 42")

	runSample(t, dropColumn, dbName, "failed to drop column")
	runSampleWithContext(ctx, t, addNumericColumn, dbName, "failed to add numeric column")
	runSample(t, updateDataWithNumericColumn, dbName, "failed to update data with numeric")
	out = runSample(t, queryWithNumericParameter, dbName, "failed to query with numeric parameter")
	assertContains(t, out, "4 ")
	assertContains(t, out, "35000")
}

func TestBackupSample(t *testing.T) {
	t.Skip("https://github.com/GoogleCloudPlatform/golang-samples/issues/1900")
	if os.Getenv("GOLANG_SAMPLES_E2E_TEST") == "" {
		t.Skip("GOLANG_SAMPLES_E2E_TEST not set")
	}
	_ = testutil.SystemTest(t)
	t.Parallel()

	id := randomID()
	dbName, cleanup := initTest(t, id)
	defer cleanup()
	restoreDBName, backupID, cancelledBackupID, cleanupBackup := initBackupTest(t, id)

	var out string
	// Set up the database for testing backup operations.
	mustRunSample(t, createDatabase, dbName, "failed to create a database")
	runSample(t, write, dbName, "failed to insert data")

	ctx, cancel := context.WithTimeout(context.Background(), time.Hour)
	defer cancel()
	// Start testing backup operations.
	versionTime := getVersionTime(t, dbName)
	out = runCreateBackupSample(ctx, t, createBackup, dbName, backupID, versionTime, "failed to create a backup")
	assertContains(t, out, fmt.Sprintf("backups/%s", backupID))

	out = runBackupSample(ctx, t, cancelBackup, dbName, cancelledBackupID, "failed to cancel a backup")
	assertContains(t, out, "Backup cancelled.")

	out = runBackupSample(ctx, t, listBackups, dbName, backupID, "failed to list backups")
	assertContains(t, out, fmt.Sprintf("/backups/%s", backupID))
	assertContains(t, out, "Backups listed.")

	out = runSampleWithContext(ctx, t, listBackupOperations, dbName, "failed to list backup operations")
	assertContains(t, out, fmt.Sprintf("on database %s", dbName))

	out = runBackupSample(ctx, t, updateBackup, dbName, backupID, "failed to update a backup")
	assertContains(t, out, fmt.Sprintf("Updated backup %s", backupID))

	out = runBackupSampleWithRetry(ctx, t, restoreBackup, restoreDBName, backupID, "failed to restore a backup", 10)
	assertContains(t, out, fmt.Sprintf("Source database %s restored from backup", dbName))

	// This sample should run after a restore operation.
	out = runSampleWithContext(ctx, t, listDatabaseOperations, restoreDBName, "failed to list database operations")
	assertContains(t, out, fmt.Sprintf("Database %s restored from backup", restoreDBName))

	// Delete the restore DB.
	cleanupBackup()

	out = runBackupSample(ctx, t, deleteBackup, dbName, backupID, "failed to delete a backup")
	assertContains(t, out, fmt.Sprintf("Deleted backup %s", backupID))
}

func TestCreateDatabaseWithRetentionPeriodSample(t *testing.T) {
	_ = testutil.SystemTest(t)
	t.Parallel()

	dbName, cleanup := initTest(t, randomID())
	defer cleanup()

	ctx, cancel := context.WithTimeout(context.Background(), time.Hour)
	defer cancel()
	wantRetentionPeriod := "7d"
	out := runSampleWithContext(ctx, t, createDatabaseWithRetentionPeriod, dbName, "failed to create a database with a retention period")
	assertContains(t, out, fmt.Sprintf("Created database [%s] with version retention period %q", dbName, wantRetentionPeriod))
}

func TestCustomerManagedEncryptionKeys(t *testing.T) {
	if os.Getenv("GOLANG_SAMPLES_E2E_TEST") == "" {
		t.Skip("GOLANG_SAMPLES_E2E_TEST not set")
	}
	tc := testutil.SystemTest(t)
	t.Parallel()

	dbName, cleanup := initTest(t, randomID())
	defer cleanup()

	var b bytes.Buffer

	projectID := getSampleProjectId(t)
	instanceName, cleanup := createTestInstance(t, projectID)
	defer cleanup()
	locationId := "us-central1"
	keyRingId := "spanner-test-keyring"
	keyId := "spanner-test-key"

	// Create an encryption key if it does not already exist.
	if err := maybeCreateKey(tc.ProjectID, locationId, keyRingId, keyId); err != nil {
		t.Errorf("failed to create encryption key: %v", err)
	}
	kmsKeyName := fmt.Sprintf(
		"projects/%s/locations/%s/keyRings/%s/cryptoKeys/%s",
		tc.ProjectID,
		locationId,
		keyRingId,
		keyId,
	)

	ctx, cancel := context.WithTimeout(context.Background(), time.Hour)
	defer cancel()

	// Create an encrypted database. The database is automatically deleted by the cleanup function.
	if err := createDatabaseWithCustomerManagedEncryptionKey(ctx, &b, dbName, kmsKeyName); err != nil {
		t.Errorf("failed to create database with customer managed encryption key: %v", err)
	}
	out := b.String()
	assertContains(t, out, fmt.Sprintf("Created database [%s] using encryption key %q", dbName, kmsKeyName))

	// Try to create a backup of the encrypted database and delete it after the test.
	backupId := fmt.Sprintf("enc-backup-%s", randomID())
	b.Reset()
	if err := createBackupWithCustomerManagedEncryptionKey(ctx, &b, dbName, backupId, kmsKeyName); err != nil {
		t.Errorf("failed to create backup with customer managed encryption key: %v", err)
	}
	out = b.String()
	assertContains(t, out, fmt.Sprintf("backups/%s", backupId))
	assertContains(t, out, fmt.Sprintf("using encryption key %s", kmsKeyName))

	// Try to restore the encrypted database and delete the restored database after the test.
	restoredName := fmt.Sprintf("%s/databases/rest-enc-%s", instanceName, randomID())
	restoreFunc := func(ctx context.Context, w io.Writer, dbName, backupID string) error {
		return restoreBackupWithCustomerManagedEncryptionKey(ctx, w, dbName, backupId, kmsKeyName)
	}
	out = runBackupSampleWithRetry(ctx, t, restoreFunc, restoredName, backupId, "failed to restore database with customer managed encryption key", 10)
	assertContains(t, out, fmt.Sprintf("Database %s restored", dbName))
	assertContains(t, out, fmt.Sprintf("using encryption key %s", kmsKeyName))
}

func maybeCreateKey(projectId, locationId, keyRingId, keyId string) error {
	client, err := kms.NewKeyManagementClient(context.Background())
	if err != nil {
		return err
	}

	// Try to create a key ring
	createKeyRingRequest := kmspb.CreateKeyRingRequest{
		Parent:    fmt.Sprintf("projects/%s/locations/%s", projectId, locationId),
		KeyRingId: keyRingId,
		KeyRing:   &kmspb.KeyRing{},
	}
	_, err = client.CreateKeyRing(context.Background(), &createKeyRingRequest)
	if err != nil {
		if status, ok := status.FromError(err); !ok || status.Code() != codes.AlreadyExists {
			return err
		}
	}

	// Try to create a key
	createKeyRequest := kmspb.CreateCryptoKeyRequest{
		Parent:      fmt.Sprintf("projects/%s/locations/%s/keyRings/%s", projectId, locationId, keyRingId),
		CryptoKeyId: keyId,
		CryptoKey: &kmspb.CryptoKey{
			Purpose: kmspb.CryptoKey_ENCRYPT_DECRYPT,
		},
	}
	_, err = client.CreateCryptoKey(context.Background(), &createKeyRequest)
	if err != nil {
		if status, ok := status.FromError(err); !ok || status.Code() != codes.AlreadyExists {
			return err
		}
	}

	return nil
}

func runSample(t *testing.T, f sampleFunc, dbName, errMsg string) string {
	var b bytes.Buffer
	if err := f(&b, dbName); err != nil {
		t.Errorf("%s: %v", errMsg, err)
	}
	return b.String()
}

func runSampleWithContext(ctx context.Context, t *testing.T, f sampleFuncWithContext, dbName, errMsg string) string {
	var b bytes.Buffer
	if err := f(ctx, &b, dbName); err != nil {
		t.Errorf("%s: %v", errMsg, err)
	}
	return b.String()
}

func runCreateBackupSample(ctx context.Context, t *testing.T, f createBackupSampleFunc, dbName string, backupID string, versionTime time.Time, errMsg string) string {
	var b bytes.Buffer
	if err := f(ctx, &b, dbName, backupID, versionTime); err != nil {
		t.Errorf("%s: %v", errMsg, err)
	}
	return b.String()
}

func runBackupSample(ctx context.Context, t *testing.T, f backupSampleFunc, dbName, backupID, errMsg string) string {
	var b bytes.Buffer
	if err := f(ctx, &b, dbName, backupID); err != nil {
		t.Errorf("%s: %v", errMsg, err)
	}
	return b.String()
}

func runBackupSampleWithRetry(ctx context.Context, t *testing.T, f backupSampleFunc, dbName, backupID, errMsg string, maxAttempts int) string {
	var b bytes.Buffer
	testutil.Retry(t, maxAttempts, time.Minute, func(r *testutil.R) {
		b.Reset()
		if err := f(ctx, &b, dbName, backupID); err != nil {
			if strings.Contains(err.Error(), "Please retry the operation once the pending restores complete") {
				r.Errorf("%s: %v", errMsg, err)
			} else {
				t.Fatalf("%s: %v", errMsg, err)
			}
		}
	})
	return b.String()
}

func runInstanceSample(t *testing.T, f instanceSampleFunc, projectID, instanceID, errMsg string) string {
	var b bytes.Buffer
	if err := f(&b, projectID, instanceID); err != nil {
		t.Errorf("%s: %v", errMsg, err)
	}
	return b.String()
}

func mustRunSample(t *testing.T, f sampleFuncWithContext, dbName, errMsg string) string {
	var b bytes.Buffer
	ctx, cancel := context.WithTimeout(context.Background(), 10*time.Minute)
	defer cancel()
	if err := f(ctx, &b, dbName); err != nil {
		t.Fatalf("%s: %v", errMsg, err)
	}
	return b.String()
}

func createTestInstance(t *testing.T, projectID string) (instanceName string, cleanup func()) {
	ctx := context.Background()
	instanceID := fmt.Sprintf("go-sample-%s", uuid.New().String()[:16])
	instanceName = fmt.Sprintf("projects/%s/instances/%s", projectID, instanceID)
	instanceAdmin, err := instance.NewInstanceAdminClient(ctx)
	if err != nil {
		t.Fatalf("failed to create InstanceAdminClient: %v", err)
	}
	databaseAdmin, err := database.NewDatabaseAdminClient(ctx)
	if err != nil {
		t.Fatalf("failed to create DatabaseAdminClient: %v", err)
	}

	// Cleanup old test instances that might not have been deleted.
	iter := instanceAdmin.ListInstances(ctx, &instancepb.ListInstancesRequest{
		Parent: fmt.Sprintf("projects/%v", projectID),
		Filter: "labels.cloud_spanner_samples_test:true",
	})
	for {
		instance, err := iter.Next()
		if err == iterator.Done {
			break
		}
		if err != nil {
			t.Fatalf("failed to list existing instances: %v", err)
		}
		if createTimeString, ok := instance.Labels["create_time"]; ok {
			seconds, err := strconv.ParseInt(createTimeString, 10, 64)
			if err != nil {
				t.Logf("could not parse create time %v: %v", createTimeString, err)
				continue
			}
			createTime := time.Unix(seconds, 0)
			diff := time.Now().Sub(createTime)
			if diff > time.Hour*24 {
				t.Logf("deleting stale test instance %v", instance.Name)
				deleteInstanceAndBackups(t, instance.Name, instanceAdmin, databaseAdmin)
			}
		}
	}

	op, err := instanceAdmin.CreateInstance(ctx, &instancepb.CreateInstanceRequest{
		Parent:     fmt.Sprintf("projects/%s", projectID),
		InstanceId: instanceID,
		Instance: &instancepb.Instance{
			Config:      fmt.Sprintf("projects/%s/instanceConfigs/%s", projectID, "regional-us-central1"),
			DisplayName: instanceID,
			NodeCount:   1,
			Labels: map[string]string{
				"cloud_spanner_samples_test": "true",
				"create_time":                fmt.Sprintf("%v", time.Now().Unix()),
			},
		},
	})
	if err != nil {
		t.Fatalf("could not create instance %s: %v", fmt.Sprintf("projects/%s/instances/%s", projectID, instanceID), err)
	}
	_, err = op.Wait(ctx)
	if err != nil {
		t.Fatalf("waiting for instance creation to finish failed: %v", err)
	}
	return instanceName, func() {
		deleteInstanceAndBackups(t, instanceName, instanceAdmin, databaseAdmin)
		instanceAdmin.Close()
		databaseAdmin.Close()
	}
}

func deleteInstanceAndBackups(
	t *testing.T,
	instanceName string,
	instanceAdmin *instance.InstanceAdminClient,
	databaseAdmin *database.DatabaseAdminClient) {
	ctx := context.Background()
	// Delete all backups before deleting the instance.
	iter := databaseAdmin.ListBackups(ctx, &adminpb.ListBackupsRequest{
		Parent: instanceName,
	})
	for {
		resp, err := iter.Next()
		if err == iterator.Done {
			break
		}
		if err != nil {
			t.Fatalf("Failed to list backups for instance %s: %v", instanceName, err)
		}
		databaseAdmin.DeleteBackup(ctx, &adminpb.DeleteBackupRequest{Name: resp.Name})
	}
	instanceAdmin.DeleteInstance(ctx, &instancepb.DeleteInstanceRequest{Name: instanceName})
}

func getSampleProjectId(t *testing.T) string {
	// These tests get the project id from the environment variable
	// GOLANG_SAMPLES_SPANNER that is also used by other integration tests for
	// Spanner samples. The tests in this file create a separate instance for
	// each test, so only the project id is used, and the rest of the instance
	// name is ignored.
	instance := os.Getenv("GOLANG_SAMPLES_SPANNER")
	if instance == "" {
		t.Skip("Skipping spanner integration test. Set GOLANG_SAMPLES_SPANNER.")
	}
	if !strings.HasPrefix(instance, "projects/") {
		t.Fatal("Spanner instance ref must be in the form of 'projects/PROJECT_ID/instances/INSTANCE_ID'")
	}
	projectId, _, err := parseInstanceName(instance)
	if err != nil {
		t.Fatalf("Could not parse project id from instance name %q: %v", instance, err)
	}
	return projectId
}

func assertContains(t *testing.T, out string, sub string) {
	t.Helper()
	if !strings.Contains(out, sub) {
		t.Errorf("got output %q; want it to contain %q", out, sub)
	}
}

// Maximum length of database name is 30 characters, so trim if the generated name is too long
func validLength(databaseName string, t *testing.T) (trimmedName string) {
	if len(databaseName) > 30 {
		trimmedName := databaseName[:30]
		t.Logf("Name too long, '%s' trimmed to '%s'", databaseName, trimmedName)
		return trimmedName
	}

	return databaseName
}

func cleanupInstance(projectID, instanceID string) error {
	return cleanupInstanceWithName(fmt.Sprintf("projects/%s/instances/%s", projectID, instanceID))
}

func cleanupInstanceWithName(instanceName string) error {
	ctx := context.Background()
	instanceAdmin, err := instance.NewInstanceAdminClient(ctx)
	if err != nil {
		return fmt.Errorf("cannot create instance databaseAdmin client: %v", err)
	}
	defer instanceAdmin.Close()

	if err := instanceAdmin.DeleteInstance(ctx, &instancepb.DeleteInstanceRequest{Name: instanceName}); err != nil {
		return fmt.Errorf("failed to delete instance %s (error %v), might need a manual removal",
			instanceName, err)
	}
	return nil
}

func randomID() string {
	now := time.Now().UTC()
	return fmt.Sprintf("%s-%s", strconv.FormatInt(now.Unix(), 10), uuid.New().String()[:8])
}

func parseInstanceName(instanceName string) (project, instance string, err error) {
	matches := validInstancePattern.FindStringSubmatch(instanceName)
	if len(matches) == 0 {
		return "", "", fmt.Errorf("failed to parse database name from %q according to pattern %q",
			instanceName, validInstancePattern.String())
	}
	return matches[1], matches[2], nil
}<|MERGE_RESOLUTION|>--- conflicted
+++ resolved
@@ -98,22 +98,12 @@
 	_ = testutil.SystemTest(t)
 	t.Parallel()
 
-<<<<<<< HEAD
-	projectID := getSampleProjectId(t)
-	ctx, cancel := context.WithTimeout(context.Background(), time.Hour)
-	defer cancel()
-=======
 	runCreateInstanceSample(t, createInstance)
 	runCreateInstanceSample(t, createInstanceWithProcessingUnits)
 }
 
 func runCreateInstanceSample(t *testing.T, f instanceSampleFunc) {
-	projectID, _, err := parseInstanceName(getInstance(t))
-	if err != nil {
-		t.Fatalf("failed to parse instance name: %v", err)
-	}
-
->>>>>>> 2fb056bc
+	projectID := getSampleProjectId(t)
 	instanceID := fmt.Sprintf("go-sample-test-%s", uuid.New().String()[:8])
 	out := runInstanceSample(t, f, projectID, instanceID, "failed to create an instance")
 	if err := cleanupInstance(projectID, instanceID); err != nil {
