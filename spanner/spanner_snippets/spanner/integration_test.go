--- conflicted
+++ resolved
@@ -273,13 +273,11 @@
 	out = runSample(t, setCustomTimeoutAndRetry, dbName, "failed to insert using DML with custom timeout and retry")
 	assertContains(t, out, "record(s) inserted")
 
-<<<<<<< HEAD
 	out = runSample(t, setStatementTimeout, dbName, "failed to execute statement with a timeout")
 	assertContains(t, out, "record(s) inserted")
-=======
+
 	out = runSample(t, transactionTimeout, dbName, "failed to run transaction with a timeout")
 	assertContains(t, out, "Transaction with timeout was executed successfully")
->>>>>>> b36900ff
 
 	out = runSample(t, updateUsingDML, dbName, "failed to update using DML")
 	assertContains(t, out, "record(s) updated")
