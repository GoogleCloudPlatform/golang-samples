--- conflicted
+++ resolved
@@ -278,8 +278,15 @@
 	assertContains(t, out, "4 Venue 4")
 	assertContains(t, out, "19 Venue 19")
 	assertContains(t, out, "42 Venue 42")
-
-<<<<<<< HEAD
+	out = runCommand(t, "querywithqueryoptions", dbName)
+	assertContains(t, out, "4 Venue 4")
+	assertContains(t, out, "19 Venue 19")
+	assertContains(t, out, "42 Venue 42")
+	out = runCommand(t, "createclientwithqueryoptions", dbName)
+	assertContains(t, out, "4 Venue 4")
+	assertContains(t, out, "19 Venue 19")
+	assertContains(t, out, "42 Venue 42")
+
 	out = runCommand(t, "createbackup", dbName)
 	assertContains(t, out, "Created backup [")
 	assertContains(t, out, "/backups/my-backup] from database")
@@ -339,15 +346,4 @@
 	}
 
 	return databaseName
-=======
-	out = runCommand(t, "querywithqueryoptions", dbName)
-	assertContains(t, out, "4 Venue 4")
-	assertContains(t, out, "19 Venue 19")
-	assertContains(t, out, "42 Venue 42")
-
-	out = runCommand(t, "createclientwithqueryoptions", dbName)
-	assertContains(t, out, "4 Venue 4")
-	assertContains(t, out, "19 Venue 19")
-	assertContains(t, out, "42 Venue 42")
->>>>>>> 35208ca5
 }