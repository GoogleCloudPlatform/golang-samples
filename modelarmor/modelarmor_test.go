--- conflicted
+++ resolved
@@ -99,17 +99,10 @@
 	if err != nil {
 		return nil, fmt.Errorf("failed to create template: %w", err)
 	}
-<<<<<<< HEAD
 
 	return response, nil
 }
 
-=======
-
-	return response, nil
-}
-
->>>>>>> bd77976a
 // testModelArmorEmptyTemplate creates a new ModelArmor template for use in tests.
 // It returns the empty template or an error.
 func testModelArmorEmptyTemplate(t *testing.T, templateID string) (*modelarmorpb.Template, error) {
@@ -133,7 +126,6 @@
 	}
 
 	return response, nil
-<<<<<<< HEAD
 }
 
 // testAllFilterTemplate creates a new ModelArmor template with all filters enabled.
@@ -209,8 +201,6 @@
 	}
 
 	return response, filterConfig, nil
-=======
->>>>>>> bd77976a
 }
 
 // testSDPTemplate creates DLP inspect and deidentify templates for use in tests.
@@ -294,7 +284,6 @@
 	return inspectResponse.Name, deidentifyResponse.Name
 }
 
-<<<<<<< HEAD
 // testBasicSDPTemplate creates Model Armor template with basic SDP configuration.
 func testBasicSDPTemplate(t *testing.T, templateID string) (*modelarmorpb.Template, error) {
 	t.Helper()
@@ -335,8 +324,6 @@
 	return response, nil
 }
 
-=======
->>>>>>> bd77976a
 // testModelArmorAdvancedSDPTemplate creates Model Armor template with Advanced SDP configuration.
 func testModelArmorAdvancedSDPTemplate(t *testing.T, templateID string) (*modelarmorpb.Template, error) {
 	tc := testutil.SystemTest(t)
@@ -402,20 +389,12 @@
 	t.Helper()
 
 	client, ctx := testClient(t)
-<<<<<<< HEAD
 	err := client.DeleteTemplate(ctx, &modelarmorpb.DeleteTemplateRequest{Name: templateName})
 	if err == nil {
 		return
 	}
 	if terr, ok := grpcstatus.FromError(err); !ok || terr.Code() != grpccodes.NotFound {
 		t.Fatalf("testCleanupTemplate: failed to delete template %v", err)
-=======
-	if err := client.DeleteTemplate(ctx, &modelarmorpb.DeleteTemplateRequest{Name: templateName}); err != nil {
-		// Ignore NotFound errors (template may already be deleted)
-		if terr, ok := grpcstatus.FromError(err); !ok || terr.Code() != grpccodes.NotFound {
-			t.Fatalf("testCleanupTemplate: failed to delete template: %v", err)
-		}
->>>>>>> bd77976a
 	}
 }
 
@@ -498,7 +477,6 @@
 	}
 }
 
-<<<<<<< HEAD
 // TestSanitizeModelResponse verifies that the sanitizeModelResponse function
 // returns a properly formatted sanitization result for a given model response.
 func TestSanitizeModelResponse(t *testing.T) {
@@ -507,25 +485,12 @@
 	modelResponse := "Unsanitized model output"
 	templateID := fmt.Sprintf("test-model-armor-%s", uuid.New().String())
 	templateName := fmt.Sprintf("projects/%s/locations/%s/templates/%s", tc.ProjectID, locationID, templateID)
-=======
-// TestSanitizeModelResponseWithUserPrompt checks if the sanitizer correctly processes
-// a harmful user prompt and model response, ensuring unsafe content is handled.
-func TestSanitizeModelResponseWithUserPrompt(t *testing.T) {
-	tc := testutil.SystemTest(t)
-
-	userPrompt := "How can I make my email address test@dot.com make available to public for feedback"
-	modelResponse := "You can make support email such as contact@email.com for getting feedback from your customer"
-	locationID := testLocation(t)
-	templateID := fmt.Sprintf("test-model-armor-%s", uuid.New().String())
-	templateName := fmt.Sprintf("projects/%s/locations/%s/templates/%s", tc.ProjectID, "us-central1", templateID)
->>>>>>> bd77976a
 	var buf bytes.Buffer
 	if _, err := testModelArmorTemplate(t, templateID); err != nil {
 		t.Fatal(err)
 	}
 	defer testCleanupTemplate(t, templateName)
 
-<<<<<<< HEAD
 	if err := sanitizeModelResponse(&buf, tc.ProjectID, locationID, templateID, modelResponse); err != nil {
 		t.Fatal(err)
 	}
@@ -644,20 +609,6 @@
 // TestSanitizeModelResponseWithEmptyTemplate verifies that the sanitizeModelResponse function
 // returns a properly formatted sanitization result for a given model response with all empty filters template.
 func TestSanitizeModelResponseWithEmptyTemplate(t *testing.T) {
-=======
-	if err := sanitizeModelResponseWithUserPrompt(&buf, tc.ProjectID, locationID, templateID, modelResponse, userPrompt); err != nil {
-		t.Fatal(err)
-	}
-
-	if got, want := buf.String(), "Sanitized response:"; !strings.Contains(got, want) {
-		t.Errorf("sanitizeModelResponseWithUserPrompt: expected %q to contain %q", got, want)
-	}
-}
-
-// TestSanitizeModelResponseWithUserPromptWithEmptyTemplate checks if the sanitizer correctly processes
-// a harmful user prompt and model response, ensuring unsafe content is handled.
-func TestSanitizeModelResponseWithUserPromptWithEmptyTemplate(t *testing.T) {
->>>>>>> bd77976a
 	tc := testutil.SystemTest(t)
 	locationID := testLocation(t)
 
@@ -673,21 +624,12 @@
 	}
 	defer testCleanupTemplate(t, templateName)
 
-<<<<<<< HEAD
 	// Define model response with sensitive information
 	// (which won't be flagged because the template is empty)
 	modelResponse := "For following email 1l6Y2@example.com found following associated phone number: 954-321-7890 and this ITIN: 988-86-1234"
 
 	// Call sanitizeModelResponse with buffer
 	if err := sanitizeModelResponse(&b, tc.ProjectID, locationID, templateID, modelResponse); err != nil {
-=======
-	// Define user prompt and model response with email addresses
-	userPrompt := "How can I make my email address test@dot.com make available to public for feedback"
-	modelResponse := "You can make support email such as contact@email.com for getting feedback from your customer"
-
-	// Call sanitizeModelResponseWithUserPrompt with buffer
-	if err := sanitizeModelResponseWithUserPrompt(&b, tc.ProjectID, locationID, templateID, modelResponse, userPrompt); err != nil {
->>>>>>> bd77976a
 		t.Fatal(err)
 	}
 
@@ -700,7 +642,6 @@
 	}
 }
 
-<<<<<<< HEAD
 // TestSanitizeModelResponseWithBasicSdpTemplate verifies that the sanitizeModelResponse function
 // returns a properly formatted sanitization result for a given model response with all basic SDP filters template.
 func TestSanitizeModelResponseWithBasicSdpTemplate(t *testing.T) {
@@ -742,11 +683,77 @@
 // TestSanitizeModelResponseWithAdvanceSdpTemplate verifies that the sanitizeModelResponse function
 // returns a properly formatted sanitization result for a given model response with all advanced SDP filters template.
 func TestSanitizeModelResponseWithAdvanceSdpTemplate(t *testing.T) {
-=======
+	tc := testutil.SystemTest(t)
+	locationID := testLocation(t)
+
+	// Generate a unique template ID
+	templateID := fmt.Sprintf("test-advance-sdp-%s", uuid.New().String())
+	templateName := fmt.Sprintf("projects/%s/locations/%s/templates/%s", tc.ProjectID, locationID, templateID)
+	var b bytes.Buffer
+
+	// Create template with advanced SDP configuration
+	_, err := testModelArmorAdvancedSDPTemplate(t, templateID)
+	if err != nil {
+		t.Fatalf("Failed to create template with advanced SDP: %v", err)
+	}
+	defer testCleanupTemplate(t, templateName)
+
+	// Define model response with sensitive information
+	modelResponse := "For following email 1l6Y2@example.com found following associated phone number: 954-321-7890 and this ITIN: 988-86-1234"
+
+	// Call sanitizeModelResponse with buffer
+	if err := sanitizeModelResponse(&b, tc.ProjectID, locationID, templateID, modelResponse); err != nil {
+		t.Fatal(err)
+	}
+
+	// Check buffer output
+	output := b.String()
+
+	// Check that sensitive information is redacted in the output
+	if strings.Contains(output, "[REDACTED]") {
+		t.Errorf("Expected email to be redacted in the output, but it was found: %q", output)
+	}
+}
+
+// TestSanitizeModelResponseWithUserPromptWithEmptyTemplate checks if the sanitizer correctly processes
+// a harmful user prompt and model response, ensuring unsafe content is handled.
+func TestSanitizeModelResponseWithUserPromptWithEmptyTemplate(t *testing.T) {
+	tc := testutil.SystemTest(t)
+	locationID := testLocation(t)
+
+	// Generate a unique template ID
+	templateID := fmt.Sprintf("test-empty-template-%s", uuid.New().String())
+	templateName := fmt.Sprintf("projects/%s/locations/%s/templates/%s", tc.ProjectID, locationID, templateID)
+	var b bytes.Buffer
+
+	// Create empty template with no filters enabled
+	_, err := testModelArmorEmptyTemplate(t, templateID)
+	if err != nil {
+		t.Fatalf("Failed to create empty template: %v", err)
+	}
+	defer testCleanupTemplate(t, templateName)
+
+	// Define user prompt and model response with email addresses
+	userPrompt := "How can I make my email address test@dot.com make available to public for feedback"
+	modelResponse := "You can make support email such as contact@email.com for getting feedback from your customer"
+
+	// Call sanitizeModelResponseWithUserPrompt with buffer
+	if err := sanitizeModelResponseWithUserPrompt(&b, tc.ProjectID, locationID, templateID, modelResponse, userPrompt); err != nil {
+		t.Fatal(err)
+	}
+
+	// Check buffer output
+	output := b.String()
+
+	// Check for NO_MATCH_FOUND
+	if !strings.Contains(output, "NO_MATCH_FOUND") {
+		t.Errorf("Expected output to indicate NO_MATCH_FOUND for overall result, got: %q", output)
+	}
+}
+
 // TestSanitizeModelResponseWithUserPromptWithAdvanceSdpTemplate checks if the sanitizer correctly processes
 // a harmful user prompt and model response, ensuring unsafe content is handled.
 func TestSanitizeModelResponseWithUserPromptWithAdvanceSdpTemplate(t *testing.T) {
->>>>>>> bd77976a
 	tc := testutil.SystemTest(t)
 	locationID := testLocation(t)
 
@@ -762,34 +769,20 @@
 	}
 	defer testCleanupTemplate(t, templateName)
 
-<<<<<<< HEAD
-	// Define model response with sensitive information
-	modelResponse := "For following email 1l6Y2@example.com found following associated phone number: 954-321-7890 and this ITIN: 988-86-1234"
-
-	// Call sanitizeModelResponse with buffer
-	if err := sanitizeModelResponse(&b, tc.ProjectID, locationID, templateID, modelResponse); err != nil {
-=======
 	// Define user prompt and model response with email addresses
 	userPrompt := "How can I make my email address test@dot.com make available to public for feedback"
 	modelResponse := "You can make support email such as contact@email.com for getting feedback from your customer"
 
 	// Call sanitizeModelResponseWithUserPrompt with buffer
 	if err := sanitizeModelResponseWithUserPrompt(&b, tc.ProjectID, locationID, templateID, modelResponse, userPrompt); err != nil {
->>>>>>> bd77976a
 		t.Fatal(err)
 	}
 
 	// Check buffer output
 	output := b.String()
 
-<<<<<<< HEAD
-	// Check that sensitive information is redacted in the output
-	if strings.Contains(output, "[REDACTED]") {
-		t.Errorf("Expected email to be redacted in the output, but it was found: %q", output)
-=======
 	// Check for overall MATCH_FOUND
 	if !strings.Contains(output, "sdp") {
 		t.Errorf("Expected output to indicate MATCH_FOUND for overall result, got: %q", output)
->>>>>>> bd77976a
-	}
-}+	}
+}
