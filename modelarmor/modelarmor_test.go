// Copyright 2025 Google LLC
//
// Licensed under the Apache License, Version 2.0 (the "License");
// you may not use this file except in compliance with the License.
// You may obtain a copy of the License at
//
//     https://www.apache.org/licenses/LICENSE-2.0
//
// Unless required by applicable law or agreed to in writing, software
// distributed under the License is distributed on an "AS IS" BASIS,
// WITHOUT WARRANTIES OR CONDITIONS OF ANY KIND, either express or implied.
// See the License for the specific language governing permissions and
// limitations under the License.

package modelarmor

import (
	"bytes"
	"context"
	"fmt"
	"os"
	"strings"
	"testing"
	"time"

	dlp "cloud.google.com/go/dlp/apiv2"
	"cloud.google.com/go/dlp/apiv2/dlppb"
	modelarmor "cloud.google.com/go/modelarmor/apiv1"
	modelarmorpb "cloud.google.com/go/modelarmor/apiv1/modelarmorpb"

	"github.com/GoogleCloudPlatform/golang-samples/internal/testutil"
	"github.com/google/uuid"
	"google.golang.org/api/option"
	grpccodes "google.golang.org/grpc/codes"
	grpcstatus "google.golang.org/grpc/status"
)

// testLocation retrieves the GOLANG_SAMPLES_LOCATION environment variable
// used to determine the region for running the test.
// Skips the test if the environment variable is not set.
func testLocation(t *testing.T) string {
	t.Helper()

	v := os.Getenv("GOLANG_SAMPLES_LOCATION")
	if v == "" {
		t.Skip("testLocation: missing GOLANG_SAMPLES_LOCATION")
	}

	return v
}

// testClient initializes and returns a new Model Armor API client and context
// targeting the endpoint based on the specified location.
func testClient(t *testing.T) (*modelarmor.Client, context.Context) {
	t.Helper()

	ctx := context.Background()
	locationId := testLocation(t)
	// Create option for Model Armor client.
	opts := option.WithEndpoint(fmt.Sprintf("modelarmor.%s.rep.googleapis.com:443", locationId))
	// Create a new client using the regional endpoint
	client, err := modelarmor.NewClient(ctx, opts)
	if err != nil {
		t.Fatalf("testClient: failed to create client: %v", err)
	}

	return client, ctx
}

<<<<<<< HEAD
// testModelArmorTemplate creates a new Model Armor template with default
// filter settings for use in integration tests. Returns the created template.
func testModelArmorTemplate(t *testing.T, templateID string) (*modelarmorpb.Template, error) {
	t.Helper()
	tc := testutil.SystemTest(t)
	locationID := testLocation(t)
	client, ctx := testClient(t)

	template := &modelarmorpb.Template{
		FilterConfig: &modelarmorpb.FilterConfig{
			PiAndJailbreakFilterSettings: &modelarmorpb.PiAndJailbreakFilterSettings{
				FilterEnforcement: modelarmorpb.PiAndJailbreakFilterSettings_ENABLED,
				ConfidenceLevel:   modelarmorpb.DetectionConfidenceLevel_MEDIUM_AND_ABOVE,
			},
			MaliciousUriFilterSettings: &modelarmorpb.MaliciousUriFilterSettings{
				FilterEnforcement: modelarmorpb.MaliciousUriFilterSettings_ENABLED,
			},
		},
	}

	req := &modelarmorpb.CreateTemplateRequest{
		Parent:     fmt.Sprintf("projects/%s/locations/%s", tc.ProjectID, locationID),
		TemplateId: templateID,
		Template:   template,
	}

	response, err := client.CreateTemplate(ctx, req)
	if err != nil {
		return nil, fmt.Errorf("failed to create template: %v", err)
	}

	return response, nil
}

// testCleanupTemplate deletes a Model Armor template by name, used for cleanup
// after tests. Ignores errors if the template is already deleted.
func testCleanupTemplate(t *testing.T, templateName string) {
=======
// testModelArmorTemplate creates a new ModelArmor template for use in tests.
// It returns the created template or an error.
func testModelArmorTemplate(t *testing.T, templateID string) (*modelarmorpb.Template, error) {
>>>>>>> e2c7c2db
	t.Helper()
	tc := testutil.SystemTest(t)
	locationID := testLocation(t)
	client, ctx := testClient(t)

	template := &modelarmorpb.Template{
		FilterConfig: &modelarmorpb.FilterConfig{
			PiAndJailbreakFilterSettings: &modelarmorpb.PiAndJailbreakFilterSettings{
				FilterEnforcement: modelarmorpb.PiAndJailbreakFilterSettings_ENABLED,
				ConfidenceLevel:   modelarmorpb.DetectionConfidenceLevel_MEDIUM_AND_ABOVE,
			},
			MaliciousUriFilterSettings: &modelarmorpb.MaliciousUriFilterSettings{
				FilterEnforcement: modelarmorpb.MaliciousUriFilterSettings_ENABLED,
			},
		},
	}

	req := &modelarmorpb.CreateTemplateRequest{
		Parent:     fmt.Sprintf("projects/%s/locations/%s", tc.ProjectID, locationID),
		TemplateId: templateID,
		Template:   template,
	}

	response, err := client.CreateTemplate(ctx, req)
	if err != nil {
		return nil, fmt.Errorf("failed to create template: %w", err)
	}

	return response, nil
}

// testModelArmorEmptyTemplate creates a new ModelArmor template for use in tests.
// It returns the empty template or an error.
func testModelArmorEmptyTemplate(t *testing.T, templateID string) (*modelarmorpb.Template, error) {
	t.Helper()
	tc := testutil.SystemTest(t)
	locationID := testLocation(t)
	client, ctx := testClient(t)

	template := &modelarmorpb.Template{
		FilterConfig: &modelarmorpb.FilterConfig{}}

	req := &modelarmorpb.CreateTemplateRequest{
		Parent:     fmt.Sprintf("projects/%s/locations/%s", tc.ProjectID, locationID),
		TemplateId: templateID,
		Template:   template,
	}

	response, err := client.CreateTemplate(ctx, req)
	if err != nil {
		return nil, fmt.Errorf("failed to create template: %w", err)
	}

<<<<<<< HEAD
}

// TestUpdateTemplate verifies that the updateModelArmorTemplate function
// successfully updates the filter configuration of an existing template.
func TestUpdateTemplateLabels(t *testing.T) {
	tc := testutil.SystemTest(t)
	locationID := testLocation(t)
	templateID := fmt.Sprintf("test-model-armor-%s", uuid.New().String())
	templateName := fmt.Sprintf("projects/%s/locations/%s/templates/%s", tc.ProjectID, locationID, templateID)
	var buf bytes.Buffer
	if _, err := testModelArmorTemplate(t, templateID); err != nil {
		t.Fatal(err)
	}
	defer testCleanupTemplate(t, templateName)

	if err := updateModelArmorTemplateLabels(&buf, tc.ProjectID, locationID, templateID, map[string]string{"testkey": "testvalue"}); err != nil {
		t.Fatal(err)
	}

	if got, want := buf.String(), "Updated Model Armor Template Labels: "; !strings.Contains(got, want) {
		t.Errorf("updateModelArmorTemplateLabels: expected %q to contain %q", got, want)
	}
=======
	return response, nil
>>>>>>> e2c7c2db
}

// testSDPTemplate creates DLP inspect and deidentify templates for use in tests.
func testSDPTemplate(t *testing.T, projectID string, locationID string) (string, string) {
	inspectTemplateID := fmt.Sprintf("model-armor-inspect-template-%s", uuid.New().String())
	deidentifyTemplateID := fmt.Sprintf("model-armor-deidentify-template-%s", uuid.New().String())
	apiEndpoint := fmt.Sprintf("dlp.%s.rep.googleapis.com:443", locationID)
	parent := fmt.Sprintf("projects/%s/locations/%s", projectID, locationID)

	infoTypes := []*dlppb.InfoType{
		{Name: "EMAIL_ADDRESS"},
		{Name: "PHONE_NUMBER"},
		{Name: "US_INDIVIDUAL_TAXPAYER_IDENTIFICATION_NUMBER"},
	}

	ctx := context.Background()
	dlpClient, err := dlp.NewClient(ctx, option.WithEndpoint(apiEndpoint))
	if err != nil {
		t.Fatalf("Getting error while creating the client: %v", err)
	}
	defer dlpClient.Close()

	inspectRequest := &dlppb.CreateInspectTemplateRequest{
		Parent:     parent,
		TemplateId: inspectTemplateID,
		InspectTemplate: &dlppb.InspectTemplate{
			InspectConfig: &dlppb.InspectConfig{
				InfoTypes: infoTypes,
			},
		},
	}
	inspectResponse, err := dlpClient.CreateInspectTemplate(ctx, inspectRequest)
	if err != nil {
		t.Fatal(err)
	}

	deidentifyRequest := &dlppb.CreateDeidentifyTemplateRequest{
		Parent:     parent,
		TemplateId: deidentifyTemplateID,
		DeidentifyTemplate: &dlppb.DeidentifyTemplate{
			DeidentifyConfig: &dlppb.DeidentifyConfig{
				Transformation: &dlppb.DeidentifyConfig_InfoTypeTransformations{
					InfoTypeTransformations: &dlppb.InfoTypeTransformations{
						Transformations: []*dlppb.InfoTypeTransformations_InfoTypeTransformation{
							{
								InfoTypes: []*dlppb.InfoType{},
								PrimitiveTransformation: &dlppb.PrimitiveTransformation{
									Transformation: &dlppb.PrimitiveTransformation_ReplaceConfig{
										ReplaceConfig: &dlppb.ReplaceValueConfig{
											NewValue: &dlppb.Value{
												Type: &dlppb.Value_StringValue{StringValue: "REDACTED"},
											},
										},
									},
								},
							},
						},
					},
				},
			},
		},
	}
	deidentifyResponse, err := dlpClient.CreateDeidentifyTemplate(ctx, deidentifyRequest)
	if err != nil {
		t.Fatal(err)
	}

	// Cleanup the templates after test.
	defer func() {
		time.Sleep(5 * time.Second)
		err := dlpClient.DeleteInspectTemplate(ctx, &dlppb.DeleteInspectTemplateRequest{Name: inspectResponse.Name})
		if err != nil {
			t.Errorf("failed to delete inspect template: %v, err: %v", inspectResponse.Name, err)
		}
		err = dlpClient.DeleteDeidentifyTemplate(ctx, &dlppb.DeleteDeidentifyTemplateRequest{Name: deidentifyResponse.Name})
		if err != nil {
			t.Errorf("failed to delete deidentify template: %v, err: %v", deidentifyResponse.Name, err)
		}
	}()

	return inspectResponse.Name, deidentifyResponse.Name
}

// testModelArmorAdvancedSDPTemplate creates Model Armor template with Advanced SDP configuration.
func testModelArmorAdvancedSDPTemplate(t *testing.T, templateID string) (*modelarmorpb.Template, error) {
	tc := testutil.SystemTest(t)

	projectID := tc.ProjectID
	locationID := testLocation(t)
	inspectResponseName, deidentifyResponseName := testSDPTemplate(t, projectID, locationID)
	client, ctx := testClient(t)

	// Create template with advanced SDP configuration
	template := &modelarmorpb.Template{
		FilterConfig: &modelarmorpb.FilterConfig{
			RaiSettings: &modelarmorpb.RaiFilterSettings{
				RaiFilters: []*modelarmorpb.RaiFilterSettings_RaiFilter{
					{
						FilterType:      modelarmorpb.RaiFilterType_DANGEROUS,
						ConfidenceLevel: modelarmorpb.DetectionConfidenceLevel_HIGH,
					},
					{
						FilterType:      modelarmorpb.RaiFilterType_HARASSMENT,
						ConfidenceLevel: modelarmorpb.DetectionConfidenceLevel_MEDIUM_AND_ABOVE,
					},
					{
						FilterType:      modelarmorpb.RaiFilterType_HATE_SPEECH,
						ConfidenceLevel: modelarmorpb.DetectionConfidenceLevel_HIGH,
					},
					{
						FilterType:      modelarmorpb.RaiFilterType_SEXUALLY_EXPLICIT,
						ConfidenceLevel: modelarmorpb.DetectionConfidenceLevel_HIGH,
					},
				},
			},
			SdpSettings: &modelarmorpb.SdpFilterSettings{
				SdpConfiguration: &modelarmorpb.SdpFilterSettings_AdvancedConfig{
					AdvancedConfig: &modelarmorpb.SdpAdvancedConfig{
						InspectTemplate:    inspectResponseName,
						DeidentifyTemplate: deidentifyResponseName,
					},
				},
			},
		},
	}
	// Prepare the request for creating the template.
	req := &modelarmorpb.CreateTemplateRequest{
		Parent:     fmt.Sprintf("projects/%s/locations/%s", tc.ProjectID, locationID),
		TemplateId: templateID,
		Template:   template,
	}

	// Create the template.
	response, err := client.CreateTemplate(ctx, req)
	if err != nil {
		return nil, fmt.Errorf("failed to create template: %w", err)
	}

	return response, nil

}

// testCleanupTemplate deletes the specified Model Armor template if it exists,
// ignoring the error if the template is already deleted.
func testCleanupTemplate(t *testing.T, templateName string) {
	t.Helper()

	client, ctx := testClient(t)
	if err := client.DeleteTemplate(ctx, &modelarmorpb.DeleteTemplateRequest{Name: templateName}); err != nil {
		// Ignore NotFound errors (template may already be deleted)
		if terr, ok := grpcstatus.FromError(err); !ok || terr.Code() != grpccodes.NotFound {
			t.Fatalf("testCleanupTemplate: failed to delete template: %v", err)
		}
	}
}

// TestCreateModelArmorTemplateWithAdvancedSDP tests creating a
// Model Armor template with advanced SDP using DLP templates.
func TestCreateModelArmorTemplateWithAdvancedSDP(t *testing.T) {
	tc := testutil.SystemTest(t)

	templateID := fmt.Sprintf("test-model-armor-%s", uuid.New().String())
	inspectTemplateName, deideintifyTemplateName := testSDPTemplate(t, tc.ProjectID, testLocation(t))
	templateName := fmt.Sprintf("projects/%s/locations/%s/templates/%s", tc.ProjectID, testLocation(t), templateID)
	var buf bytes.Buffer
	if err := createModelArmorTemplateWithAdvancedSDP(&buf, tc.ProjectID, testLocation(t), templateID, inspectTemplateName, deideintifyTemplateName); err != nil {
		t.Fatal(err)
	}
	defer testCleanupTemplate(t, templateName)

	if got, want := buf.String(), "Created Template with advanced SDP: "; !strings.Contains(got, want) {
		t.Errorf("createModelArmorTemplateWithAdvancedSDP: expected %q to contain %q", got, want)
	}
}

// TestCreateModelArmorTemplate verifies the creation of a Model Armor template.
// It ensures the output contains a confirmation message after creation.
func TestCreateModelArmorTemplate(t *testing.T) {
	tc := testutil.SystemTest(t)

	templateID := fmt.Sprintf("test-model-armor-%s", uuid.New().String())
	templateName := fmt.Sprintf("projects/%s/locations/%s/templates/%s", tc.ProjectID, testLocation(t), templateID)
	var b bytes.Buffer
	if err := createModelArmorTemplate(&b, tc.ProjectID, testLocation(t), templateID); err != nil {
		t.Fatal(err)
	}
	defer testCleanupTemplate(t, templateName)

	if got, want := b.String(), "Created template:"; !strings.Contains(got, want) {
		t.Errorf("createModelArmorTemplate: expected %q to contain %q", got, want)
	}
}

// TestDeleteModelArmorTemplate verifies the deletion of a Model Armor template.
// It ensures the output contains a confirmation message after deletion.
func TestDeleteModelArmorTemplate(t *testing.T) {
	tc := testutil.SystemTest(t)

	templateID := fmt.Sprintf("test-model-armor-%s", uuid.New().String())

	var buf bytes.Buffer
	// Create template first to ensure it exists for deletion
	if err := createModelArmorTemplate(&buf, tc.ProjectID, testLocation(t), templateID); err != nil {
		t.Fatal(err)
	}

	// Attempt to delete the template
	if err := deleteModelArmorTemplate(&buf, tc.ProjectID, testLocation(t), templateID); err != nil {
		t.Fatal(err)
	}

	if got, want := buf.String(), "Successfully deleted Model Armor template:"; !strings.Contains(got, want) {
		t.Errorf("deleteModelArmorTemplate: expected %q to contain %q", got, want)
	}
}

// TestCreateModelArmorTemplateWithBasicSDP tests the creation of a Model Armor
// template using a basic Secure Deployment Policy (SDP) and verifies that the
// operation completes successfully and logs the expected output.
func TestCreateModelArmorTemplateWithBasicSDP(t *testing.T) {
	tc := testutil.SystemTest(t)
	locationID := testLocation(t)
	templateID := fmt.Sprintf("test-model-armor-%s", uuid.New().String())
	templateName := fmt.Sprintf("projects/%s/locations/%s/templates/%s", tc.ProjectID, locationID, templateID)
	var b bytes.Buffer
	if err := createModelArmorTemplateWithBasicSDP(&b, tc.ProjectID, locationID, templateID); err != nil {
		t.Fatal(err)
	}
	defer testCleanupTemplate(t, templateName)

	if got, want := b.String(), "Created Template with basic SDP: "; !strings.Contains(got, want) {
		t.Errorf("createModelArmorTemplateWithBasicSDP: expected %q to contain %q", got, want)
	}
}

// TestSanitizeModelResponseWithUserPrompt checks if the sanitizer correctly processes
// a harmful user prompt and model response, ensuring unsafe content is handled.
func TestSanitizeModelResponseWithUserPrompt(t *testing.T) {
	tc := testutil.SystemTest(t)

	userPrompt := "How can I make my email address test@dot.com make available to public for feedback"
	modelResponse := "You can make support email such as contact@email.com for getting feedback from your customer"
	locationID := testLocation(t)
	templateID := fmt.Sprintf("test-model-armor-%s", uuid.New().String())
	templateName := fmt.Sprintf("projects/%s/locations/%s/templates/%s", tc.ProjectID, "us-central1", templateID)
	var buf bytes.Buffer
	if _, err := testModelArmorTemplate(t, templateID); err != nil {
		t.Fatal(err)
	}
	defer testCleanupTemplate(t, templateName)

	if err := sanitizeModelResponseWithUserPrompt(&buf, tc.ProjectID, locationID, templateID, modelResponse, userPrompt); err != nil {
		t.Fatal(err)
	}

	if got, want := buf.String(), "Sanitized response:"; !strings.Contains(got, want) {
		t.Errorf("sanitizeModelResponseWithUserPrompt: expected %q to contain %q", got, want)
	}
}

// TestSanitizeModelResponseWithUserPromptWithEmptyTemplate checks if the sanitizer correctly processes
// a harmful user prompt and model response, ensuring unsafe content is handled.
func TestSanitizeModelResponseWithUserPromptWithEmptyTemplate(t *testing.T) {
	tc := testutil.SystemTest(t)
	locationID := testLocation(t)

	// Generate a unique template ID
	templateID := fmt.Sprintf("test-empty-template-%s", uuid.New().String())
	templateName := fmt.Sprintf("projects/%s/locations/%s/templates/%s", tc.ProjectID, locationID, templateID)
	var b bytes.Buffer

	// Create empty template with no filters enabled
	_, err := testModelArmorEmptyTemplate(t, templateID)
	if err != nil {
		t.Fatalf("Failed to create empty template: %v", err)
	}
	defer testCleanupTemplate(t, templateName)

	// Define user prompt and model response with email addresses
	userPrompt := "How can I make my email address test@dot.com make available to public for feedback"
	modelResponse := "You can make support email such as contact@email.com for getting feedback from your customer"

	// Call sanitizeModelResponseWithUserPrompt with buffer
	if err := sanitizeModelResponseWithUserPrompt(&b, tc.ProjectID, locationID, templateID, modelResponse, userPrompt); err != nil {
		t.Fatal(err)
	}

	// Check buffer output
	output := b.String()

	// Check for NO_MATCH_FOUND
	if !strings.Contains(output, "NO_MATCH_FOUND") {
		t.Errorf("Expected output to indicate NO_MATCH_FOUND for overall result, got: %q", output)
	}
}

// TestSanitizeModelResponseWithUserPromptWithAdvanceSdpTemplate checks if the sanitizer correctly processes
// a harmful user prompt and model response, ensuring unsafe content is handled.
func TestSanitizeModelResponseWithUserPromptWithAdvanceSdpTemplate(t *testing.T) {
	tc := testutil.SystemTest(t)
	locationID := testLocation(t)

	// Generate a unique template ID
	templateID := fmt.Sprintf("test-advance-sdp-%s", uuid.New().String())
	templateName := fmt.Sprintf("projects/%s/locations/%s/templates/%s", tc.ProjectID, locationID, templateID)
	var b bytes.Buffer

	// Create template with advanced SDP configuration
	_, err := testModelArmorAdvancedSDPTemplate(t, templateID)
	if err != nil {
		t.Fatalf("Failed to create template with advanced SDP: %v", err)
	}
	defer testCleanupTemplate(t, templateName)

	// Define user prompt and model response with email addresses
	userPrompt := "How can I make my email address test@dot.com make available to public for feedback"
	modelResponse := "You can make support email such as contact@email.com for getting feedback from your customer"

	// Call sanitizeModelResponseWithUserPrompt with buffer
	if err := sanitizeModelResponseWithUserPrompt(&b, tc.ProjectID, locationID, templateID, modelResponse, userPrompt); err != nil {
		t.Fatal(err)
	}

	// Check buffer output
	output := b.String()

	// Check for overall MATCH_FOUND
	if !strings.Contains(output, "sdp") {
		t.Errorf("Expected output to indicate MATCH_FOUND for overall result, got: %q", output)
	}
}<|MERGE_RESOLUTION|>--- conflicted
+++ resolved
@@ -67,7 +67,6 @@
 	return client, ctx
 }
 
-<<<<<<< HEAD
 // testModelArmorTemplate creates a new Model Armor template with default
 // filter settings for use in integration tests. Returns the created template.
 func testModelArmorTemplate(t *testing.T, templateID string) (*modelarmorpb.Template, error) {
@@ -105,11 +104,6 @@
 // testCleanupTemplate deletes a Model Armor template by name, used for cleanup
 // after tests. Ignores errors if the template is already deleted.
 func testCleanupTemplate(t *testing.T, templateName string) {
-=======
-// testModelArmorTemplate creates a new ModelArmor template for use in tests.
-// It returns the created template or an error.
-func testModelArmorTemplate(t *testing.T, templateID string) (*modelarmorpb.Template, error) {
->>>>>>> e2c7c2db
 	t.Helper()
 	tc := testutil.SystemTest(t)
 	locationID := testLocation(t)
@@ -148,47 +142,12 @@
 	tc := testutil.SystemTest(t)
 	locationID := testLocation(t)
 	client, ctx := testClient(t)
-
-	template := &modelarmorpb.Template{
-		FilterConfig: &modelarmorpb.FilterConfig{}}
-
-	req := &modelarmorpb.CreateTemplateRequest{
-		Parent:     fmt.Sprintf("projects/%s/locations/%s", tc.ProjectID, locationID),
-		TemplateId: templateID,
-		Template:   template,
-	}
-
-	response, err := client.CreateTemplate(ctx, req)
-	if err != nil {
-		return nil, fmt.Errorf("failed to create template: %w", err)
-	}
-
-<<<<<<< HEAD
-}
-
-// TestUpdateTemplate verifies that the updateModelArmorTemplate function
-// successfully updates the filter configuration of an existing template.
-func TestUpdateTemplateLabels(t *testing.T) {
-	tc := testutil.SystemTest(t)
-	locationID := testLocation(t)
-	templateID := fmt.Sprintf("test-model-armor-%s", uuid.New().String())
-	templateName := fmt.Sprintf("projects/%s/locations/%s/templates/%s", tc.ProjectID, locationID, templateID)
-	var buf bytes.Buffer
-	if _, err := testModelArmorTemplate(t, templateID); err != nil {
-		t.Fatal(err)
-	}
-	defer testCleanupTemplate(t, templateName)
-
-	if err := updateModelArmorTemplateLabels(&buf, tc.ProjectID, locationID, templateID, map[string]string{"testkey": "testvalue"}); err != nil {
-		t.Fatal(err)
-	}
-
-	if got, want := buf.String(), "Updated Model Armor Template Labels: "; !strings.Contains(got, want) {
-		t.Errorf("updateModelArmorTemplateLabels: expected %q to contain %q", got, want)
-	}
-=======
-	return response, nil
->>>>>>> e2c7c2db
+	if err := client.DeleteTemplate(ctx, &modelarmorpb.DeleteTemplateRequest{Name: templateName}); err != nil {
+		// Ignore NotFound errors (template may already be deleted)
+		if terr, ok := grpcstatus.FromError(err); !ok || terr.Code() != grpccodes.NotFound {
+			t.Fatalf("testCleanupTemplate: failed to delete template: %v", err)
+		}
+	}
 }
 
 // testSDPTemplate creates DLP inspect and deidentify templates for use in tests.
@@ -519,4 +478,26 @@
 	if !strings.Contains(output, "sdp") {
 		t.Errorf("Expected output to indicate MATCH_FOUND for overall result, got: %q", output)
 	}
+}
+
+// TestUpdateTemplate verifies that the updateModelArmorTemplate function
+// successfully updates the filter configuration of an existing template.
+func TestUpdateTemplateLabels(t *testing.T) {
+	tc := testutil.SystemTest(t)
+	locationID := testLocation(t)
+	templateID := fmt.Sprintf("test-model-armor-%s", uuid.New().String())
+	templateName := fmt.Sprintf("projects/%s/locations/%s/templates/%s", tc.ProjectID, locationID, templateID)
+	var buf bytes.Buffer
+	if _, err := testModelArmorTemplate(t, templateID); err != nil {
+		t.Fatal(err)
+	}
+	defer testCleanupTemplate(t, templateName)
+
+	if err := updateModelArmorTemplateLabels(&buf, tc.ProjectID, locationID, templateID, map[string]string{"testkey": "testvalue"}); err != nil {
+		t.Fatal(err)
+	}
+
+	if got, want := buf.String(), "Updated Model Armor Template Labels: "; !strings.Contains(got, want) {
+		t.Errorf("updateModelArmorTemplateLabels: expected %q to contain %q", got, want)
+	}
 }