// Copyright 2025 Google LLC
//
// Licensed under the Apache License, Version 2.0 (the "License");
// you may not use this file except in compliance with the License.
// You may obtain a copy of the License at
//
//     https://www.apache.org/licenses/LICENSE-2.0
//
// Unless required by applicable law or agreed to in writing, software
// distributed under the License is distributed on an "AS IS" BASIS,
// WITHOUT WARRANTIES OR CONDITIONS OF ANY KIND, either express or implied.
// See the License for the specific language governing permissions and
// limitations under the License.

package modelarmor

import (
	"bytes"
	"context"
	"fmt"
	"os"
	"strings"
	"testing"
	"time"

	dlp "cloud.google.com/go/dlp/apiv2"
	"cloud.google.com/go/dlp/apiv2/dlppb"
	modelarmor "cloud.google.com/go/modelarmor/apiv1"
	modelarmorpb "cloud.google.com/go/modelarmor/apiv1/modelarmorpb"

	"github.com/GoogleCloudPlatform/golang-samples/internal/testutil"
	"github.com/google/uuid"
	"google.golang.org/api/option"
	grpccodes "google.golang.org/grpc/codes"
	grpcstatus "google.golang.org/grpc/status"
)

// testLocation retrieves the GOLANG_SAMPLES_LOCATION environment variable
// used to determine the region for running the test.
// Skips the test if the environment variable is not set.
func testLocation(t *testing.T) string {
	t.Helper()

	v := os.Getenv("GOLANG_SAMPLES_LOCATION")
	if v == "" {
		t.Skip("testLocation: missing GOLANG_SAMPLES_LOCATION")
	}

	return v
}

// testClient initializes and returns a new Model Armor API client and context
// targeting the endpoint based on the specified location.
func testClient(t *testing.T) (*modelarmor.Client, context.Context) {
	t.Helper()

	ctx := context.Background()
	locationId := testLocation(t)
	// Create option for Model Armor client.
	opts := option.WithEndpoint(fmt.Sprintf("modelarmor.%s.rep.googleapis.com:443", locationId))
	// Create a new client using the regional endpoint
	client, err := modelarmor.NewClient(ctx, opts)
	if err != nil {
		t.Fatalf("testClient: failed to create client: %v", err)
	}

	return client, ctx
}

// testModelArmorTemplate creates a new ModelArmor template for use in tests.
// It returns the created template or an error.
func testModelArmorTemplate(t *testing.T, templateID string) (*modelarmorpb.Template, error) {
<<<<<<< HEAD
	t.Helper()
	tc := testutil.SystemTest(t)
	locationID := testLocation(t)
	client, ctx := testClient(t)

	template := &modelarmorpb.Template{
		FilterConfig: &modelarmorpb.FilterConfig{
			PiAndJailbreakFilterSettings: &modelarmorpb.PiAndJailbreakFilterSettings{
				FilterEnforcement: modelarmorpb.PiAndJailbreakFilterSettings_ENABLED,
				ConfidenceLevel:   modelarmorpb.DetectionConfidenceLevel_MEDIUM_AND_ABOVE,
			},
			MaliciousUriFilterSettings: &modelarmorpb.MaliciousUriFilterSettings{
				FilterEnforcement: modelarmorpb.MaliciousUriFilterSettings_ENABLED,
			},
		},
	}

	req := &modelarmorpb.CreateTemplateRequest{
		Parent:     fmt.Sprintf("projects/%s/locations/%s", tc.ProjectID, locationID),
		TemplateId: templateID,
		Template:   template,
	}

	response, err := client.CreateTemplate(ctx, req)
	if err != nil {
		return nil, fmt.Errorf("failed to create template: %v", err)
	}

	return response, nil
}


// testCleanupTemplate deletes the specified Model Armor template if it exists,
// ignoring the error if the template is already deleted.
func testCleanupTemplate(t *testing.T, templateName string) {
=======
>>>>>>> e2c7c2db
	t.Helper()
	tc := testutil.SystemTest(t)
	locationID := testLocation(t)
	client, ctx := testClient(t)

	template := &modelarmorpb.Template{
		FilterConfig: &modelarmorpb.FilterConfig{
			PiAndJailbreakFilterSettings: &modelarmorpb.PiAndJailbreakFilterSettings{
				FilterEnforcement: modelarmorpb.PiAndJailbreakFilterSettings_ENABLED,
				ConfidenceLevel:   modelarmorpb.DetectionConfidenceLevel_MEDIUM_AND_ABOVE,
			},
			MaliciousUriFilterSettings: &modelarmorpb.MaliciousUriFilterSettings{
				FilterEnforcement: modelarmorpb.MaliciousUriFilterSettings_ENABLED,
			},
		},
	}

	req := &modelarmorpb.CreateTemplateRequest{
		Parent:     fmt.Sprintf("projects/%s/locations/%s", tc.ProjectID, locationID),
		TemplateId: templateID,
		Template:   template,
	}

	response, err := client.CreateTemplate(ctx, req)
	if err != nil {
		return nil, fmt.Errorf("failed to create template: %w", err)
	}

	return response, nil
}

// testModelArmorEmptyTemplate creates a new ModelArmor template for use in tests.
// It returns the empty template or an error.
func testModelArmorEmptyTemplate(t *testing.T, templateID string) (*modelarmorpb.Template, error) {
	t.Helper()
	tc := testutil.SystemTest(t)
	locationID := testLocation(t)
	client, ctx := testClient(t)

	template := &modelarmorpb.Template{
		FilterConfig: &modelarmorpb.FilterConfig{}}

	req := &modelarmorpb.CreateTemplateRequest{
		Parent:     fmt.Sprintf("projects/%s/locations/%s", tc.ProjectID, locationID),
		TemplateId: templateID,
		Template:   template,
	}

	response, err := client.CreateTemplate(ctx, req)
	if err != nil {
		return nil, fmt.Errorf("failed to create template: %w", err)
	}

	return response, nil
}

// testSDPTemplate creates DLP inspect and deidentify templates for use in tests.
func testSDPTemplate(t *testing.T, projectID string, locationID string) (string, string) {
	inspectTemplateID := fmt.Sprintf("model-armor-inspect-template-%s", uuid.New().String())
	deidentifyTemplateID := fmt.Sprintf("model-armor-deidentify-template-%s", uuid.New().String())
	apiEndpoint := fmt.Sprintf("dlp.%s.rep.googleapis.com:443", locationID)
	parent := fmt.Sprintf("projects/%s/locations/%s", projectID, locationID)

	infoTypes := []*dlppb.InfoType{
		{Name: "EMAIL_ADDRESS"},
		{Name: "PHONE_NUMBER"},
		{Name: "US_INDIVIDUAL_TAXPAYER_IDENTIFICATION_NUMBER"},
	}

	ctx := context.Background()
	dlpClient, err := dlp.NewClient(ctx, option.WithEndpoint(apiEndpoint))
	if err != nil {
		t.Fatalf("Getting error while creating the client: %v", err)
	}
	defer dlpClient.Close()

	inspectRequest := &dlppb.CreateInspectTemplateRequest{
		Parent:     parent,
		TemplateId: inspectTemplateID,
		InspectTemplate: &dlppb.InspectTemplate{
			InspectConfig: &dlppb.InspectConfig{
				InfoTypes: infoTypes,
			},
		},
	}
	inspectResponse, err := dlpClient.CreateInspectTemplate(ctx, inspectRequest)
	if err != nil {
		t.Fatal(err)
	}

	deidentifyRequest := &dlppb.CreateDeidentifyTemplateRequest{
		Parent:     parent,
		TemplateId: deidentifyTemplateID,
		DeidentifyTemplate: &dlppb.DeidentifyTemplate{
			DeidentifyConfig: &dlppb.DeidentifyConfig{
				Transformation: &dlppb.DeidentifyConfig_InfoTypeTransformations{
					InfoTypeTransformations: &dlppb.InfoTypeTransformations{
						Transformations: []*dlppb.InfoTypeTransformations_InfoTypeTransformation{
							{
								InfoTypes: []*dlppb.InfoType{},
								PrimitiveTransformation: &dlppb.PrimitiveTransformation{
									Transformation: &dlppb.PrimitiveTransformation_ReplaceConfig{
										ReplaceConfig: &dlppb.ReplaceValueConfig{
											NewValue: &dlppb.Value{
												Type: &dlppb.Value_StringValue{StringValue: "REDACTED"},
											},
										},
									},
								},
							},
						},
					},
				},
			},
		},
	}
	deidentifyResponse, err := dlpClient.CreateDeidentifyTemplate(ctx, deidentifyRequest)
	if err != nil {
		t.Fatal(err)
	}

	// Cleanup the templates after test.
	defer func() {
		time.Sleep(5 * time.Second)
		err := dlpClient.DeleteInspectTemplate(ctx, &dlppb.DeleteInspectTemplateRequest{Name: inspectResponse.Name})
		if err != nil {
			t.Errorf("failed to delete inspect template: %v, err: %v", inspectResponse.Name, err)
		}
		err = dlpClient.DeleteDeidentifyTemplate(ctx, &dlppb.DeleteDeidentifyTemplateRequest{Name: deidentifyResponse.Name})
		if err != nil {
			t.Errorf("failed to delete deidentify template: %v, err: %v", deidentifyResponse.Name, err)
		}
	}()

	return inspectResponse.Name, deidentifyResponse.Name
}

// testModelArmorAdvancedSDPTemplate creates Model Armor template with Advanced SDP configuration.
func testModelArmorAdvancedSDPTemplate(t *testing.T, templateID string) (*modelarmorpb.Template, error) {
	tc := testutil.SystemTest(t)

	projectID := tc.ProjectID
	locationID := testLocation(t)
	inspectResponseName, deidentifyResponseName := testSDPTemplate(t, projectID, locationID)
	client, ctx := testClient(t)

	// Create template with advanced SDP configuration
	template := &modelarmorpb.Template{
		FilterConfig: &modelarmorpb.FilterConfig{
			RaiSettings: &modelarmorpb.RaiFilterSettings{
				RaiFilters: []*modelarmorpb.RaiFilterSettings_RaiFilter{
					{
						FilterType:      modelarmorpb.RaiFilterType_DANGEROUS,
						ConfidenceLevel: modelarmorpb.DetectionConfidenceLevel_HIGH,
					},
					{
						FilterType:      modelarmorpb.RaiFilterType_HARASSMENT,
						ConfidenceLevel: modelarmorpb.DetectionConfidenceLevel_MEDIUM_AND_ABOVE,
					},
					{
						FilterType:      modelarmorpb.RaiFilterType_HATE_SPEECH,
						ConfidenceLevel: modelarmorpb.DetectionConfidenceLevel_HIGH,
					},
					{
						FilterType:      modelarmorpb.RaiFilterType_SEXUALLY_EXPLICIT,
						ConfidenceLevel: modelarmorpb.DetectionConfidenceLevel_HIGH,
					},
				},
			},
			SdpSettings: &modelarmorpb.SdpFilterSettings{
				SdpConfiguration: &modelarmorpb.SdpFilterSettings_AdvancedConfig{
					AdvancedConfig: &modelarmorpb.SdpAdvancedConfig{
						InspectTemplate:    inspectResponseName,
						DeidentifyTemplate: deidentifyResponseName,
					},
				},
			},
		},
	}
	// Prepare the request for creating the template.
	req := &modelarmorpb.CreateTemplateRequest{
		Parent:     fmt.Sprintf("projects/%s/locations/%s", tc.ProjectID, locationID),
		TemplateId: templateID,
		Template:   template,
	}

	// Create the template.
	response, err := client.CreateTemplate(ctx, req)
	if err != nil {
		return nil, fmt.Errorf("failed to create template: %w", err)
	}

	return response, nil

}

// testCleanupTemplate deletes the specified Model Armor template if it exists,
// ignoring the error if the template is already deleted.
func testCleanupTemplate(t *testing.T, templateName string) {
	t.Helper()

	client, ctx := testClient(t)
	if err := client.DeleteTemplate(ctx, &modelarmorpb.DeleteTemplateRequest{Name: templateName}); err != nil {
		// Ignore NotFound errors (template may already be deleted)
		if terr, ok := grpcstatus.FromError(err); !ok || terr.Code() != grpccodes.NotFound {
			t.Fatalf("testCleanupTemplate: failed to delete template: %v", err)
		}
	}
}

// TestCreateModelArmorTemplateWithAdvancedSDP tests creating a
// Model Armor template with advanced SDP using DLP templates.
func TestCreateModelArmorTemplateWithAdvancedSDP(t *testing.T) {
	tc := testutil.SystemTest(t)

	templateID := fmt.Sprintf("test-model-armor-%s", uuid.New().String())
	inspectTemplateName, deideintifyTemplateName := testSDPTemplate(t, tc.ProjectID, testLocation(t))
	templateName := fmt.Sprintf("projects/%s/locations/%s/templates/%s", tc.ProjectID, testLocation(t), templateID)
	var buf bytes.Buffer
	if err := createModelArmorTemplateWithAdvancedSDP(&buf, tc.ProjectID, testLocation(t), templateID, inspectTemplateName, deideintifyTemplateName); err != nil {
		t.Fatal(err)
	}
	defer testCleanupTemplate(t, templateName)

	if got, want := buf.String(), "Created Template with advanced SDP: "; !strings.Contains(got, want) {
		t.Errorf("createModelArmorTemplateWithAdvancedSDP: expected %q to contain %q", got, want)
	}
}

// TestCreateModelArmorTemplate verifies the creation of a Model Armor template.
// It ensures the output contains a confirmation message after creation.
func TestCreateModelArmorTemplate(t *testing.T) {
	tc := testutil.SystemTest(t)

	templateID := fmt.Sprintf("test-model-armor-%s", uuid.New().String())
	templateName := fmt.Sprintf("projects/%s/locations/%s/templates/%s", tc.ProjectID, testLocation(t), templateID)
	var b bytes.Buffer
	if err := createModelArmorTemplate(&b, tc.ProjectID, testLocation(t), templateID); err != nil {
		t.Fatal(err)
	}
	defer testCleanupTemplate(t, templateName)

	if got, want := b.String(), "Created template:"; !strings.Contains(got, want) {
		t.Errorf("createModelArmorTemplate: expected %q to contain %q", got, want)
	}
}

// TestDeleteModelArmorTemplate verifies the deletion of a Model Armor template.
// It ensures the output contains a confirmation message after deletion.
func TestDeleteModelArmorTemplate(t *testing.T) {
	tc := testutil.SystemTest(t)

	templateID := fmt.Sprintf("test-model-armor-%s", uuid.New().String())

	var buf bytes.Buffer
	// Create template first to ensure it exists for deletion
	if err := createModelArmorTemplate(&buf, tc.ProjectID, testLocation(t), templateID); err != nil {
		t.Fatal(err)
	}

	// Attempt to delete the template
	if err := deleteModelArmorTemplate(&buf, tc.ProjectID, testLocation(t), templateID); err != nil {
		t.Fatal(err)
	}

	if got, want := buf.String(), "Successfully deleted Model Armor template:"; !strings.Contains(got, want) {
		t.Errorf("deleteModelArmorTemplate: expected %q to contain %q", got, want)
	}
}

// TestCreateModelArmorTemplateWithBasicSDP tests the creation of a Model Armor
// template using a basic Secure Deployment Policy (SDP) and verifies that the
// operation completes successfully and logs the expected output.
func TestCreateModelArmorTemplateWithBasicSDP(t *testing.T) {
	tc := testutil.SystemTest(t)
	locationID := testLocation(t)
	templateID := fmt.Sprintf("test-model-armor-%s", uuid.New().String())
	templateName := fmt.Sprintf("projects/%s/locations/%s/templates/%s", tc.ProjectID, locationID, templateID)
	var b bytes.Buffer
	if err := createModelArmorTemplateWithBasicSDP(&b, tc.ProjectID, locationID, templateID); err != nil {
		t.Fatal(err)
	}
	defer testCleanupTemplate(t, templateName)

	if got, want := b.String(), "Created Template with basic SDP: "; !strings.Contains(got, want) {
		t.Errorf("createModelArmorTemplateWithBasicSDP: expected %q to contain %q", got, want)
	}
}

<<<<<<< HEAD
// TestGetModelArmorTemplate verifies that a created ModelArmor template
// can be successfully retrieved using the getModelArmorTemplate function.
func TestGetModelArmorTemplate(t *testing.T) {
	tc := testutil.SystemTest(t)
	locationID := testLocation(t)
	templateID := fmt.Sprintf("test-model-armor-%s", uuid.New().String())

	var b bytes.Buffer
	if _, err := testModelArmorTemplate(t, templateID); err != nil {
		t.Fatal(err)
	}
	defer testCleanupTemplate(t, fmt.Sprintf("projects/%s/locations/%s/templates/%s", tc.ProjectID, "us-central1", templateID))

	if err := getModelArmorTemplate(&b, tc.ProjectID, locationID, templateID); err != nil {
		t.Fatal(err)
	}

	if got, want := b.String(), "Retrieved template: "; !strings.Contains(got, want) {
		t.Errorf("getModelArmorTemplates: expected %q to contain %q", got, want)
	}
}

// TestListModelArmorTemplates verifies that the listModelArmorTemplates
// function returns the created template in the output.
func TestListModelArmorTemplates(t *testing.T) {
	tc := testutil.SystemTest(t)
	locationID := testLocation(t)
	templateID := fmt.Sprintf("test-model-armor-%s", uuid.New().String())

	var b bytes.Buffer
	if _, err := testModelArmorTemplate(t, templateID); err != nil {
		t.Fatal(err)
	}
	defer testCleanupTemplate(t, fmt.Sprintf("projects/%s/locations/%s/templates/%s", tc.ProjectID, locationID, templateID))

	if err := listModelArmorTemplates(&b, tc.ProjectID, locationID); err != nil {
		t.Fatal(err)
	}

	if got, want := b.String(), "Template: "; !strings.Contains(got, want) {
		t.Errorf("listModelArmorTemplates: expected %q to contain %q", got, want)
	}
}

// TestListModelArmorTemplatesWithFilter verifies that filtering works as expected
// when listing templates using listModelArmorTemplatesWithFilter.
func TestListModelArmorTemplatesWithFilter(t *testing.T) {
	tc := testutil.SystemTest(t)
	locationID := testLocation(t)
	templateID := fmt.Sprintf("test-model-armor-%s", uuid.New().String())
	templateName := fmt.Sprintf("projects/%s/locations/%s/templates/%s", tc.ProjectID, locationID, templateID)
	var buf bytes.Buffer
	if _, err := testModelArmorTemplate(t, templateID); err != nil {
		t.Fatal(err)
	}
	defer testCleanupTemplate(t, templateName)

	if err := listModelArmorTemplatesWithFilter(&buf, tc.ProjectID, locationID, templateID); err != nil {
		t.Fatal(err)
	}

	if got, want := buf.String(), "Templates Found: "; !strings.Contains(got, want) {
		t.Errorf("listModelArmorTemplatesWithFilter: expected %q to contain %q", got, want)
=======
// TestSanitizeModelResponseWithUserPrompt checks if the sanitizer correctly processes
// a harmful user prompt and model response, ensuring unsafe content is handled.
func TestSanitizeModelResponseWithUserPrompt(t *testing.T) {
	tc := testutil.SystemTest(t)

	userPrompt := "How can I make my email address test@dot.com make available to public for feedback"
	modelResponse := "You can make support email such as contact@email.com for getting feedback from your customer"
	locationID := testLocation(t)
	templateID := fmt.Sprintf("test-model-armor-%s", uuid.New().String())
	templateName := fmt.Sprintf("projects/%s/locations/%s/templates/%s", tc.ProjectID, "us-central1", templateID)
	var buf bytes.Buffer
	if _, err := testModelArmorTemplate(t, templateID); err != nil {
		t.Fatal(err)
	}
	defer testCleanupTemplate(t, templateName)

	if err := sanitizeModelResponseWithUserPrompt(&buf, tc.ProjectID, locationID, templateID, modelResponse, userPrompt); err != nil {
		t.Fatal(err)
	}

	if got, want := buf.String(), "Sanitized response:"; !strings.Contains(got, want) {
		t.Errorf("sanitizeModelResponseWithUserPrompt: expected %q to contain %q", got, want)
	}
}

// TestSanitizeModelResponseWithUserPromptWithEmptyTemplate checks if the sanitizer correctly processes
// a harmful user prompt and model response, ensuring unsafe content is handled.
func TestSanitizeModelResponseWithUserPromptWithEmptyTemplate(t *testing.T) {
	tc := testutil.SystemTest(t)
	locationID := testLocation(t)

	// Generate a unique template ID
	templateID := fmt.Sprintf("test-empty-template-%s", uuid.New().String())
	templateName := fmt.Sprintf("projects/%s/locations/%s/templates/%s", tc.ProjectID, locationID, templateID)
	var b bytes.Buffer

	// Create empty template with no filters enabled
	_, err := testModelArmorEmptyTemplate(t, templateID)
	if err != nil {
		t.Fatalf("Failed to create empty template: %v", err)
	}
	defer testCleanupTemplate(t, templateName)

	// Define user prompt and model response with email addresses
	userPrompt := "How can I make my email address test@dot.com make available to public for feedback"
	modelResponse := "You can make support email such as contact@email.com for getting feedback from your customer"

	// Call sanitizeModelResponseWithUserPrompt with buffer
	if err := sanitizeModelResponseWithUserPrompt(&b, tc.ProjectID, locationID, templateID, modelResponse, userPrompt); err != nil {
		t.Fatal(err)
	}

	// Check buffer output
	output := b.String()

	// Check for NO_MATCH_FOUND
	if !strings.Contains(output, "NO_MATCH_FOUND") {
		t.Errorf("Expected output to indicate NO_MATCH_FOUND for overall result, got: %q", output)
	}
}

// TestSanitizeModelResponseWithUserPromptWithAdvanceSdpTemplate checks if the sanitizer correctly processes
// a harmful user prompt and model response, ensuring unsafe content is handled.
func TestSanitizeModelResponseWithUserPromptWithAdvanceSdpTemplate(t *testing.T) {
	tc := testutil.SystemTest(t)
	locationID := testLocation(t)

	// Generate a unique template ID
	templateID := fmt.Sprintf("test-advance-sdp-%s", uuid.New().String())
	templateName := fmt.Sprintf("projects/%s/locations/%s/templates/%s", tc.ProjectID, locationID, templateID)
	var b bytes.Buffer

	// Create template with advanced SDP configuration
	_, err := testModelArmorAdvancedSDPTemplate(t, templateID)
	if err != nil {
		t.Fatalf("Failed to create template with advanced SDP: %v", err)
	}
	defer testCleanupTemplate(t, templateName)

	// Define user prompt and model response with email addresses
	userPrompt := "How can I make my email address test@dot.com make available to public for feedback"
	modelResponse := "You can make support email such as contact@email.com for getting feedback from your customer"

	// Call sanitizeModelResponseWithUserPrompt with buffer
	if err := sanitizeModelResponseWithUserPrompt(&b, tc.ProjectID, locationID, templateID, modelResponse, userPrompt); err != nil {
		t.Fatal(err)
	}

	// Check buffer output
	output := b.String()

	// Check for overall MATCH_FOUND
	if !strings.Contains(output, "sdp") {
		t.Errorf("Expected output to indicate MATCH_FOUND for overall result, got: %q", output)
>>>>>>> e2c7c2db
	}
}<|MERGE_RESOLUTION|>--- conflicted
+++ resolved
@@ -70,7 +70,6 @@
 // testModelArmorTemplate creates a new ModelArmor template for use in tests.
 // It returns the created template or an error.
 func testModelArmorTemplate(t *testing.T, templateID string) (*modelarmorpb.Template, error) {
-<<<<<<< HEAD
 	t.Helper()
 	tc := testutil.SystemTest(t)
 	locationID := testLocation(t)
@@ -103,11 +102,9 @@
 }
 
 
-// testCleanupTemplate deletes the specified Model Armor template if it exists,
-// ignoring the error if the template is already deleted.
-func testCleanupTemplate(t *testing.T, templateName string) {
-=======
->>>>>>> e2c7c2db
+// testModelArmorTemplate creates a new ModelArmor template for use in tests.
+// It returns the created template or an error.
+func testModelArmorTemplate(t *testing.T, templateID string) (*modelarmorpb.Template, error) {
 	t.Helper()
 	tc := testutil.SystemTest(t)
 	locationID := testLocation(t)
@@ -397,71 +394,6 @@
 	}
 }
 
-<<<<<<< HEAD
-// TestGetModelArmorTemplate verifies that a created ModelArmor template
-// can be successfully retrieved using the getModelArmorTemplate function.
-func TestGetModelArmorTemplate(t *testing.T) {
-	tc := testutil.SystemTest(t)
-	locationID := testLocation(t)
-	templateID := fmt.Sprintf("test-model-armor-%s", uuid.New().String())
-
-	var b bytes.Buffer
-	if _, err := testModelArmorTemplate(t, templateID); err != nil {
-		t.Fatal(err)
-	}
-	defer testCleanupTemplate(t, fmt.Sprintf("projects/%s/locations/%s/templates/%s", tc.ProjectID, "us-central1", templateID))
-
-	if err := getModelArmorTemplate(&b, tc.ProjectID, locationID, templateID); err != nil {
-		t.Fatal(err)
-	}
-
-	if got, want := b.String(), "Retrieved template: "; !strings.Contains(got, want) {
-		t.Errorf("getModelArmorTemplates: expected %q to contain %q", got, want)
-	}
-}
-
-// TestListModelArmorTemplates verifies that the listModelArmorTemplates
-// function returns the created template in the output.
-func TestListModelArmorTemplates(t *testing.T) {
-	tc := testutil.SystemTest(t)
-	locationID := testLocation(t)
-	templateID := fmt.Sprintf("test-model-armor-%s", uuid.New().String())
-
-	var b bytes.Buffer
-	if _, err := testModelArmorTemplate(t, templateID); err != nil {
-		t.Fatal(err)
-	}
-	defer testCleanupTemplate(t, fmt.Sprintf("projects/%s/locations/%s/templates/%s", tc.ProjectID, locationID, templateID))
-
-	if err := listModelArmorTemplates(&b, tc.ProjectID, locationID); err != nil {
-		t.Fatal(err)
-	}
-
-	if got, want := b.String(), "Template: "; !strings.Contains(got, want) {
-		t.Errorf("listModelArmorTemplates: expected %q to contain %q", got, want)
-	}
-}
-
-// TestListModelArmorTemplatesWithFilter verifies that filtering works as expected
-// when listing templates using listModelArmorTemplatesWithFilter.
-func TestListModelArmorTemplatesWithFilter(t *testing.T) {
-	tc := testutil.SystemTest(t)
-	locationID := testLocation(t)
-	templateID := fmt.Sprintf("test-model-armor-%s", uuid.New().String())
-	templateName := fmt.Sprintf("projects/%s/locations/%s/templates/%s", tc.ProjectID, locationID, templateID)
-	var buf bytes.Buffer
-	if _, err := testModelArmorTemplate(t, templateID); err != nil {
-		t.Fatal(err)
-	}
-	defer testCleanupTemplate(t, templateName)
-
-	if err := listModelArmorTemplatesWithFilter(&buf, tc.ProjectID, locationID, templateID); err != nil {
-		t.Fatal(err)
-	}
-
-	if got, want := buf.String(), "Templates Found: "; !strings.Contains(got, want) {
-		t.Errorf("listModelArmorTemplatesWithFilter: expected %q to contain %q", got, want)
-=======
 // TestSanitizeModelResponseWithUserPrompt checks if the sanitizer correctly processes
 // a harmful user prompt and model response, ensuring unsafe content is handled.
 func TestSanitizeModelResponseWithUserPrompt(t *testing.T) {
@@ -556,6 +488,71 @@
 	// Check for overall MATCH_FOUND
 	if !strings.Contains(output, "sdp") {
 		t.Errorf("Expected output to indicate MATCH_FOUND for overall result, got: %q", output)
->>>>>>> e2c7c2db
+	}
+}
+
+// TestGetModelArmorTemplate verifies that a created ModelArmor template
+// can be successfully retrieved using the getModelArmorTemplate function.
+func TestGetModelArmorTemplate(t *testing.T) {
+	tc := testutil.SystemTest(t)
+	locationID := testLocation(t)
+	templateID := fmt.Sprintf("test-model-armor-%s", uuid.New().String())
+
+	var b bytes.Buffer
+	if _, err := testModelArmorTemplate(t, templateID); err != nil {
+		t.Fatal(err)
+	}
+	defer testCleanupTemplate(t, fmt.Sprintf("projects/%s/locations/%s/templates/%s", tc.ProjectID, "us-central1", templateID))
+
+	if err := getModelArmorTemplate(&b, tc.ProjectID, locationID, templateID); err != nil {
+		t.Fatal(err)
+	}
+
+	if got, want := b.String(), "Retrieved template: "; !strings.Contains(got, want) {
+		t.Errorf("getModelArmorTemplates: expected %q to contain %q", got, want)
+	}
+}
+
+// TestListModelArmorTemplates verifies that the listModelArmorTemplates
+// function returns the created template in the output.
+func TestListModelArmorTemplates(t *testing.T) {
+	tc := testutil.SystemTest(t)
+	locationID := testLocation(t)
+	templateID := fmt.Sprintf("test-model-armor-%s", uuid.New().String())
+
+	var b bytes.Buffer
+	if _, err := testModelArmorTemplate(t, templateID); err != nil {
+		t.Fatal(err)
+	}
+	defer testCleanupTemplate(t, fmt.Sprintf("projects/%s/locations/%s/templates/%s", tc.ProjectID, locationID, templateID))
+
+	if err := listModelArmorTemplates(&b, tc.ProjectID, locationID); err != nil {
+		t.Fatal(err)
+	}
+
+	if got, want := b.String(), "Template: "; !strings.Contains(got, want) {
+		t.Errorf("listModelArmorTemplates: expected %q to contain %q", got, want)
+	}
+}
+
+// TestListModelArmorTemplatesWithFilter verifies that filtering works as expected
+// when listing templates using listModelArmorTemplatesWithFilter.
+func TestListModelArmorTemplatesWithFilter(t *testing.T) {
+	tc := testutil.SystemTest(t)
+	locationID := testLocation(t)
+	templateID := fmt.Sprintf("test-model-armor-%s", uuid.New().String())
+	templateName := fmt.Sprintf("projects/%s/locations/%s/templates/%s", tc.ProjectID, locationID, templateID)
+	var buf bytes.Buffer
+	if _, err := testModelArmorTemplate(t, templateID); err != nil {
+		t.Fatal(err)
+	}
+	defer testCleanupTemplate(t, templateName)
+
+	if err := listModelArmorTemplatesWithFilter(&buf, tc.ProjectID, locationID, templateID); err != nil {
+		t.Fatal(err)
+	}
+
+	if got, want := buf.String(), "Templates Found: "; !strings.Contains(got, want) {
+		t.Errorf("listModelArmorTemplatesWithFilter: expected %q to contain %q", got, want)
 	}
 }