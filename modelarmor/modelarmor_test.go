--- conflicted
+++ resolved
@@ -69,21 +69,12 @@
 	return client, ctx
 }
 
-<<<<<<< HEAD
-// testModelArmorTemplate creates a new ModelArmor template for use in tests.
-// It returns the created template or an error.
-=======
 // testModelArmorTemplate creates a new Model Armor template with default
 // filter settings for use in integration tests. Returns the created template.
->>>>>>> 6c59d447
 func testModelArmorTemplate(t *testing.T, templateID string) (*modelarmorpb.Template, error) {
 	t.Helper()
 	tc := testutil.SystemTest(t)
 	locationID := testLocation(t)
-<<<<<<< HEAD
-	parentID := fmt.Sprintf("projects/%s/locations/%s", tc.ProjectID, locationID)
-=======
->>>>>>> 6c59d447
 	client, ctx := testClient(t)
 
 	template := &modelarmorpb.Template{
@@ -99,11 +90,7 @@
 	}
 
 	req := &modelarmorpb.CreateTemplateRequest{
-<<<<<<< HEAD
-		Parent:     parentID,
-=======
 		Parent:     fmt.Sprintf("projects/%s/locations/%s", tc.ProjectID, locationID),
->>>>>>> 6c59d447
 		TemplateId: templateID,
 		Template:   template,
 	}
@@ -116,10 +103,6 @@
 	return response, nil
 }
 
-<<<<<<< HEAD
-
-=======
->>>>>>> 6c59d447
 // testCleanupTemplate deletes the specified Model Armor template if it exists,
 // ignoring the error if the template is already deleted.
 func testCleanupTemplate(t *testing.T, templateName string) {
