--- conflicted
+++ resolved
@@ -828,15 +828,6 @@
 	}
 }
 
-<<<<<<< HEAD
-// TestGetModelArmorTemplate verifies that a created ModelArmor template
-// can be successfully retrieved using the getModelArmorTemplate function.
-func TestGetModelArmorTemplate(t *testing.T) {
-	tc := testutil.SystemTest(t)
-	locationID := testLocation(t)
-	templateID := fmt.Sprintf("test-model-armor-%s", uuid.New().String())
-
-=======
 // TestSanitizeUserPrompt verifies that the sanitizeUserPrompt function
 // It ensures the output contains the expected sanitization result.
 func TestSanitizeUserPrompt(t *testing.T) {
@@ -846,65 +837,10 @@
 	userPrompt := "how can I teach my child to brush their teeth?"
 	templateID := fmt.Sprintf("test-model-armor-%s", uuid.New().String())
 	templateName := fmt.Sprintf("projects/%s/locations/%s/templates/%s", tc.ProjectID, "us-central1", templateID)
->>>>>>> df79804b
 	var b bytes.Buffer
 	if _, err := testModelArmorTemplate(t, templateID); err != nil {
 		t.Fatal(err)
 	}
-<<<<<<< HEAD
-	defer testCleanupTemplate(t, fmt.Sprintf("projects/%s/locations/%s/templates/%s", tc.ProjectID, "us-central1", templateID))
-
-	if err := getModelArmorTemplate(&b, tc.ProjectID, locationID, templateID); err != nil {
-		t.Fatal(err)
-	}
-
-	if got, want := b.String(), "Retrieved template: "; !strings.Contains(got, want) {
-		t.Errorf("getModelArmorTemplates: expected %q to contain %q", got, want)
-	}
-}
-
-// TestListModelArmorTemplates verifies that the listModelArmorTemplates
-// function returns the created template in the output.
-func TestListModelArmorTemplates(t *testing.T) {
-	tc := testutil.SystemTest(t)
-	locationID := testLocation(t)
-	templateID := fmt.Sprintf("test-model-armor-%s", uuid.New().String())
-
-	var b bytes.Buffer
-	if _, err := testModelArmorTemplate(t, templateID); err != nil {
-		t.Fatal(err)
-	}
-	defer testCleanupTemplate(t, fmt.Sprintf("projects/%s/locations/%s/templates/%s", tc.ProjectID, locationID, templateID))
-
-	if err := listModelArmorTemplates(&b, tc.ProjectID, locationID); err != nil {
-		t.Fatal(err)
-	}
-
-	if got, want := b.String(), "Template: "; !strings.Contains(got, want) {
-		t.Errorf("listModelArmorTemplates: expected %q to contain %q", got, want)
-	}
-}
-
-// TestListModelArmorTemplatesWithFilter verifies that filtering works as expected
-// when listing templates using listModelArmorTemplatesWithFilter.
-func TestListModelArmorTemplatesWithFilter(t *testing.T) {
-	tc := testutil.SystemTest(t)
-	locationID := testLocation(t)
-	templateID := fmt.Sprintf("test-model-armor-%s", uuid.New().String())
-	templateName := fmt.Sprintf("projects/%s/locations/%s/templates/%s", tc.ProjectID, locationID, templateID)
-	var buf bytes.Buffer
-	if _, err := testModelArmorTemplate(t, templateID); err != nil {
-		t.Fatal(err)
-	}
-	defer testCleanupTemplate(t, templateName)
-
-	if err := listModelArmorTemplatesWithFilter(&buf, tc.ProjectID, locationID, templateID); err != nil {
-		t.Fatal(err)
-	}
-
-	if got, want := buf.String(), "Templates Found: "; !strings.Contains(got, want) {
-		t.Errorf("listModelArmorTemplatesWithFilter: expected %q to contain %q", got, want)
-=======
 	defer testCleanupTemplate(t, templateName)
 
 	if err := sanitizeUserPrompt(&b, tc.ProjectID, locationID, templateID, userPrompt); err != nil {
@@ -1157,6 +1093,71 @@
 	// Check for NO_MATCH_FOUND since the template has no filters enabled
 	if !strings.Contains(output, "NO_MATCH_FOUND") {
 		t.Errorf("Expected output to indicate NO_MATCH_FOUND for overall result, got: %q", output)
->>>>>>> df79804b
+	}
+}
+
+// TestGetModelArmorTemplate verifies that a created ModelArmor template
+// can be successfully retrieved using the getModelArmorTemplate function.
+func TestGetModelArmorTemplate(t *testing.T) {
+	tc := testutil.SystemTest(t)
+	locationID := testLocation(t)
+	templateID := fmt.Sprintf("test-model-armor-%s", uuid.New().String())
+
+	var b bytes.Buffer
+	if _, err := testModelArmorTemplate(t, templateID); err != nil {
+		t.Fatal(err)
+	}
+	defer testCleanupTemplate(t, fmt.Sprintf("projects/%s/locations/%s/templates/%s", tc.ProjectID, "us-central1", templateID))
+
+	if err := getModelArmorTemplate(&b, tc.ProjectID, locationID, templateID); err != nil {
+		t.Fatal(err)
+	}
+
+	if got, want := b.String(), "Retrieved template: "; !strings.Contains(got, want) {
+		t.Errorf("getModelArmorTemplates: expected %q to contain %q", got, want)
+	}
+}
+
+// TestListModelArmorTemplates verifies that the listModelArmorTemplates
+// function returns the created template in the output.
+func TestListModelArmorTemplates(t *testing.T) {
+	tc := testutil.SystemTest(t)
+	locationID := testLocation(t)
+	templateID := fmt.Sprintf("test-model-armor-%s", uuid.New().String())
+
+	var b bytes.Buffer
+	if _, err := testModelArmorTemplate(t, templateID); err != nil {
+		t.Fatal(err)
+	}
+	defer testCleanupTemplate(t, fmt.Sprintf("projects/%s/locations/%s/templates/%s", tc.ProjectID, locationID, templateID))
+
+	if err := listModelArmorTemplates(&b, tc.ProjectID, locationID); err != nil {
+		t.Fatal(err)
+	}
+
+	if got, want := b.String(), "Template: "; !strings.Contains(got, want) {
+		t.Errorf("listModelArmorTemplates: expected %q to contain %q", got, want)
+	}
+}
+
+// TestListModelArmorTemplatesWithFilter verifies that filtering works as expected
+// when listing templates using listModelArmorTemplatesWithFilter.
+func TestListModelArmorTemplatesWithFilter(t *testing.T) {
+	tc := testutil.SystemTest(t)
+	locationID := testLocation(t)
+	templateID := fmt.Sprintf("test-model-armor-%s", uuid.New().String())
+	templateName := fmt.Sprintf("projects/%s/locations/%s/templates/%s", tc.ProjectID, locationID, templateID)
+	var buf bytes.Buffer
+	if _, err := testModelArmorTemplate(t, templateID); err != nil {
+		t.Fatal(err)
+	}
+	defer testCleanupTemplate(t, templateName)
+
+	if err := listModelArmorTemplatesWithFilter(&buf, tc.ProjectID, locationID, templateID); err != nil {
+		t.Fatal(err)
+	}
+
+	if got, want := buf.String(), "Templates Found: "; !strings.Contains(got, want) {
+		t.Errorf("listModelArmorTemplatesWithFilter: expected %q to contain %q", got, want)
 	}
 }