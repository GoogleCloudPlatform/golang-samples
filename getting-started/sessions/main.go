// Copyright 2025 Google LLC
//
// Licensed under the Apache License, Version 2.0 (the "License");
// you may not use this file except in compliance with the License.
// You may obtain a copy of the License at
//
//     https://www.apache.org/licenses/LICENSE-2.0
//
// Unless required by applicable law or agreed to in writing, software
// distributed under the License is distributed on an "AS IS" BASIS,
// WITHOUT WARRANTIES OR CONDITIONS OF ANY KIND, either express or implied.
// See the License for the specific language governing permissions and
// limitations under the License.

package main

// [START getting_started_sessions_setup]
import (
	"context"
	"html/template"
	"log"
	"math/rand"
	"net/http"
	"os"

	"cloud.google.com/go/firestore"
)

// app stores a sessions.Store. Create a new app with newApp.
type app struct {
	tmpl         *template.Template
	collectionID string
	projectID    string
}

// session stores the client's session information.
// This type is also used for executing the template.
type session struct {
	Greetings string `json:"greeting"`
	Views     int    `json:"views"`
}

// greetings are the random greetings that will be assigned to sessions.
var greetings = []string{
	"Hello World",
	"Hallo Welt",
	"Ciao Mondo",
	"Salut le Monde",
	"Hola Mundo",
}

// [END getting_started_sessions_setup]

// [START getting_started_sessions_main]
func main() {
	port := os.Getenv("PORT")
	if port == "" {
		port = "8080"
	}

	projectID := os.Getenv("GOOGLE_CLOUD_PROJECT")
	if projectID == "" {
		log.Fatal("GOOGLE_CLOUD_PROJECT must be set")
	}

	// collectionID is a non-empty identifier for this app, it is used as the Firestore
	// collection name that stores the sessions.
	//
	// Set it to something more descriptive for your app.
	collectionID := "hello-views"

	a, err := newApp(projectID, collectionID)
	if err != nil {
		log.Fatalf("newApp: %v", err)
	}

	http.HandleFunc("/", a.index)

	log.Printf("Listening on port %s", port)
	if err := http.ListenAndServe(":"+port, nil); err != nil {
		log.Fatal(err)
	}
}

// newApp creates a new app.
func newApp(projectID, collectionID string) (app, error) {
	tmpl, err := template.New("Index").Parse(`<body>{{.Views}} {{if eq .Views 1}}view{{else}}views{{end}} for "{{.Greetings}}"</body>`)
	if err != nil {
		log.Fatalf("template.New: %v", err)
	}

	return app{
		tmpl:         tmpl,
		collectionID: collectionID,
		projectID:    projectID,
	}, nil
}

// [END getting_started_sessions_main]

// [START getting_started_sessions_handler]

// index uses sessions to assign users a random greeting and keep track of
// views.
func (a *app) index(w http.ResponseWriter, r *http.Request) {
<<<<<<< HEAD
	// Allows requests only for the root path ("/") to prevent duplicate calls.
	if r.RequestURI != "/" {
		return
=======
	var session session
	var doc *firestore.DocumentRef

	isNewSession := false

	ctx := context.Background()

	client, err := firestore.NewClient(ctx, a.projectID)
	if err != nil {
		log.Fatalf("firestore.NewClient: %v", err)
>>>>>>> 1f75b446
	}
	defer client.Close()

<<<<<<< HEAD
	var session session
	var doc *firestore.DocumentRef

	isNewSession := false

	ctx := context.Background()

	client, err := firestore.NewClient(ctx, a.projectID)
	if err != nil {
		log.Fatalf("firestore.NewClient: %v", err)
	}
	defer client.Close()

=======
>>>>>>> 1f75b446
	// cookieName is a non-empty identifier for this app, it is used as the key name
	// that contains the session's id value.
	//
	// Set it to something more descriptive for your app.
	cookieName := "session_id"

	// If err is different to nil, it means the cookie has not been set, so it will be created.
	cookie, err := r.Cookie(cookieName)
	if err != nil {
		// isNewSession flag is set to true
		isNewSession = true
	}

	// If isNewSession flag is true, the session will be created
	if isNewSession {
		// Get unique id for new document
		doc = client.Collection(a.collectionID).NewDoc()

		session.Greetings = greetings[rand.Intn(len(greetings))]
		session.Views = 1

		// Cookie is set
		cookie = &http.Cookie{
			Name:  cookieName,
			Value: doc.ID,
		}
		http.SetCookie(w, cookie)
	} else {
		// The session exists

		// Retrieve document from collection by ID
		docSnapshot, err := client.Collection(a.collectionID).Doc(cookie.Value).Get(ctx)
		if err != nil {
			log.Printf("doc.Get error: %v", err)
			http.Error(w, "Error getting session", http.StatusInternalServerError)
			return
		}

		// Unmarshal documents's content to local type
		err = docSnapshot.DataTo(&session)
		if err != nil {
			log.Printf("doc.DataTo error: %v", err)
			http.Error(w, "Error parsing session", http.StatusInternalServerError)
			return
		}

		doc = docSnapshot.Ref

		// Add 1 to current views value
		session.Views++
	}

	// The document is created/updated
	_, err = doc.Set(ctx, session)
	if err != nil {
		log.Printf("doc.Set error: %v", err)
		http.Error(w, "Error creating session", http.StatusInternalServerError)
		return
	}

	if err := a.tmpl.Execute(w, session); err != nil {
		log.Printf("Execute: %v", err)
	}
}

// [END getting_started_sessions_handler]<|MERGE_RESOLUTION|>--- conflicted
+++ resolved
@@ -24,20 +24,13 @@
 	"os"
 
 	"cloud.google.com/go/firestore"
+	"github.com/gorilla/sessions"
 )
 
 // app stores a sessions.Store. Create a new app with newApp.
 type app struct {
-	tmpl         *template.Template
-	collectionID string
-	projectID    string
-}
-
-// session stores the client's session information.
-// This type is also used for executing the template.
-type session struct {
-	Greetings string `json:"greeting"`
-	Views     int    `json:"views"`
+	store sessions.Store
+	tmpl  *template.Template
 }
 
 // greetings are the random greetings that will be assigned to sessions.
@@ -103,26 +96,11 @@
 // index uses sessions to assign users a random greeting and keep track of
 // views.
 func (a *app) index(w http.ResponseWriter, r *http.Request) {
-<<<<<<< HEAD
 	// Allows requests only for the root path ("/") to prevent duplicate calls.
 	if r.RequestURI != "/" {
 		return
-=======
-	var session session
-	var doc *firestore.DocumentRef
+	}
 
-	isNewSession := false
-
-	ctx := context.Background()
-
-	client, err := firestore.NewClient(ctx, a.projectID)
-	if err != nil {
-		log.Fatalf("firestore.NewClient: %v", err)
->>>>>>> 1f75b446
-	}
-	defer client.Close()
-
-<<<<<<< HEAD
 	var session session
 	var doc *firestore.DocumentRef
 
@@ -136,8 +114,6 @@
 	}
 	defer client.Close()
 
-=======
->>>>>>> 1f75b446
 	// cookieName is a non-empty identifier for this app, it is used as the key name
 	// that contains the session's id value.
 	//
