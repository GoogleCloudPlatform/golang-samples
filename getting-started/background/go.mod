module github.com/GoogleCloudPlatform/golang-samples/getting-started/background

go 1.19

require (
<<<<<<< HEAD
	cloud.google.com/go/firestore v1.14.0
	cloud.google.com/go/pubsub v1.33.0
	cloud.google.com/go/translate v1.10.0
	golang.org/x/text v0.14.0
	google.golang.org/grpc v1.60.1
=======
	cloud.google.com/go/firestore v1.11.0
	cloud.google.com/go/pubsub v1.31.0
	cloud.google.com/go/translate v1.8.1
	golang.org/x/text v0.14.0
	google.golang.org/grpc v1.56.3
>>>>>>> 942ee06c
)

require (
	cloud.google.com/go v0.110.8 // indirect
	cloud.google.com/go/compute v1.23.1 // indirect
	cloud.google.com/go/compute/metadata v0.2.3 // indirect
	cloud.google.com/go/iam v1.1.3 // indirect
	cloud.google.com/go/longrunning v0.5.2 // indirect
	github.com/golang/groupcache v0.0.0-20210331224755-41bb18bfe9da // indirect
	github.com/golang/protobuf v1.5.3 // indirect
	github.com/google/s2a-go v0.1.7 // indirect
	github.com/google/uuid v1.4.0 // indirect
	github.com/googleapis/enterprise-certificate-proxy v0.3.2 // indirect
	github.com/googleapis/gax-go/v2 v2.12.0 // indirect
	go.opencensus.io v0.24.0 // indirect
	golang.org/x/crypto v0.17.0 // indirect
	golang.org/x/net v0.17.0 // indirect
<<<<<<< HEAD
	golang.org/x/oauth2 v0.13.0 // indirect
	golang.org/x/sync v0.4.0 // indirect
	golang.org/x/sys v0.13.0 // indirect
=======
	golang.org/x/oauth2 v0.8.0 // indirect
	golang.org/x/sync v0.2.0 // indirect
	golang.org/x/sys v0.15.0 // indirect
>>>>>>> 942ee06c
	golang.org/x/time v0.3.0 // indirect
	golang.org/x/xerrors v0.0.0-20220907171357-04be3eba64a2 // indirect
	google.golang.org/api v0.149.0 // indirect
	google.golang.org/appengine v1.6.8 // indirect
	google.golang.org/genproto v0.0.0-20231016165738-49dd2c1f3d0b // indirect
	google.golang.org/genproto/googleapis/api v0.0.0-20231016165738-49dd2c1f3d0b // indirect
	google.golang.org/genproto/googleapis/rpc v0.0.0-20231016165738-49dd2c1f3d0b // indirect
	google.golang.org/protobuf v1.31.0 // indirect
)<|MERGE_RESOLUTION|>--- conflicted
+++ resolved
@@ -3,19 +3,11 @@
 go 1.19
 
 require (
-<<<<<<< HEAD
 	cloud.google.com/go/firestore v1.14.0
 	cloud.google.com/go/pubsub v1.33.0
 	cloud.google.com/go/translate v1.10.0
 	golang.org/x/text v0.14.0
 	google.golang.org/grpc v1.60.1
-=======
-	cloud.google.com/go/firestore v1.11.0
-	cloud.google.com/go/pubsub v1.31.0
-	cloud.google.com/go/translate v1.8.1
-	golang.org/x/text v0.14.0
-	google.golang.org/grpc v1.56.3
->>>>>>> 942ee06c
 )
 
 require (
@@ -33,15 +25,9 @@
 	go.opencensus.io v0.24.0 // indirect
 	golang.org/x/crypto v0.17.0 // indirect
 	golang.org/x/net v0.17.0 // indirect
-<<<<<<< HEAD
 	golang.org/x/oauth2 v0.13.0 // indirect
 	golang.org/x/sync v0.4.0 // indirect
-	golang.org/x/sys v0.13.0 // indirect
-=======
-	golang.org/x/oauth2 v0.8.0 // indirect
-	golang.org/x/sync v0.2.0 // indirect
 	golang.org/x/sys v0.15.0 // indirect
->>>>>>> 942ee06c
 	golang.org/x/time v0.3.0 // indirect
 	golang.org/x/xerrors v0.0.0-20220907171357-04be3eba64a2 // indirect
 	google.golang.org/api v0.149.0 // indirect
