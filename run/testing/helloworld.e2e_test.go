// Copyright 2020 Google LLC
//
// Licensed under the Apache License, Version 2.0 (the "License");
// you may not use this file except in compliance with the License.
// You may obtain a copy of the License at
//
//     https://www.apache.org/licenses/LICENSE-2.0
//
// Unless required by applicable law or agreed to in writing, software
// distributed under the License is distributed on an "AS IS" BASIS,
// WITHOUT WARRANTIES OR CONDITIONS OF ANY KIND, either express or implied.
// See the License for the specific language governing permissions and
// limitations under the License.

package cloudruntests

import (
	"io"
	"net/http"
	"testing"

	"github.com/GoogleCloudPlatform/golang-samples/internal/cloudrunci"
	"github.com/GoogleCloudPlatform/golang-samples/internal/testutil"
)

func TestHelloworldService(t *testing.T) {
	tc := testutil.EndToEndTest(t)

	service := cloudrunci.NewService("helloworld", tc.ProjectID)
	service.Env = cloudrunci.EnvVars{"NAME": "Override"}
	service.Dir = "../helloworld"
	if err := service.Deploy(); err != nil {
		t.Fatalf("service.Deploy %q: %v", service.Name, err)
	}
	defer service.Clean()

	resp, err := service.Request("GET", "/")
<<<<<<< HEAD
	if err != nil {
		t.Fatalf("request: %v", err)
	}

	out, err := ioutil.ReadAll(resp.Body)
	if err != nil {
		t.Fatalf("ioutil.ReadAll: %v", err)
=======
	out, err := io.ReadAll(resp.Body)
	if err != nil {
		t.Errorf("io.ReadAll: %v", err)
>>>>>>> 9735da84
	}

	if got, want := string(out), "Hello Override!\n"; got != want {
		t.Errorf("body: got %q, want %q", got, want)
	}

	if got := resp.StatusCode; got != http.StatusOK {
		t.Errorf("response status: got %d, want %d", got, http.StatusOK)
	}
}<|MERGE_RESOLUTION|>--- conflicted
+++ resolved
@@ -32,22 +32,21 @@
 	if err := service.Deploy(); err != nil {
 		t.Fatalf("service.Deploy %q: %v", service.Name, err)
 	}
-	defer service.Clean()
+	defer func(service *cloudrunci.Service) {
+		err := service.Clean()
+		if err != nil {
+			t.Fatalf("service.Clean %q: %v", service.Name, err)
+		}
+	}(service)
 
 	resp, err := service.Request("GET", "/")
-<<<<<<< HEAD
 	if err != nil {
 		t.Fatalf("request: %v", err)
 	}
 
-	out, err := ioutil.ReadAll(resp.Body)
-	if err != nil {
-		t.Fatalf("ioutil.ReadAll: %v", err)
-=======
 	out, err := io.ReadAll(resp.Body)
 	if err != nil {
-		t.Errorf("io.ReadAll: %v", err)
->>>>>>> 9735da84
+		t.Fatalf("io.ReadAll: %v", err)
 	}
 
 	if got, want := string(out), "Hello Override!\n"; got != want {
