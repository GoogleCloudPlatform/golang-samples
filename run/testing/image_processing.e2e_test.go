--- conflicted
+++ resolved
@@ -15,11 +15,8 @@
 package cloudruntests
 
 import (
-<<<<<<< HEAD
 	"fmt"
 	"log"
-=======
->>>>>>> 13484ad1
 	"net/http"
 	"testing"
 
