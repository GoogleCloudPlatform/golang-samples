--- conflicted
+++ resolved
@@ -55,7 +55,6 @@
 		if err != nil {
 			t.Fatalf("service.NewRequest: %q", err)
 		}
-<<<<<<< HEAD
 		req.Body = ioutil.NopCloser(strings.NewReader(test.input))
 
 		resp, err := service.Do(req)
@@ -64,33 +63,20 @@
 		}
 		defer resp.Body.Close()
 		t.Logf("client.Do: %s %s\n", req.Method, req.URL)
-=======
-		req.Body = io.NopCloser(strings.NewReader(test.input))
-		client := http.Client{Timeout: 10 * time.Second}
->>>>>>> 474ae14d
 
-		testutil.Retry(t, 10, 20*time.Second, func(r *testutil.R) {
-			resp, err := client.Do(req)
-			if err != nil {
-				r.Errorf("client.Do: %v", err)
-				return
-			}
-			defer resp.Body.Close()
-			r.Logf("client.Do: %s %s\n", req.Method, req.URL)
 
-			if got := resp.StatusCode; got != http.StatusOK {
-				r.Errorf("response status: got %d, want %d", got, http.StatusOK)
-			}
+	  if got := resp.StatusCode; got != http.StatusOK {
+			r.Errorf("response status: got %d, want %d", got, http.StatusOK)
+		}
 
-			out, err := io.ReadAll(resp.Body)
-			if err != nil {
-				r.Errorf("ioutil.ReadAll: %v", err)
-				return
-			}
+		out, err := io.ReadAll(resp.Body)
+		if err != nil {
+			r.Errorf("ioutil.ReadAll: %v", err)
+	  		return
+		}
 
-			if got := string(out); got != test.want {
-				r.Errorf("%s: got %q, want %q", test.label, got, test.want)
-			}
-		})
+		if got := string(out); got != test.want {
+			r.Errorf("%s: got %q, want %q", test.label, got, test.want)
+    }
 	}
 }