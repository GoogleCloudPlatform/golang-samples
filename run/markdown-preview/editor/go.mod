module github.com/GoogleCloudPlatform/golang-samples/run/markdown-preview/editor

go 1.13

require (
	golang.org/x/oauth2 v0.0.0-20210628180205-a41e5a781914
<<<<<<< HEAD
	google.golang.org/api v0.49.0
=======
	google.golang.org/api v0.50.0
>>>>>>> 79e041c9
)<|MERGE_RESOLUTION|>--- conflicted
+++ resolved
@@ -4,9 +4,5 @@
 
 require (
 	golang.org/x/oauth2 v0.0.0-20210628180205-a41e5a781914
-<<<<<<< HEAD
-	google.golang.org/api v0.49.0
-=======
 	google.golang.org/api v0.50.0
->>>>>>> 79e041c9
 )