--- conflicted
+++ resolved
@@ -42,11 +42,7 @@
 
 	model := client.GenerativeModel(modelName)
 
-<<<<<<< HEAD
-	resp, err := model.CountTokens(ctx, genai.Text("Why is the sky blue?"))
-=======
 	resp, err := model.CountTokens(ctx, prompt)
->>>>>>> 06afb4aa
 	if err != nil {
 		return err
 	}
