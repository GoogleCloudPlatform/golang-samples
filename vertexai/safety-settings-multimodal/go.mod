--- conflicted
+++ resolved
@@ -24,18 +24,12 @@
 	github.com/googleapis/enterprise-certificate-proxy v0.3.2 // indirect
 	github.com/googleapis/gax-go/v2 v2.12.0 // indirect
 	go.opencensus.io v0.24.0 // indirect
-<<<<<<< HEAD
 	go.opentelemetry.io/otel v1.19.0 // indirect
 	go.opentelemetry.io/otel/metric v1.19.0 // indirect
 	go.opentelemetry.io/otel/trace v1.19.0 // indirect
-	golang.org/x/crypto v0.16.0 // indirect
+	golang.org/x/crypto v0.17.0 // indirect
 	golang.org/x/net v0.19.0 // indirect
 	golang.org/x/oauth2 v0.15.0 // indirect
-=======
-	golang.org/x/crypto v0.17.0 // indirect
-	golang.org/x/net v0.18.0 // indirect
-	golang.org/x/oauth2 v0.14.0 // indirect
->>>>>>> 942ee06c
 	golang.org/x/sync v0.5.0 // indirect
 	golang.org/x/sys v0.15.0 // indirect
 	golang.org/x/text v0.14.0 // indirect
