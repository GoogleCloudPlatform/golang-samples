--- conflicted
+++ resolved
@@ -124,13 +124,11 @@
 		Parent:   fmt.Sprintf("projects/%s/locations/%s", projectID, locationID),
 		SecretId: secretID,
 		Secret: &secretmanagerpb.Secret{
-<<<<<<< HEAD
 			Annotations: map[string]string{
 				"annotationkey": "annotationvalue",
-=======
+      },
 			Labels: map[string]string{
 				"labelkey": "labelvalue",
->>>>>>> 440c9846
 			},
 		},
 	})
@@ -341,7 +339,6 @@
 	}
 }
 
-<<<<<<< HEAD
 func TestCreateSecretWithAnnotations(t *testing.T) {
 	tc := testutil.SystemTest(t)
 
@@ -360,8 +357,6 @@
 	}
 }
 
-=======
->>>>>>> 440c9846
 func TestCreateRegionalSecret(t *testing.T) {
 	tc := testutil.SystemTest(t)
 
