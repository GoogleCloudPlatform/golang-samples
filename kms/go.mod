module github.com/GoogleCloudPlatform/golang-samples/kms

go 1.19

require (
	cloud.google.com/go/kms v1.15.7
	github.com/GoogleCloudPlatform/golang-samples v0.0.0-20240111005027-4c7a1933dce2
	github.com/gofrs/uuid v3.4.0+incompatible
	github.com/google/tink/go v1.7.0
	google.golang.org/api v0.176.1
	google.golang.org/genproto v0.0.0-20240227224415-6ceb2ff114de
	google.golang.org/grpc v1.63.2
	google.golang.org/protobuf v1.33.0
)

require (
	cloud.google.com/go/auth v0.3.0 // indirect
	cloud.google.com/go/auth/oauth2adapt v0.2.2 // indirect
	github.com/felixge/httpsnoop v1.0.4 // indirect
	github.com/go-logr/logr v1.4.1 // indirect
	github.com/go-logr/stdr v1.2.2 // indirect
	github.com/google/s2a-go v0.1.7 // indirect
	github.com/segmentio/asm v1.2.0 // indirect
	go.opentelemetry.io/contrib/instrumentation/google.golang.org/grpc/otelgrpc v0.49.0 // indirect
	go.opentelemetry.io/contrib/instrumentation/net/http/otelhttp v0.49.0 // indirect
	go.opentelemetry.io/otel v1.24.0 // indirect
	go.opentelemetry.io/otel/metric v1.24.0 // indirect
	go.opentelemetry.io/otel/trace v1.24.0 // indirect
	golang.org/x/sync v0.7.0 // indirect
	golang.org/x/time v0.5.0 // indirect
	google.golang.org/genproto/googleapis/api v0.0.0-20240311132316-a219d84964c2 // indirect
	google.golang.org/genproto/googleapis/rpc v0.0.0-20240415180920-8c6c420018be // indirect
)

require (
	cloud.google.com/go v0.112.0 // indirect
	cloud.google.com/go/compute/metadata v0.3.0 // indirect
	cloud.google.com/go/iam v1.1.6 // indirect
	cloud.google.com/go/storage v1.36.0 // indirect
	github.com/decred/dcrd/dcrec/secp256k1/v4 v4.2.0 // indirect
	github.com/goccy/go-json v0.10.2 // indirect
	github.com/golang/groupcache v0.0.0-20210331224755-41bb18bfe9da // indirect
	github.com/golang/protobuf v1.5.4 // indirect
	github.com/google/uuid v1.6.0 // indirect
	github.com/googleapis/enterprise-certificate-proxy v0.3.2 // indirect
	github.com/googleapis/gax-go/v2 v2.12.3 // indirect
	// Note that the library 'lestrrat-go' is NOT endoresed for anything beyond conversion to JWK.
	github.com/lestrrat-go/blackmagic v1.0.2 // indirect
	github.com/lestrrat-go/httpcc v1.0.1 // indirect
	github.com/lestrrat-go/httprc v1.0.5 // indirect
	github.com/lestrrat-go/iter v1.0.2 // indirect
	github.com/lestrrat-go/jwx/v2 v2.0.21
	github.com/lestrrat-go/option v1.0.1 // indirect
	go.opencensus.io v0.24.0 // indirect
<<<<<<< HEAD
	golang.org/x/crypto v0.21.0 // indirect
	golang.org/x/net v0.21.0 // indirect
	golang.org/x/oauth2 v0.16.0 // indirect
	golang.org/x/sys v0.18.0 // indirect
=======
	golang.org/x/crypto v0.22.0 // indirect
	golang.org/x/net v0.24.0 // indirect
	golang.org/x/oauth2 v0.19.0 // indirect
	golang.org/x/sys v0.19.0 // indirect
>>>>>>> 378a9a58
	golang.org/x/text v0.14.0 // indirect
)<|MERGE_RESOLUTION|>--- conflicted
+++ resolved
@@ -52,16 +52,9 @@
 	github.com/lestrrat-go/jwx/v2 v2.0.21
 	github.com/lestrrat-go/option v1.0.1 // indirect
 	go.opencensus.io v0.24.0 // indirect
-<<<<<<< HEAD
-	golang.org/x/crypto v0.21.0 // indirect
-	golang.org/x/net v0.21.0 // indirect
-	golang.org/x/oauth2 v0.16.0 // indirect
-	golang.org/x/sys v0.18.0 // indirect
-=======
 	golang.org/x/crypto v0.22.0 // indirect
 	golang.org/x/net v0.24.0 // indirect
 	golang.org/x/oauth2 v0.19.0 // indirect
 	golang.org/x/sys v0.19.0 // indirect
->>>>>>> 378a9a58
 	golang.org/x/text v0.14.0 // indirect
 )