--- conflicted
+++ resolved
@@ -14,23 +14,15 @@
 
 package main
 
-<<<<<<< HEAD
 // [START firestore_deps]
-=======
-// [START firestore_setup_dependencies]
->>>>>>> c01ecce8
 import (
 	"context"
 	"fmt"
 
 	"cloud.google.com/go/firestore"
 )
-
-<<<<<<< HEAD
 // [END firestore_deps]
-=======
-// [END firestore_setup_dependencies]
->>>>>>> c01ecce8
+
 
 func prepareQuery(ctx context.Context, client *firestore.Client) error {
 	// [START firestore_query_filter_dataset]
