--- conflicted
+++ resolved
@@ -277,7 +277,7 @@
 	}
 }
 
-<<<<<<< HEAD
+
 func TestInspectStringWithExclusionRegex(t *testing.T) {
 	tc := testutil.SystemTest(t)
 
@@ -285,25 +285,28 @@
 
 	if err := inspectStringWithExclusionRegex(&buf, tc.ProjectID, "Some email addresses: gary@example.com, bob@example.org", ".+@example.com"); err != nil {
 		t.Errorf("inspectStringWithExclusionRegex: %v", err)
-=======
-func TestInspectStringCustomExcludingSubstring(t *testing.T) {
-	tc := testutil.SystemTest(t)
-	var buf bytes.Buffer
-
-	if err := inspectStringCustomExcludingSubstring(&buf, tc.ProjectID, "Name: Doe, John. Name: Example, Jimmy", "[A-Z][a-z]{1,15}, [A-Z][a-z]{1,15}", []string{"Jimmy"}); err != nil {
-		t.Fatal(err)
->>>>>>> 3cd6a52d
-	}
-
-	got := buf.String()
-
-<<<<<<< HEAD
-	if want := "Quote: bob@example.org"; !strings.Contains(got, want) {
+  }
+
+	got := buf.String()
+
+  if want := "Quote: bob@example.org"; !strings.Contains(got, want) {
 		t.Errorf("inspectStringWithExclusionRegex got %q, want %q", got, want)
 	}
 	if want := "Quote: gary@example.com"; strings.Contains(got, want) {
 		t.Errorf("inspectStringWithExclusionRegex got %q, want %q", got, want)
-=======
+ 	}
+}
+
+func TestInspectStringCustomExcludingSubstring(t *testing.T) {
+	tc := testutil.SystemTest(t)
+	var buf bytes.Buffer
+
+	if err := inspectStringCustomExcludingSubstring(&buf, tc.ProjectID, "Name: Doe, John. Name: Example, Jimmy", "[A-Z][a-z]{1,15}, [A-Z][a-z]{1,15}", []string{"Jimmy"}); err != nil {
+		t.Fatal(err)
+	}
+
+	got := buf.String()
+
 	if want := "Infotype Name: CUSTOM_NAME_DETECTOR"; !strings.Contains(got, want) {
 		t.Errorf("inspectStringCustomExcludingSubstring got %q, want %q", got, want)
 	}
@@ -312,7 +315,6 @@
 	}
 	if want := "Jimmy"; strings.Contains(got, want) {
 		t.Errorf("inspectStringCustomExcludingSubstring got %q, want %q", got, want)
->>>>>>> 3cd6a52d
 	}
 }
 
