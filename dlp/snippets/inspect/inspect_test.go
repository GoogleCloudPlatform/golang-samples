// Copyright 2019 Google LLC
//
// Licensed under the Apache License, Version 2.0 (the "License");
// you may not use this file except in compliance with the License.
// You may obtain a copy of the License at
//
//     https://www.apache.org/licenses/LICENSE-2.0
//
// Unless required by applicable law or agreed to in writing, software
// distributed under the License is distributed on an "AS IS" BASIS,
// WITHOUT WARRANTIES OR CONDITIONS OF ANY KIND, either express or implied.
// See the License for the specific language governing permissions and
// limitations under the License.

package inspect

import (
	"bytes"
	"context"
	"fmt"
	"io/ioutil"
	"log"
	"os"
	"strings"
	"testing"
	"time"

	"cloud.google.com/go/bigquery"
	"cloud.google.com/go/datastore"
	dlp "cloud.google.com/go/dlp/apiv2"
	"cloud.google.com/go/dlp/apiv2/dlppb"
	"cloud.google.com/go/storage"
	"github.com/GoogleCloudPlatform/golang-samples/internal/testutil"
	"github.com/google/uuid"
)

const (
	topicName        = "dlp-inspect-test-topic-"
	subscriptionName = "dlp-inspect-test-sub-"

	ssnFileName = "fake_ssn.txt"
	bucketName  = "golang-samples-dlp-test2"

	inspectsGCSTestFileName                 = "test.txt"
	filePathToUpload                        = "./testdata/test.txt"
	dirPathForInspectGCSSendToScc           = "dlp-go-lang-test-for-inspect-gcs-send-to-scc/"
	bucketnameForInspectGCSFileWithSampling = "dlp-job-go-lang-test-inspect-gcs-file-with-sampling"
)

func TestInspectDatastore(t *testing.T) {
	tc := testutil.EndToEndTest(t)
	writeTestDatastoreFiles(t, tc.ProjectID)
	tests := []struct {
		kind string
		want string
	}{
		{
			kind: "SSNTask",
			want: "Created job",
		},
	}
	for _, test := range tests {
		test := test
		t.Run(test.kind, func(t *testing.T) {
			t.Parallel()
			testutil.Retry(t, 5, 15*time.Second, func(r *testutil.R) {
				u := uuid.New().String()[:8]
				buf := new(bytes.Buffer)
				if err := inspectDatastore(buf, tc.ProjectID, []string{"US_SOCIAL_SECURITY_NUMBER"}, []string{}, []string{}, topicName+u, subscriptionName+u, tc.ProjectID, "", test.kind); err != nil {
					r.Errorf("inspectDatastore(%s) got err: %v", test.kind, err)
					return
				}
				if got := buf.String(); !strings.Contains(got, test.want) {
					r.Errorf("inspectDatastore(%s) = %q, want %q substring", test.kind, got, test.want)
				}
			})
		})
	}
}

type SSNTask struct {
	Description string
}

func writeTestDatastoreFiles(t *testing.T, projectID string) {
	t.Helper()
	ctx := context.Background()
	client, err := datastore.NewClient(ctx, projectID)
	if err != nil {
		t.Fatalf("datastore.NewClient: %v", err)
	}
	kind := "SSNTask"
	name := "ssntask1"
	ssnKey := datastore.NameKey(kind, name, nil)
	task := SSNTask{
		Description: "My SSN is 111222333",
	}
	if _, err := client.Put(ctx, ssnKey, &task); err != nil {
		t.Fatalf("Failed to save task: %v", err)
	}
}

func TestInspectGCS(t *testing.T) {
	tc := testutil.SystemTest(t)
	writeTestGCSFiles(t, tc.ProjectID)
	tests := []struct {
		fileName string
		want     string
	}{
		{
			fileName: ssnFileName,
			want:     "Created job",
		},
	}
	for _, test := range tests {
		test := test
		t.Run(test.fileName, func(t *testing.T) {
			t.Parallel()
			testutil.Retry(t, 5, 15*time.Second, func(r *testutil.R) {
				u := uuid.New().String()[:8]
				buf := new(bytes.Buffer)
				if err := inspectGCSFile(buf, tc.ProjectID, []string{"US_SOCIAL_SECURITY_NUMBER"}, []string{}, []string{}, topicName+u, subscriptionName+u, bucketName, test.fileName); err != nil {
					r.Errorf("inspectGCSFile(%s) got err: %v", test.fileName, err)
					return
				}
				if got := buf.String(); !strings.Contains(got, test.want) {
					r.Errorf("inspectGCSFile(%s) = %q, want %q substring", test.fileName, got, test.want)
				}
			})
		})
	}
}

func writeTestGCSFiles(t *testing.T, projectID string) {
	t.Helper()
	ctx := context.Background()
	client, err := storage.NewClient(ctx)
	if err != nil {
		t.Fatalf("storage.NewClient: %v", err)
	}
	bucket := client.Bucket(bucketName)
	_, err = bucket.Attrs(ctx)
	if err != nil {
		switch err {
		case storage.ErrObjectNotExist:
			if err := bucket.Create(ctx, projectID, nil); err != nil {
				t.Fatalf("bucket.Create: %v", err)
			}
		default:
			t.Fatalf("error getting bucket attrs: %v", err)
		}
	}
	if err := writeObject(ctx, bucket, ssnFileName, "My SSN is 111222333"); err != nil {
		t.Fatalf("writeObject: %v", err)
	}
}

func writeObject(ctx context.Context, bucket *storage.BucketHandle, fileName, content string) error {
	obj := bucket.Object(fileName)
	_, err := obj.Attrs(ctx)
	if err != nil {
		switch err {
		case storage.ErrObjectNotExist:
			w := obj.NewWriter(ctx)
			w.Write([]byte(content))
			if err := w.Close(); err != nil {
				return err
			}
		default:
			return err
		}
	}
	return nil
}

func TestInspectString(t *testing.T) {
	tc := testutil.SystemTest(t)
	buf := new(bytes.Buffer)

	if err := inspectString(buf, tc.ProjectID, "I'm Gary and my email is gary@example.com"); err != nil {
		t.Errorf("TestInspectFile: %v", err)
	}

	got := buf.String()
	if want := "Info type: EMAIL_ADDRESS"; !strings.Contains(got, want) {
		t.Errorf("inspectString got %q, want %q", got, want)
	}
}

func TestInspectTextFile(t *testing.T) {
	tc := testutil.SystemTest(t)
	buf := new(bytes.Buffer)

	if err := inspectTextFile(buf, tc.ProjectID, "testdata/test.txt"); err != nil {
		t.Errorf("TestInspectTextFile: %v", err)
	}

	got := buf.String()
	if want := "Info type: PHONE_NUMBER"; !strings.Contains(got, want) {
		t.Errorf("inspectTextFile got %q, want %q", got, want)
	}
	if want := "Info type: EMAIL_ADDRESS"; !strings.Contains(got, want) {
		t.Errorf("inspectTextFile got %q, want %q", got, want)
	}
}

type Item struct {
	Description string
}

const (
	harmfulTable = "harmful"
	bqDatasetID  = "golang_samples_dlp"
)

func mustCreateBigqueryTestFiles(t *testing.T, projectID, datasetID string) {
	t.Helper()

	ctx := context.Background()
	client, err := bigquery.NewClient(ctx, projectID)
	if err != nil {
		t.Fatalf("bigquery.NewClient: %v", err)
	}
	defer client.Close()
	d := client.Dataset(datasetID)
	if _, err := d.Metadata(ctx); err != nil {
		if err := d.Create(ctx, &bigquery.DatasetMetadata{}); err != nil {
			t.Fatalf("Create: %v", err)
		}
	}
	schema, err := bigquery.InferSchema(Item{})
	if err != nil {
		t.Fatalf("InferSchema: %v", err)
	}
	if err := uploadBigQuery(ctx, d, schema, harmfulTable, "My SSN is 111222333"); err != nil {
		t.Fatalf("uploadBigQuery: %v", err)
	}
}

func uploadBigQuery(ctx context.Context, d *bigquery.Dataset, schema bigquery.Schema, table, content string) error {
	t := d.Table(table)
	if _, err := t.Metadata(ctx); err == nil {
		return nil
	}
	if err := t.Create(ctx, &bigquery.TableMetadata{Schema: schema}); err != nil {
		return err
	}
	source := bigquery.NewReaderSource(strings.NewReader(content))
	l := t.LoaderFrom(source)
	job, err := l.Run(ctx)
	if err != nil {
		return err
	}
	status, err := job.Wait(ctx)
	if err != nil {
		return err
	}
	return status.Err()
}

func TestInspectBigquery(t *testing.T) {
	tc := testutil.EndToEndTest(t)

	mustCreateBigqueryTestFiles(t, tc.ProjectID, bqDatasetID)

	tests := []struct {
		table string
		want  string
	}{
		{
			table: harmfulTable,
			want:  "Created job",
		},
	}
	for _, test := range tests {
		test := test
		t.Run(test.table, func(t *testing.T) {
			t.Parallel()
			u := uuid.New().String()[:8]
			buf := new(bytes.Buffer)
			if err := inspectBigquery(buf, tc.ProjectID, []string{"US_SOCIAL_SECURITY_NUMBER"}, []string{}, []string{}, topicName+u, subscriptionName+u, tc.ProjectID, bqDatasetID, test.table); err != nil {
				t.Errorf("inspectBigquery(%s) got err: %v", test.table, err)
			}
			if got := buf.String(); !strings.Contains(got, test.want) {
				t.Errorf("inspectBigquery(%s) = %q, want %q substring", test.table, got, test.want)
			}
		})
	}
}

func TestInspectTable(t *testing.T) {
	tc := testutil.SystemTest(t)
	var buf bytes.Buffer
	if err := inspectTable(&buf, tc.ProjectID); err != nil {
		t.Fatal(err)
	}
	got := buf.String()
	if want := "Infotype Name: PHONE_NUMBER"; !strings.Contains(got, want) {
		t.Errorf("InspectTable got %q, want %q", got, want)
	}
	if want := "Likelihood: VERY_LIKELY"; !strings.Contains(got, want) {
		t.Errorf("InspectTable got %q, want %q", got, want)
	}
}

func TestInspectStringWithExclusionRegex(t *testing.T) {
	tc := testutil.SystemTest(t)
	var buf bytes.Buffer
	if err := inspectStringWithExclusionRegex(&buf, tc.ProjectID, "Some email addresses: gary@example.com, bob@example.org", ".+@example.com"); err != nil {
		t.Errorf("inspectStringWithExclusionRegex: %v", err)
	}

	got := buf.String()

	if want := "Quote: bob@example.org"; !strings.Contains(got, want) {
		t.Errorf("inspectStringWithExclusionRegex got %q, want %q", got, want)
	}
	if want := "Quote: gary@example.com"; strings.Contains(got, want) {
		t.Errorf("inspectStringWithExclusionRegex got %q, want %q", got, want)
	}
}

func TestInspectStringCustomExcludingSubstring(t *testing.T) {
	tc := testutil.SystemTest(t)
	var buf bytes.Buffer

	if err := inspectStringCustomExcludingSubstring(&buf, tc.ProjectID, "Name: Doe, John. Name: Example, Jimmy", "[A-Z][a-z]{1,15}, [A-Z][a-z]{1,15}", []string{"Jimmy"}); err != nil {
		t.Fatal(err)
	}

	got := buf.String()

	if want := "Infotype Name: CUSTOM_NAME_DETECTOR"; !strings.Contains(got, want) {
		t.Errorf("inspectStringCustomExcludingSubstring got %q, want %q", got, want)
	}
	if want := "Quote: Doe, John"; !strings.Contains(got, want) {
		t.Errorf("inspectStringCustomExcludingSubstring got %q, want %q", got, want)
	}
	if want := "Jimmy"; strings.Contains(got, want) {
		t.Errorf("inspectStringCustomExcludingSubstring got %q, want %q", got, want)
	}
}

func TestInspectStringMultipleRules(t *testing.T) {
	tc := testutil.SystemTest(t)
	var buf bytes.Buffer

	if err := inspectStringMultipleRules(&buf, tc.ProjectID, "patient: Jane Doe"); err != nil {
		t.Fatal(err)
	}
	got := buf.String()
	if want := "Infotype Name: PERSON_NAME"; !strings.Contains(got, want) {
		t.Errorf("inspectStringMultipleRules got %q, want %q", got, want)
	}
}

func TestInspectWithHotWordRules(t *testing.T) {
	tc := testutil.SystemTest(t)
	var buf bytes.Buffer

	if err := inspectWithHotWordRules(&buf, tc.ProjectID, "Patient's MRN 444-5-22222 and just a number 333-2-33333"); err != nil {
		t.Fatal(err)
	}

	got := buf.String()
	if want := "InfoType Name: C_MRN"; !strings.Contains(got, want) {
		t.Errorf("inspectWithHotWordRules got %q, want %q", got, want)
	}
	if want := "Findings: 2"; !strings.Contains(got, want) {
		t.Errorf("inspectWithHotWordRules got %q, want %q", got, want)
	}
}

func TestInspectPhoneNumber(t *testing.T) {
	tc := testutil.SystemTest(t)
	var buf bytes.Buffer

	if err := inspectPhoneNumber(&buf, tc.ProjectID, "I'm Gary and my phone number is (415) 555-0890"); err != nil {
		t.Fatal(err)
	}

	got := buf.String()
	if want := "Info type: PHONE_NUMBER"; !strings.Contains(got, want) {
		t.Errorf("inspectPhoneNumber got %q, want %q", got, want)
	}
}

func TestInspectStringWithoutOverlap(t *testing.T) {
	tc := testutil.SystemTest(t)
	var buf bytes.Buffer

	if err := inspectStringWithoutOverlap(&buf, tc.ProjectID, "example.com is a domain, james@example.org is an email."); err != nil {
		t.Fatal(err)
	}

	got := buf.String()
	if want := "Infotype Name: DOMAIN_NAME"; !strings.Contains(got, want) {
		t.Errorf("inspectStringWithoutOverlap got %q, want %q", got, want)
	}
	if want := "Quote: example.com"; !strings.Contains(got, want) {
		t.Errorf("inspectStringWithoutOverlap got %q, want %q", got, want)
	}
	if want := "Quote: example.org"; strings.Contains(got, want) {
		t.Errorf("inspectStringWithoutOverlap got %q, want %q", got, want)
	}
}

func TestInspectStringCustomHotWord(t *testing.T) {
	tc := testutil.SystemTest(t)
	var buf bytes.Buffer

	if err := inspectStringCustomHotWord(&buf, tc.ProjectID, "patient name: John Doe", "patient", "PERSON_NAME"); err != nil {
		t.Fatal(err)
	}
	got := buf.String()
	if want := "Infotype Name: PERSON_NAME"; !strings.Contains(got, want) {
		t.Errorf("inspectStringCustomHotWord got %q, want %q", got, want)
	}
}

func TestInspectStringWithExclusionDictSubstring(t *testing.T) {
	tc := testutil.SystemTest(t)
	var buf bytes.Buffer

	if err := inspectStringWithExclusionDictSubstring(&buf, tc.ProjectID, "Some email addresses: gary@example.com, TEST@example.com", []string{"TEST"}); err != nil {
		t.Fatal(err)
	}
	got := buf.String()
	if want := "Infotype Name: EMAIL_ADDRESS"; !strings.Contains(got, want) {
		t.Errorf("inspectStringWithExclusionDictSubstring got %q, want %q", got, want)
	}
	if want := "Infotype Name: DOMAIN_NAME"; !strings.Contains(got, want) {
		t.Errorf("inspectStringWithExclusionDictSubstring got %q, want %q", got, want)
	}
	if want := "Quote: TEST"; strings.Contains(got, want) {
		t.Errorf("inspectStringWithExclusionDictSubstring got %q, want %q", got, want)
	}
}

func TestInspectStringOmitOverlap(t *testing.T) {
	tc := testutil.SystemTest(t)
	var buf bytes.Buffer

	if err := inspectStringOmitOverlap(&buf, tc.ProjectID, "gary@example.com"); err != nil {
		t.Fatal(err)
	}

	got := buf.String()
	if want := "Infotype Name: EMAIL_ADDRESS"; !strings.Contains(got, want) {
		t.Errorf("inspectStringOmitOverlap got %q, want %q", got, want)
	}
}

func TestInspectStringCustomOmitOverlap(t *testing.T) {
	tc := testutil.SystemTest(t)
	var buf bytes.Buffer

	if err := inspectStringCustomHotWord(&buf, tc.ProjectID, "patient name: John Doe", "patient", "PERSON_NAME"); err != nil {
		t.Fatal(err)
	}

	got := buf.String()
	if want := "Infotype Name: PERSON_NAME"; !strings.Contains(got, want) {
		t.Errorf("inspectStringCustomOmitOverlap got %q, want %q", got, want)
	}

	if want := "Quote: John Doe"; !strings.Contains(got, want) {
		t.Errorf("inspectStringCustomOmitOverlap got %q, want %q", got, want)
	}
	if want := "Quote: Larry Page"; strings.Contains(got, want) {
		t.Errorf("inspectStringCustomOmitOverlap got %q, want %q", got, want)
	}
}

func TestInspectWithCustomRegex(t *testing.T) {
	tc := testutil.SystemTest(t)

	var buf bytes.Buffer
	if err := inspectWithCustomRegex(&buf, tc.ProjectID, "Patients MRN 444-5-22222", "[1-9]{3}-[1-9]{1}-[1-9]{5}", "C_MRN"); err != nil {
		t.Fatal(err)
	}

	got := buf.String()
	if want := "Infotype Name: C_MRN"; !strings.Contains(got, want) {
		t.Errorf("inspectWithCustomRegex got %q, want %q", got, want)
	}
	if want := "Likelihood: POSSIBLE"; !strings.Contains(got, want) {
		t.Errorf("inspectWithCustomRegex got %q, want %q", got, want)
	}
}

func TestInspectStringWithExclusionDictionary(t *testing.T) {
	tc := testutil.SystemTest(t)
	var buf bytes.Buffer
	if err := inspectStringWithExclusionDictionary(&buf, tc.ProjectID, "Some email addresses: gary@example.com, example@example.com", []string{"example@example.com"}); err != nil {
		t.Fatal(err)
	}
	got := buf.String()
	if want := "Infotype Name: EMAIL_ADDRESS"; !strings.Contains(got, want) {
		t.Errorf("inspectStringWithExclusionDictionary got %q, want %q", got, want)
	}
}

func TestInspectImageFile(t *testing.T) {
	tc := testutil.SystemTest(t)
	var buf bytes.Buffer
	pathToImage := "testdata/test.png"
	if err := inspectImageFile(&buf, tc.ProjectID, pathToImage); err != nil {
		t.Fatal(err)
	}
	got := buf.String()
	if want := "Info type: PHONE_NUMBER"; !strings.Contains(got, want) {
		t.Errorf("TestInspectImageFile got %q, want %q", got, want)
	}
	if want := "Info type: EMAIL_ADDRESS"; !strings.Contains(got, want) {
		t.Errorf("TestInspectImageFile got %q, want %q", got, want)
	}
}

func TestInspectImageFileAllInfoTypes(t *testing.T) {
	tc := testutil.SystemTest(t)
	inputPath := "testdata/image.jpg"

	var buf bytes.Buffer
	if err := inspectImageFileAllInfoTypes(&buf, tc.ProjectID, inputPath); err != nil {
		t.Errorf("inspectImageFileAllInfoTypes: %v", err)
	}
	got := buf.String()
	if want := "Info type: DATE"; !strings.Contains(got, want) {
		t.Errorf("inspectImageFileAllInfoTypes got %q, want %q", got, want)
	}
	if want := "Info type: PHONE_NUMBER"; !strings.Contains(got, want) {
		t.Errorf("inspectImageFileAllInfoTypes got %q, want %q", got, want)
	}
	if want := "Info type: US_SOCIAL_SECURITY_NUMBER"; !strings.Contains(got, want) {
		t.Errorf("inspectImageFileAllInfoTypes got %q, want %q", got, want)
	}
}

func TestInspectImageFileListedInfoTypes(t *testing.T) {
	tc := testutil.SystemTest(t)
	var buf bytes.Buffer
	pathToImage := "testdata/sensitive-data-image.jpg"

	if err := inspectImageFileListedInfoTypes(&buf, tc.ProjectID, pathToImage); err != nil {
		t.Fatal(err)
	}
	got := buf.String()
	if want := "Info type: PHONE_NUMBER"; !strings.Contains(got, want) {
		t.Errorf("inspectImageFileListedInfoTypes got %q, want %q", got, want)
	}
	if want := "Info type: EMAIL_ADDRESS"; !strings.Contains(got, want) {
		t.Errorf("inspectImageFileListedInfoTypes got %q, want %q", got, want)
	}
	if want := "Info type: US_SOCIAL_SECURITY_NUMBER"; !strings.Contains(got, want) {
		t.Errorf("inspectImageFileListedInfoTypes got %q, want %q", got, want)
	}
}

func TestInspectGcsFileWithSampling(t *testing.T) {
	tc := testutil.SystemTest(t)
	topicID := "go-lang-dlp-test-bigquery-with-sampling-topic"
	subscriptionID := "go-lang-dlp-test-bigquery-with-sampling-subscription"
	ctx := context.Background()
	sc, err := storage.NewClient(ctx)
	if err != nil {
		log.Fatalf("storage.NewClient: %v", err)
	}
	defer sc.Close()

	bucketnameForInspectGCSFileWithSampling, err := testutil.CreateTestBucket(ctx, t, sc, tc.ProjectID, "dlp-test-inspect-prefix")
	if err != nil {
		t.Fatal(err)
	}
	GCSUri := "gs://" + bucketnameForInspectGCSFileWithSampling + "/"

	var buf bytes.Buffer
	if err := inspectGcsFileWithSampling(&buf, tc.ProjectID, GCSUri, topicID, subscriptionID); err != nil {
		t.Fatal(err)
	}
	got := buf.String()
	if want := "Job Created"; !strings.Contains(got, want) {
		t.Errorf("inspectGcsFileWithSampling got %q, want %q", got, want)
	}
	err = testutil.DeleteBucketIfExists(ctx, sc, bucketnameForInspectGCSFileWithSampling)
	if err != nil {
		t.Fatal(err)
	}

}

func TestInspectBigQueryTableWithSampling(t *testing.T) {
	tc := testutil.SystemTest(t)

	topicID := "go-lang-dlp-test-bigquery-with-sampling-topic"
	subscriptionID := "go-lang-dlp-test-bigquery-with-sampling-subscription"

	var buf bytes.Buffer
	if err := inspectBigQueryTableWithSampling(&buf, tc.ProjectID, topicID, subscriptionID); err != nil {
		t.Fatal(err)
	}
	got := buf.String()
	if want := "Job Created"; !strings.Contains(got, want) {
		t.Errorf("InspectBigQueryTableWithSampling got %q, want %q", got, want)
	}
	if want := "Found"; !strings.Contains(got, want) {
		t.Errorf("InspectBigQueryTableWithSampling got %q, want %q", got, want)
	}

}

func TestInspectAugmentInfoTypes(t *testing.T) {
	tc := testutil.SystemTest(t)
	var buf bytes.Buffer

	textToInspect := "The patient's name is Quasimodo"
	wordList := []string{"quasimodo"}

	if err := inspectAugmentInfoTypes(&buf, tc.ProjectID, textToInspect, wordList); err != nil {
		t.Fatal(err)
	}
	got := buf.String()
	if want := "Qoute: Quasimodo"; !strings.Contains(got, want) {
		t.Errorf("TestInspectAugmentInfoTypes got %q, want %q", got, want)
	}
	if want := "Info type: PERSON_NAME"; !strings.Contains(got, want) {
		t.Errorf("TestInspectAugmentInfoTypes got %q, want %q", got, want)
	}
}

func TestInspectTableWithCustomHotword(t *testing.T) {
	tc := testutil.SystemTest(t)
	var buf bytes.Buffer
	hotwordRegexPattern := "(Fake Social Security Number)"
	if err := inspectTableWithCustomHotword(&buf, tc.ProjectID, hotwordRegexPattern); err != nil {
		t.Fatal(err)
	}
	got := buf.String()

	if want := "Quote: 222-22-2222"; !strings.Contains(got, want) {
		t.Errorf("TestInspectTableWithCustomHotword got %q, want %q", got, want)
	}
	if want := "Infotype Name: US_SOCIAL_SECURITY_NUMBER"; !strings.Contains(got, want) {
		t.Errorf("TestInspectTableWithCustomHotword got %q, want %q", got, want)
	}
	if want := "Quote: 111-11-1111"; strings.Contains(got, want) {
		t.Errorf("TestInspectTableWithCustomHotword got %q, want %q", got, want)
	}
}

func TestInspectDataStoreSendToScc(t *testing.T) {
	tc := testutil.SystemTest(t)
	var buf bytes.Buffer
<<<<<<< HEAD
	u := uuid.Must(uuid.NewV4()).String()[:8]
=======
	u := uuid.New().String()[:8]
>>>>>>> 98bf872f
	datastoreNamespace := "golang-samples" + u
	datastoreKind := "task"

	if err := inspectDataStoreSendToScc(&buf, tc.ProjectID, datastoreNamespace, datastoreKind); err != nil {
		t.Fatal(err)
	}

	got := buf.String()
	if want := "Job created successfully:"; !strings.Contains(got, want) {
		t.Errorf("InspectBigQuerySendToScc got %q, want %q", got, want)
	}
}

<<<<<<< HEAD
const (
	dataSetID = "dlp_test_dataset"
	tableID   = "dlp_inspect_test_table_table_id"
)

func TestInspectBigQuerySendToScc(t *testing.T) {
	tc := testutil.SystemTest(t)
	var buf bytes.Buffer

	if err := inspectBigQuerySendToScc(&buf, tc.ProjectID, dataSetID, tableID); err != nil {
		t.Fatal(err)
	}

	got := buf.String()
	if want := "Job created successfully:"; !strings.Contains(got, want) {
		t.Errorf("InspectBigQuerySendToScc got %q, want %q", got, want)
	}

	jobName := strings.SplitAfter(got, "Job created successfully: ")
	log.Printf("Job Name : %v", jobName)

	deleteJob(tc.ProjectID, jobName[1])
}

func TestMain(m *testing.M) {
	tc := testutil.Context{}
	tc.ProjectID = os.Getenv("GOLANG_SAMPLES_PROJECT_ID")
	if tc.ProjectID == "" {
		tc.ProjectID = os.Getenv("")
	}
	createBigQueryDataSetId(tc.ProjectID)
	createTableInsideDataset(tc.ProjectID, dataSetID)
	m.Run()
	deleteBigQueryAssets(tc.ProjectID)

}

func createBigQueryDataSetId(projectID string) error {

	ctx := context.Background()

	client, err := bigquery.NewClient(ctx, projectID)
	if err != nil {
		return err
	}
	defer client.Close()

	meta := &bigquery.DatasetMetadata{
		Location: "US", // See https://cloud.google.com/bigquery/docs/locations
	}

	if err := client.Dataset(dataSetID).Create(ctx, meta); err != nil {
		return err
	}

	return nil
}

func createTableInsideDataset(projectID, dataSetID string) error {
	ctx := context.Background()
	client, err := bigquery.NewClient(ctx, projectID)
=======
func TestInspectGCSFileSendToScc(t *testing.T) {
	tc := testutil.SystemTest(t)
	var buf bytes.Buffer
	ctx := context.Background()
	sc, err := storage.NewClient(ctx)
	if err != nil {
		log.Fatalf("storage.NewClient: %v", err)
	}
	defer sc.Close()

	// Creates a bucket using a function available in testutil.
	bucketNameForInspectGCSSendToScc, err := testutil.CreateTestBucket(ctx, t, sc, tc.ProjectID, "dlp-test-inspect-prefix")
	if err != nil {
		t.Fatal(err)
	}

	// Uploads a file on created bucket.
	filePathtoGCS(t, tc.ProjectID, bucketNameForInspectGCSSendToScc, dirPathForInspectGCSSendToScc)

	gcsPath := fmt.Sprint("gs://" + bucketNameForInspectGCSSendToScc + "/" + dirPathForInspectGCSSendToScc + "/test.txt")

	if err := inspectGCSFileSendToScc(&buf, tc.ProjectID, gcsPath); err != nil {
		t.Fatal(err)
	}

	got := buf.String()
	if want := "Job created successfully:"; !strings.Contains(got, want) {
		t.Errorf("TestInspectGCSFileSendToScc got %q, want %q", got, want)
	}

	// Delete a bucket that has just been created.
	err = testutil.DeleteBucketIfExists(ctx, sc, bucketNameForInspectGCSSendToScc)
	if err != nil {
		t.Fatal(err)
	}
}

// filePathtoGCS uploads a file test.txt in given path from the testdata directory.
func filePathtoGCS(t *testing.T, projectID, bucketNameForInspectGCSSendToScc, dirPathForInspectGCSSendToScc string) error {
	t.Helper()
	ctx := context.Background()
	client, err := storage.NewClient(ctx)
>>>>>>> 98bf872f
	if err != nil {
		return err
	}
	defer client.Close()

<<<<<<< HEAD
	sampleSchema := bigquery.Schema{
		{Name: "user_id", Type: bigquery.StringFieldType},
		{Name: "age", Type: bigquery.IntegerFieldType},
		{Name: "title", Type: bigquery.StringFieldType},
		{Name: "score", Type: bigquery.StringFieldType},
	}

	metaData := &bigquery.TableMetadata{
		Schema:         sampleSchema,
		ExpirationTime: time.Now().AddDate(1, 0, 0), // Table will be automatically deleted in 1 year.
	}

	tableRef := client.Dataset(dataSetID).Table(tableID)
	if err := tableRef.Create(ctx, metaData); err != nil {
		log.Printf("[INFO] createBigQueryDataSetId Error while table creation: %v", err)
		return err
	}

	duration := time.Duration(90) * time.Second
	time.Sleep(duration)

	inserter := client.Dataset(dataSetID).Table(tableID).Inserter()
	items := []*BigQueryTableItem{
		// Item implements the ValueSaver interface.
		{UserId: "602-61-8588", Age: 32, Title: "Biostatistician III", Score: "A"},
		{UserId: "618-96-2322", Age: 69, Title: "Programmer I", Score: "C"},
		{UserId: "618-96-2322", Age: 69, Title: "Executive Secretary", Score: "C"},
	}
	if err := inserter.Put(ctx, items); err != nil {
		return err
	}

	return nil
}

type BigQueryTableItem struct {
	UserId string
	Age    int
	Title  string
	Score  string
}

func (i *BigQueryTableItem) Save() (map[string]bigquery.Value, string, error) {
	return map[string]bigquery.Value{
		"user_id": i.UserId,
		"age":     i.Age,
		"title":   i.Title,
		"score":   i.Score,
	}, bigquery.NoDedupeID, nil
}

func deleteBigQueryAssets(projectID string) error {

	log.Printf("[START] deleteBigQueryAssets: projectID %v and ", projectID)
	ctx := context.Background()

	client, err := bigquery.NewClient(ctx, projectID)
	if err != nil {
		return err
	}
	defer client.Close()

	log.Printf("[INFO] deleteBigQueryAssets: delete dataset err %v", err)

	if err := client.Dataset("dlp_test_dataset").DeleteWithContents(ctx); err != nil {
		log.Printf("[INFO] deleteBigQueryAssets: delete dataset err %v", err)
		return err
	}

	duration := time.Duration(30) * time.Second
	time.Sleep(duration)

	log.Printf("[END] deleteBigQueryAssets:")
	return nil
}

func deleteJob(projectID, jobName string) error {
	ctx := context.Background()

	log.Printf("[START] deleteJob: projectID %v", projectID)
	// delete job
	client, err := dlp.NewClient(ctx)
	if err != nil {
		log.Printf("[INFO] deleteJob:: error %v", err)
		return err
	}
	log.Printf("[INFO] deleteJob:: error %v", err)

	req := &dlppb.DeleteDlpJobRequest{
		Name: jobName,
	}
	for {
		ct, cancel := context.WithTimeout(ctx, 300000)
		defer cancel()
		abc, err := client.GetDlpJob(ct, &dlppb.GetDlpJobRequest{
			Name: jobName,
		})
		if err != nil {
			log.Printf("[INFO] deleteJob:: error %v", err)
			return err
		}
		if abc.State == dlppb.DlpJob_DONE {
			log.Printf("[INFO] deleteJob:: job done")
			break
		} else if abc.State == dlppb.DlpJob_FAILED {
			log.Printf("[INFO] deleteJob:: job failed")
			return err
		} else {
			log.Printf("[INFO] deleteJob:: job continue")
			continue
		}
	}
	err = client.DeleteDlpJob(ctx, req)
	if err != nil {
		log.Printf("[INFO] deleteJob:: error %v", err)
		return err
	}

	log.Printf("[END] deleteJob")
=======
	// Check if the bucket already exists.
	bucketExists := false
	_, err = client.Bucket(bucketNameForInspectGCSSendToScc).Attrs(ctx)
	if err == nil {
		bucketExists = true
	}

	// If the bucket doesn't exist, create it.
	if !bucketExists {
		if err := client.Bucket(bucketNameForInspectGCSSendToScc).Create(ctx, projectID, &storage.BucketAttrs{
			StorageClass: "STANDARD",
			Location:     "us-central1",
		}); err != nil {
			return err
		}
		fmt.Printf("Bucket '%s' created successfully.\n", bucketNameForInspectGCSSendToScc)
	} else {
		fmt.Printf("Bucket '%s' already exists.\n", bucketNameForInspectGCSSendToScc)
	}

	// Check if the directory already exists in the bucket.
	dirExists := false
	query := &storage.Query{Prefix: dirPathForInspectGCSSendToScc}
	it := client.Bucket(bucketNameForInspectGCSSendToScc).Objects(ctx, query)
	_, err = it.Next()
	if err == nil {
		dirExists = true
	}

	// If the directory doesn't exist, create it.
	if !dirExists {
		obj := client.Bucket(bucketNameForInspectGCSSendToScc).Object(dirPathForInspectGCSSendToScc)
		if _, err := obj.NewWriter(ctx).Write([]byte("")); err != nil {
			log.Fatalf("Failed to create directory: %v", err)
		}
		fmt.Printf("Directory '%s' created successfully in bucket '%s'.\n", dirPathForInspectGCSSendToScc, bucketNameForInspectGCSSendToScc)
	} else {
		fmt.Printf("Directory '%s' already exists in bucket '%s'.\n", dirPathForInspectGCSSendToScc, bucketNameForInspectGCSSendToScc)
	}

	// file upload code

	// Open local file.
	file, err := ioutil.ReadFile(filePathToUpload)
	if err != nil {
		log.Fatalf("Failed to read file: %v", err)
		return err
	}

	// Get a reference to the bucket
	bucket := client.Bucket(bucketNameForInspectGCSSendToScc)

	// Upload the file
	object := bucket.Object(inspectsGCSTestFileName)
	writer := object.NewWriter(ctx)
	_, err = writer.Write(file)
	if err != nil {
		log.Fatalf("Failed to write file: %v", err)
		return err
	}
	err = writer.Close()
	if err != nil {
		log.Fatalf("Failed to close writer: %v", err)
		return err
	}
	fmt.Printf("File uploaded successfully: %v\n", inspectsGCSTestFileName)

	// Check if the file exists in the bucket
	_, err = bucket.Object(inspectsGCSTestFileName).Attrs(ctx)
	if err != nil {
		if err == storage.ErrObjectNotExist {
			fmt.Printf("File %v does not exist in bucket %v\n", inspectsGCSTestFileName, bucketNameForInspectGCSSendToScc)
		} else {
			log.Fatalf("Failed to check file existence: %v", err)
		}
	} else {
		fmt.Printf("File %v exists in bucket %v\n", inspectsGCSTestFileName, bucketNameForInspectGCSSendToScc)
	}

	fmt.Println("filePathtoGCS function is executed-------")
>>>>>>> 98bf872f
	return nil
}<|MERGE_RESOLUTION|>--- conflicted
+++ resolved
@@ -648,28 +648,6 @@
 	}
 }
 
-func TestInspectDataStoreSendToScc(t *testing.T) {
-	tc := testutil.SystemTest(t)
-	var buf bytes.Buffer
-<<<<<<< HEAD
-	u := uuid.Must(uuid.NewV4()).String()[:8]
-=======
-	u := uuid.New().String()[:8]
->>>>>>> 98bf872f
-	datastoreNamespace := "golang-samples" + u
-	datastoreKind := "task"
-
-	if err := inspectDataStoreSendToScc(&buf, tc.ProjectID, datastoreNamespace, datastoreKind); err != nil {
-		t.Fatal(err)
-	}
-
-	got := buf.String()
-	if want := "Job created successfully:"; !strings.Contains(got, want) {
-		t.Errorf("InspectBigQuerySendToScc got %q, want %q", got, want)
-	}
-}
-
-<<<<<<< HEAD
 const (
 	dataSetID = "dlp_test_dataset"
 	tableID   = "dlp_inspect_test_table_table_id"
@@ -731,56 +709,11 @@
 func createTableInsideDataset(projectID, dataSetID string) error {
 	ctx := context.Background()
 	client, err := bigquery.NewClient(ctx, projectID)
-=======
-func TestInspectGCSFileSendToScc(t *testing.T) {
-	tc := testutil.SystemTest(t)
-	var buf bytes.Buffer
-	ctx := context.Background()
-	sc, err := storage.NewClient(ctx)
-	if err != nil {
-		log.Fatalf("storage.NewClient: %v", err)
-	}
-	defer sc.Close()
-
-	// Creates a bucket using a function available in testutil.
-	bucketNameForInspectGCSSendToScc, err := testutil.CreateTestBucket(ctx, t, sc, tc.ProjectID, "dlp-test-inspect-prefix")
-	if err != nil {
-		t.Fatal(err)
-	}
-
-	// Uploads a file on created bucket.
-	filePathtoGCS(t, tc.ProjectID, bucketNameForInspectGCSSendToScc, dirPathForInspectGCSSendToScc)
-
-	gcsPath := fmt.Sprint("gs://" + bucketNameForInspectGCSSendToScc + "/" + dirPathForInspectGCSSendToScc + "/test.txt")
-
-	if err := inspectGCSFileSendToScc(&buf, tc.ProjectID, gcsPath); err != nil {
-		t.Fatal(err)
-	}
-
-	got := buf.String()
-	if want := "Job created successfully:"; !strings.Contains(got, want) {
-		t.Errorf("TestInspectGCSFileSendToScc got %q, want %q", got, want)
-	}
-
-	// Delete a bucket that has just been created.
-	err = testutil.DeleteBucketIfExists(ctx, sc, bucketNameForInspectGCSSendToScc)
-	if err != nil {
-		t.Fatal(err)
-	}
-}
-
-// filePathtoGCS uploads a file test.txt in given path from the testdata directory.
-func filePathtoGCS(t *testing.T, projectID, bucketNameForInspectGCSSendToScc, dirPathForInspectGCSSendToScc string) error {
-	t.Helper()
-	ctx := context.Background()
-	client, err := storage.NewClient(ctx)
->>>>>>> 98bf872f
 	if err != nil {
 		return err
 	}
 	defer client.Close()
 
-<<<<<<< HEAD
 	sampleSchema := bigquery.Schema{
 		{Name: "user_id", Type: bigquery.StringFieldType},
 		{Name: "age", Type: bigquery.IntegerFieldType},
@@ -900,7 +833,73 @@
 	}
 
 	log.Printf("[END] deleteJob")
-=======
+	return nil
+}
+
+func TestInspectDataStoreSendToScc(t *testing.T) {
+	tc := testutil.SystemTest(t)
+	var buf bytes.Buffer
+	u := uuid.New().String()[:8]
+	datastoreNamespace := fmt.Sprint("golang-samples" + u)
+	datastoreKind := "task"
+
+	if err := inspectDataStoreSendToScc(&buf, tc.ProjectID, datastoreNamespace, datastoreKind); err != nil {
+		t.Fatal(err)
+	}
+
+	got := buf.String()
+	if want := "Job created successfully:"; !strings.Contains(got, want) {
+		t.Errorf("InspectBigQuerySendToScc got %q, want %q", got, want)
+	}
+}
+
+func TestInspectGCSFileSendToScc(t *testing.T) {
+	tc := testutil.SystemTest(t)
+	var buf bytes.Buffer
+	ctx := context.Background()
+	sc, err := storage.NewClient(ctx)
+	if err != nil {
+		log.Fatalf("storage.NewClient: %v", err)
+	}
+	defer sc.Close()
+
+	// Creates a bucket using a function available in testutil.
+	bucketNameForInspectGCSSendToScc, err := testutil.CreateTestBucket(ctx, t, sc, tc.ProjectID, "dlp-test-inspect-prefix")
+	if err != nil {
+		t.Fatal(err)
+	}
+
+	// Uploads a file on created bucket.
+	filePathtoGCS(t, tc.ProjectID, bucketNameForInspectGCSSendToScc, dirPathForInspectGCSSendToScc)
+
+	gcsPath := fmt.Sprint("gs://" + bucketNameForInspectGCSSendToScc + "/" + dirPathForInspectGCSSendToScc + "/test.txt")
+
+	if err := inspectGCSFileSendToScc(&buf, tc.ProjectID, gcsPath); err != nil {
+		t.Fatal(err)
+	}
+
+	got := buf.String()
+	if want := "Job created successfully:"; !strings.Contains(got, want) {
+		t.Errorf("TestInspectGCSFileSendToScc got %q, want %q", got, want)
+	}
+
+	// Delete a bucket that has just been created.
+	err = testutil.DeleteBucketIfExists(ctx, sc, bucketNameForInspectGCSSendToScc)
+	if err != nil {
+		t.Fatal(err)
+	}
+}
+
+// filePathtoGCS uploads a file test.txt in given path from the testdata directory.
+func filePathtoGCS(t *testing.T, projectID, bucketNameForInspectGCSSendToScc, dirPathForInspectGCSSendToScc string) error {
+	t.Helper()
+	ctx := context.Background()
+	client, err := storage.NewClient(ctx)
+	if err != nil {
+		return err
+	}
+	defer client.Close()
+
 	// Check if the bucket already exists.
 	bucketExists := false
 	_, err = client.Bucket(bucketNameForInspectGCSSendToScc).Attrs(ctx)
@@ -981,6 +980,5 @@
 	}
 
 	fmt.Println("filePathtoGCS function is executed-------")
->>>>>>> 98bf872f
 	return nil
 }