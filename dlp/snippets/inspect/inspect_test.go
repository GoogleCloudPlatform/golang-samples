--- conflicted
+++ resolved
@@ -1043,17 +1043,15 @@
 		log.Fatal("couldn't initialize test")
 		return
 	}
-<<<<<<< HEAD
 	createBigQueryDataSetId(tc.ProjectID)
 	createTableInsideDataset(tc.ProjectID, dataSetID)
-=======
+
 	ctx := context.Background()
 	c, err := storage.NewClient(ctx)
 	if err != nil {
 		log.Fatalf("storage.NewClient: %v", err)
 	}
 	defer c.Close()
->>>>>>> 8e1fddc3
 	m.Run()
 	deleteBigQueryAssets(tc.ProjectID)
 	deleteActiveJob(tc.ProjectID, jobTriggerForInspectSample)
