// Copyright 2019 Google LLC
//
// Licensed under the Apache License, Version 2.0 (the "License");
// you may not use this file except in compliance with the License.
// You may obtain a copy of the License at
//
//     https://www.apache.org/licenses/LICENSE-2.0
//
// Unless required by applicable law or agreed to in writing, software
// distributed under the License is distributed on an "AS IS" BASIS,
// WITHOUT WARRANTIES OR CONDITIONS OF ANY KIND, either express or implied.
// See the License for the specific language governing permissions and
// limitations under the License.

package inspect

import (
	"bytes"
	"context"
	"fmt"
	"log"
	"strings"
	"testing"
	"time"

	"cloud.google.com/go/bigquery"
	"cloud.google.com/go/datastore"
	"cloud.google.com/go/storage"
	"github.com/GoogleCloudPlatform/golang-samples/internal/testutil"
	"github.com/gofrs/uuid"
)

const (
	topicName        = "dlp-inspect-test-topic-"
	subscriptionName = "dlp-inspect-test-sub-"

	ssnFileName = "fake_ssn.txt"
	bucketName  = "golang-samples-dlp-test2"
)

func TestInspectDatastore(t *testing.T) {
	tc := testutil.EndToEndTest(t)
	writeTestDatastoreFiles(t, tc.ProjectID)
	tests := []struct {
		kind string
		want string
	}{
		{
			kind: "SSNTask",
			want: "Created job",
		},
	}
	for _, test := range tests {
		test := test
		t.Run(test.kind, func(t *testing.T) {
			t.Parallel()
			testutil.Retry(t, 5, 15*time.Second, func(r *testutil.R) {
				u := uuid.Must(uuid.NewV4()).String()[:8]
				buf := new(bytes.Buffer)
				if err := inspectDatastore(buf, tc.ProjectID, []string{"US_SOCIAL_SECURITY_NUMBER"}, []string{}, []string{}, topicName+u, subscriptionName+u, tc.ProjectID, "", test.kind); err != nil {
					r.Errorf("inspectDatastore(%s) got err: %v", test.kind, err)
					return
				}
				if got := buf.String(); !strings.Contains(got, test.want) {
					r.Errorf("inspectDatastore(%s) = %q, want %q substring", test.kind, got, test.want)
				}
			})
		})
	}
}

type SSNTask struct {
	Description string
}

func writeTestDatastoreFiles(t *testing.T, projectID string) {
	t.Helper()
	ctx := context.Background()
	client, err := datastore.NewClient(ctx, projectID)
	if err != nil {
		t.Fatalf("datastore.NewClient: %v", err)
	}
	kind := "SSNTask"
	name := "ssntask1"
	ssnKey := datastore.NameKey(kind, name, nil)
	task := SSNTask{
		Description: "My SSN is 111222333",
	}
	if _, err := client.Put(ctx, ssnKey, &task); err != nil {
		t.Fatalf("Failed to save task: %v", err)
	}
}

func TestInspectGCS(t *testing.T) {
	tc := testutil.SystemTest(t)
	writeTestGCSFiles(t, tc.ProjectID)
	tests := []struct {
		fileName string
		want     string
	}{
		{
			fileName: ssnFileName,
			want:     "Created job",
		},
	}
	for _, test := range tests {
		test := test
		t.Run(test.fileName, func(t *testing.T) {
			t.Parallel()
			testutil.Retry(t, 5, 15*time.Second, func(r *testutil.R) {
				u := uuid.Must(uuid.NewV4()).String()[:8]
				buf := new(bytes.Buffer)
				if err := inspectGCSFile(buf, tc.ProjectID, []string{"US_SOCIAL_SECURITY_NUMBER"}, []string{}, []string{}, topicName+u, subscriptionName+u, bucketName, test.fileName); err != nil {
					r.Errorf("inspectGCSFile(%s) got err: %v", test.fileName, err)
					return
				}
				if got := buf.String(); !strings.Contains(got, test.want) {
					r.Errorf("inspectGCSFile(%s) = %q, want %q substring", test.fileName, got, test.want)
				}
			})
		})
	}
}

func writeTestGCSFiles(t *testing.T, projectID string) {
	t.Helper()
	ctx := context.Background()
	client, err := storage.NewClient(ctx)
	if err != nil {
		t.Fatalf("storage.NewClient: %v", err)
	}
	bucket := client.Bucket(bucketName)
	_, err = bucket.Attrs(ctx)
	if err != nil {
		switch err {
		case storage.ErrObjectNotExist:
			if err := bucket.Create(ctx, projectID, nil); err != nil {
				t.Fatalf("bucket.Create: %v", err)
			}
		default:
			t.Fatalf("error getting bucket attrs: %v", err)
		}
	}
	if err := writeObject(ctx, bucket, ssnFileName, "My SSN is 111222333"); err != nil {
		t.Fatalf("writeObject: %v", err)
	}
}

func writeObject(ctx context.Context, bucket *storage.BucketHandle, fileName, content string) error {
	obj := bucket.Object(fileName)
	_, err := obj.Attrs(ctx)
	if err != nil {
		switch err {
		case storage.ErrObjectNotExist:
			w := obj.NewWriter(ctx)
			w.Write([]byte(content))
			if err := w.Close(); err != nil {
				return err
			}
		default:
			return err
		}
	}
	return nil
}

func TestInspectString(t *testing.T) {
	tc := testutil.SystemTest(t)
	buf := new(bytes.Buffer)

	if err := inspectString(buf, tc.ProjectID, "I'm Gary and my email is gary@example.com"); err != nil {
		t.Errorf("TestInspectFile: %v", err)
	}

	got := buf.String()
	if want := "Info type: EMAIL_ADDRESS"; !strings.Contains(got, want) {
		t.Errorf("inspectString got %q, want %q", got, want)
	}
}

func TestInspectTextFile(t *testing.T) {
	tc := testutil.SystemTest(t)
	buf := new(bytes.Buffer)

	if err := inspectTextFile(buf, tc.ProjectID, "testdata/test.txt"); err != nil {
		t.Errorf("TestInspectTextFile: %v", err)
	}

	got := buf.String()
	if want := "Info type: PHONE_NUMBER"; !strings.Contains(got, want) {
		t.Errorf("inspectTextFile got %q, want %q", got, want)
	}
	if want := "Info type: EMAIL_ADDRESS"; !strings.Contains(got, want) {
		t.Errorf("inspectTextFile got %q, want %q", got, want)
	}
}

type Item struct {
	Description string
}

const (
	harmfulTable = "harmful"
	bqDatasetID  = "golang_samples_dlp"
)

func mustCreateBigqueryTestFiles(t *testing.T, projectID, datasetID string) {
	t.Helper()

	ctx := context.Background()
	client, err := bigquery.NewClient(ctx, projectID)
	if err != nil {
		t.Fatalf("bigquery.NewClient: %v", err)
	}
	defer client.Close()
	d := client.Dataset(datasetID)
	if _, err := d.Metadata(ctx); err != nil {
		if err := d.Create(ctx, &bigquery.DatasetMetadata{}); err != nil {
			t.Fatalf("Create: %v", err)
		}
	}
	schema, err := bigquery.InferSchema(Item{})
	if err != nil {
		t.Fatalf("InferSchema: %v", err)
	}
	if err := uploadBigQuery(ctx, d, schema, harmfulTable, "My SSN is 111222333"); err != nil {
		t.Fatalf("uploadBigQuery: %v", err)
	}
}

func uploadBigQuery(ctx context.Context, d *bigquery.Dataset, schema bigquery.Schema, table, content string) error {
	t := d.Table(table)
	if _, err := t.Metadata(ctx); err == nil {
		return nil
	}
	if err := t.Create(ctx, &bigquery.TableMetadata{Schema: schema}); err != nil {
		return err
	}
	source := bigquery.NewReaderSource(strings.NewReader(content))
	l := t.LoaderFrom(source)
	job, err := l.Run(ctx)
	if err != nil {
		return err
	}
	status, err := job.Wait(ctx)
	if err != nil {
		return err
	}
	return status.Err()
}

func TestInspectBigquery(t *testing.T) {
	tc := testutil.EndToEndTest(t)

	mustCreateBigqueryTestFiles(t, tc.ProjectID, bqDatasetID)

	tests := []struct {
		table string
		want  string
	}{
		{
			table: harmfulTable,
			want:  "Created job",
		},
	}
	for _, test := range tests {
		test := test
		t.Run(test.table, func(t *testing.T) {
			t.Parallel()
			u := uuid.Must(uuid.NewV4()).String()[:8]
			buf := new(bytes.Buffer)
			if err := inspectBigquery(buf, tc.ProjectID, []string{"US_SOCIAL_SECURITY_NUMBER"}, []string{}, []string{}, topicName+u, subscriptionName+u, tc.ProjectID, bqDatasetID, test.table); err != nil {
				t.Errorf("inspectBigquery(%s) got err: %v", test.table, err)
			}
			if got := buf.String(); !strings.Contains(got, test.want) {
				t.Errorf("inspectBigquery(%s) = %q, want %q substring", test.table, got, test.want)
			}
		})
	}
}

<<<<<<< HEAD
func TestInspectGcsFileWithSampling(t *testing.T) {
	tc := testutil.SystemTest(t)
	topicID := "go-lang-dlp-test-bigquery-with-sampling-topic"
	subscriptionID := "go-lang-dlp-test-bigquery-with-sampling-subscription"
	GCSUri, err := bucketWithDirectory(t, tc.ProjectID)
	if err != nil {
		t.Fatal(err)
	}

	var buf bytes.Buffer
	if err := inspectGcsFileWithSampling(&buf, tc.ProjectID, GCSUri, topicID, subscriptionID); err != nil {
		t.Fatal(err)
	}
	got := buf.String()
	if want := "Job Created"; !strings.Contains(got, want) {
		t.Errorf("inspectGcsFileWithSampling got %q, want %q", got, want)
	}

}

func bucketWithDirectory(t *testing.T, projectID string) (string, error) {
	t.Helper()
	ctx := context.Background()
	client, err := storage.NewClient(ctx)
	if err != nil {
		return "", err
	}
	defer client.Close()

	bucketName := "dlp-go-lang-test"
	dirPath := "my-directory/"

	// Check if the bucket already exists.
	bucketExists := false
	_, err = client.Bucket(bucketName).Attrs(ctx)
	if err == nil {
		bucketExists = true
	}

	// If the bucket doesn't exist, create it.
	if !bucketExists {
		if err := client.Bucket(bucketName).Create(ctx, projectID, &storage.BucketAttrs{
			StorageClass: "STANDARD",
			Location:     "us-central1",
		}); err != nil {
			log.Fatalf("Failed to create bucket: %v", err)
		}
		fmt.Printf("Bucket '%s' created successfully.\n", bucketName)
	} else {
		fmt.Printf("Bucket '%s' already exists.\n", bucketName)
	}

	// Check if the directory already exists in the bucket.
	dirExists := false
	query := &storage.Query{Prefix: dirPath}
	it := client.Bucket(bucketName).Objects(ctx, query)
	_, err = it.Next()
	if err == nil {
		dirExists = true
	}

	// If the directory doesn't exist, create it.
	if !dirExists {
		obj := client.Bucket(bucketName).Object(dirPath)
		if _, err := obj.NewWriter(ctx).Write([]byte("")); err != nil {
			log.Fatalf("Failed to create directory: %v", err)
		}
		fmt.Printf("Directory '%s' created successfully in bucket '%s'.\n", dirPath, bucketName)
	} else {
		fmt.Printf("Directory '%s' already exists in bucket '%s'.\n", dirPath, bucketName)
	}

	fullPath := fmt.Sprint("gs://" + bucketName + "/" + dirPath)

	return fullPath, nil
=======
func TestInspectTable(t *testing.T) {
	tc := testutil.SystemTest(t)
	var buf bytes.Buffer
	if err := inspectTable(&buf, tc.ProjectID); err != nil {
		t.Fatal(err)
	}
	got := buf.String()
	if want := "Infotype Name: PHONE_NUMBER"; !strings.Contains(got, want) {
		t.Errorf("InspectTable got %q, want %q", got, want)
	}
	if want := "Likelihood: VERY_LIKELY"; !strings.Contains(got, want) {
		t.Errorf("InspectTable got %q, want %q", got, want)
	}
}

func TestInspectStringWithExclusionRegex(t *testing.T) {
	tc := testutil.SystemTest(t)
	var buf bytes.Buffer
	if err := inspectStringWithExclusionRegex(&buf, tc.ProjectID, "Some email addresses: gary@example.com, bob@example.org", ".+@example.com"); err != nil {
		t.Errorf("inspectStringWithExclusionRegex: %v", err)
	}

	got := buf.String()

	if want := "Quote: bob@example.org"; !strings.Contains(got, want) {
		t.Errorf("inspectStringWithExclusionRegex got %q, want %q", got, want)
	}
	if want := "Quote: gary@example.com"; strings.Contains(got, want) {
		t.Errorf("inspectStringWithExclusionRegex got %q, want %q", got, want)
	}
}

func TestInspectStringCustomExcludingSubstring(t *testing.T) {
	tc := testutil.SystemTest(t)
	var buf bytes.Buffer

	if err := inspectStringCustomExcludingSubstring(&buf, tc.ProjectID, "Name: Doe, John. Name: Example, Jimmy", "[A-Z][a-z]{1,15}, [A-Z][a-z]{1,15}", []string{"Jimmy"}); err != nil {
		t.Fatal(err)
	}

	got := buf.String()

	if want := "Infotype Name: CUSTOM_NAME_DETECTOR"; !strings.Contains(got, want) {
		t.Errorf("inspectStringCustomExcludingSubstring got %q, want %q", got, want)
	}
	if want := "Quote: Doe, John"; !strings.Contains(got, want) {
		t.Errorf("inspectStringCustomExcludingSubstring got %q, want %q", got, want)
	}
	if want := "Jimmy"; strings.Contains(got, want) {
		t.Errorf("inspectStringCustomExcludingSubstring got %q, want %q", got, want)
	}
}

func TestInspectStringMultipleRules(t *testing.T) {
	tc := testutil.SystemTest(t)
	var buf bytes.Buffer

	if err := inspectStringMultipleRules(&buf, tc.ProjectID, "patient: Jane Doe"); err != nil {
		t.Fatal(err)
	}
	got := buf.String()
	if want := "Infotype Name: PERSON_NAME"; !strings.Contains(got, want) {
		t.Errorf("inspectStringMultipleRules got %q, want %q", got, want)
	}
}

func TestInspectWithHotWordRules(t *testing.T) {
	tc := testutil.SystemTest(t)
	var buf bytes.Buffer

	if err := inspectWithHotWordRules(&buf, tc.ProjectID, "Patient's MRN 444-5-22222 and just a number 333-2-33333"); err != nil {
		t.Fatal(err)
	}

	got := buf.String()
	if want := "InfoType Name: C_MRN"; !strings.Contains(got, want) {
		t.Errorf("inspectWithHotWordRules got %q, want %q", got, want)
	}
	if want := "Findings: 2"; !strings.Contains(got, want) {
		t.Errorf("inspectWithHotWordRules got %q, want %q", got, want)
	}
}

func TestInspectPhoneNumber(t *testing.T) {
	tc := testutil.SystemTest(t)
	var buf bytes.Buffer

	if err := inspectPhoneNumber(&buf, tc.ProjectID, "I'm Gary and my phone number is (415) 555-0890"); err != nil {
		t.Fatal(err)
	}

	got := buf.String()
	if want := "Info type: PHONE_NUMBER"; !strings.Contains(got, want) {
		t.Errorf("inspectPhoneNumber got %q, want %q", got, want)
	}
}

func TestInspectStringWithoutOverlap(t *testing.T) {
	tc := testutil.SystemTest(t)
	var buf bytes.Buffer

	if err := inspectStringWithoutOverlap(&buf, tc.ProjectID, "example.com is a domain, james@example.org is an email."); err != nil {
		t.Fatal(err)
	}

	got := buf.String()
	if want := "Infotype Name: DOMAIN_NAME"; !strings.Contains(got, want) {
		t.Errorf("inspectStringWithoutOverlap got %q, want %q", got, want)
	}
	if want := "Quote: example.com"; !strings.Contains(got, want) {
		t.Errorf("inspectStringWithoutOverlap got %q, want %q", got, want)
	}
	if want := "Quote: example.org"; strings.Contains(got, want) {
		t.Errorf("inspectStringWithoutOverlap got %q, want %q", got, want)
	}
}

func TestInspectStringCustomHotWord(t *testing.T) {
	tc := testutil.SystemTest(t)
	var buf bytes.Buffer

	if err := inspectStringCustomHotWord(&buf, tc.ProjectID, "patient name: John Doe", "patient", "PERSON_NAME"); err != nil {
		t.Fatal(err)
	}
	got := buf.String()
	if want := "Infotype Name: PERSON_NAME"; !strings.Contains(got, want) {
		t.Errorf("inspectStringCustomHotWord got %q, want %q", got, want)
	}
}

func TestInspectStringWithExclusionDictSubstring(t *testing.T) {
	tc := testutil.SystemTest(t)
	var buf bytes.Buffer

	if err := inspectStringWithExclusionDictSubstring(&buf, tc.ProjectID, "Some email addresses: gary@example.com, TEST@example.com", []string{"TEST"}); err != nil {
		t.Fatal(err)
	}
	got := buf.String()
	if want := "Infotype Name: EMAIL_ADDRESS"; !strings.Contains(got, want) {
		t.Errorf("inspectStringWithExclusionDictSubstring got %q, want %q", got, want)
	}
	if want := "Infotype Name: DOMAIN_NAME"; !strings.Contains(got, want) {
		t.Errorf("inspectStringWithExclusionDictSubstring got %q, want %q", got, want)
	}
	if want := "Quote: TEST"; strings.Contains(got, want) {
		t.Errorf("inspectStringWithExclusionDictSubstring got %q, want %q", got, want)
	}
}

func TestInspectStringOmitOverlap(t *testing.T) {
	tc := testutil.SystemTest(t)
	var buf bytes.Buffer

	if err := inspectStringOmitOverlap(&buf, tc.ProjectID, "gary@example.com"); err != nil {
		t.Fatal(err)
	}

	got := buf.String()
	if want := "Infotype Name: EMAIL_ADDRESS"; !strings.Contains(got, want) {
		t.Errorf("inspectStringOmitOverlap got %q, want %q", got, want)
	}
}

func TestInspectStringCustomOmitOverlap(t *testing.T) {
	tc := testutil.SystemTest(t)
	var buf bytes.Buffer

	if err := inspectStringCustomHotWord(&buf, tc.ProjectID, "patient name: John Doe", "patient", "PERSON_NAME"); err != nil {
		t.Fatal(err)
	}

	got := buf.String()
	if want := "Infotype Name: PERSON_NAME"; !strings.Contains(got, want) {
		t.Errorf("inspectStringCustomOmitOverlap got %q, want %q", got, want)
	}

	if want := "Quote: John Doe"; !strings.Contains(got, want) {
		t.Errorf("inspectStringCustomOmitOverlap got %q, want %q", got, want)
	}
	if want := "Quote: Larry Page"; strings.Contains(got, want) {
		t.Errorf("inspectStringCustomOmitOverlap got %q, want %q", got, want)
	}
}

func TestInspectWithCustomRegex(t *testing.T) {
	tc := testutil.SystemTest(t)

	var buf bytes.Buffer
	if err := inspectWithCustomRegex(&buf, tc.ProjectID, "Patients MRN 444-5-22222", "[1-9]{3}-[1-9]{1}-[1-9]{5}", "C_MRN"); err != nil {
		t.Fatal(err)
	}

	got := buf.String()
	if want := "Infotype Name: C_MRN"; !strings.Contains(got, want) {
		t.Errorf("inspectWithCustomRegex got %q, want %q", got, want)
	}
	if want := "Likelihood: POSSIBLE"; !strings.Contains(got, want) {
		t.Errorf("inspectWithCustomRegex got %q, want %q", got, want)
	}
}

func TestInspectStringWithExclusionDictionary(t *testing.T) {
	tc := testutil.SystemTest(t)
	var buf bytes.Buffer
	if err := inspectStringWithExclusionDictionary(&buf, tc.ProjectID, "Some email addresses: gary@example.com, example@example.com", []string{"example@example.com"}); err != nil {
		t.Fatal(err)
	}
	got := buf.String()
	if want := "Infotype Name: EMAIL_ADDRESS"; !strings.Contains(got, want) {
		t.Errorf("inspectStringWithExclusionDictionary got %q, want %q", got, want)
	}
}

func TestInspectImageFile(t *testing.T) {
	tc := testutil.SystemTest(t)
	var buf bytes.Buffer
	pathToImage := "testdata/test.png"
	if err := inspectImageFile(&buf, tc.ProjectID, pathToImage); err != nil {
		t.Fatal(err)
	}
	got := buf.String()
	if want := "Info type: PHONE_NUMBER"; !strings.Contains(got, want) {
		t.Errorf("TestInspectImageFile got %q, want %q", got, want)
	}
	if want := "Info type: EMAIL_ADDRESS"; !strings.Contains(got, want) {
		t.Errorf("TestInspectImageFile got %q, want %q", got, want)
	}
}

func TestInspectImageFileAllInfoTypes(t *testing.T) {
	tc := testutil.SystemTest(t)
	inputPath := "testdata/image.jpg"

	var buf bytes.Buffer
	if err := inspectImageFileAllInfoTypes(&buf, tc.ProjectID, inputPath); err != nil {
		t.Errorf("inspectImageFileAllInfoTypes: %v", err)
	}
	got := buf.String()
	if want := "Info type: DATE"; !strings.Contains(got, want) {
		t.Errorf("inspectImageFileAllInfoTypes got %q, want %q", got, want)
	}
	if want := "Info type: PHONE_NUMBER"; !strings.Contains(got, want) {
		t.Errorf("inspectImageFileAllInfoTypes got %q, want %q", got, want)
	}
	if want := "Info type: US_SOCIAL_SECURITY_NUMBER"; !strings.Contains(got, want) {
		t.Errorf("inspectImageFileAllInfoTypes got %q, want %q", got, want)
	}
}

func TestInspectImageFileListedInfoTypes(t *testing.T) {
	tc := testutil.SystemTest(t)
	var buf bytes.Buffer
	pathToImage := "testdata/sensitive-data-image.jpg"

	if err := inspectImageFileListedInfoTypes(&buf, tc.ProjectID, pathToImage); err != nil {
		t.Fatal(err)
	}
	got := buf.String()
	if want := "Info type: PHONE_NUMBER"; !strings.Contains(got, want) {
		t.Errorf("inspectImageFileListedInfoTypes got %q, want %q", got, want)
	}
	if want := "Info type: EMAIL_ADDRESS"; !strings.Contains(got, want) {
		t.Errorf("inspectImageFileListedInfoTypes got %q, want %q", got, want)
	}
	if want := "Info type: US_SOCIAL_SECURITY_NUMBER"; !strings.Contains(got, want) {
		t.Errorf("inspectImageFileListedInfoTypes got %q, want %q", got, want)
	}
>>>>>>> f38acc5b
}<|MERGE_RESOLUTION|>--- conflicted
+++ resolved
@@ -279,15 +279,285 @@
 	}
 }
 
-<<<<<<< HEAD
+func TestInspectTable(t *testing.T) {
+	tc := testutil.SystemTest(t)
+	var buf bytes.Buffer
+	if err := inspectTable(&buf, tc.ProjectID); err != nil {
+		t.Fatal(err)
+	}
+	got := buf.String()
+	if want := "Infotype Name: PHONE_NUMBER"; !strings.Contains(got, want) {
+		t.Errorf("InspectTable got %q, want %q", got, want)
+	}
+	if want := "Likelihood: VERY_LIKELY"; !strings.Contains(got, want) {
+		t.Errorf("InspectTable got %q, want %q", got, want)
+	}
+}
+
+func TestInspectStringWithExclusionRegex(t *testing.T) {
+	tc := testutil.SystemTest(t)
+	var buf bytes.Buffer
+	if err := inspectStringWithExclusionRegex(&buf, tc.ProjectID, "Some email addresses: gary@example.com, bob@example.org", ".+@example.com"); err != nil {
+		t.Errorf("inspectStringWithExclusionRegex: %v", err)
+	}
+
+	got := buf.String()
+
+	if want := "Quote: bob@example.org"; !strings.Contains(got, want) {
+		t.Errorf("inspectStringWithExclusionRegex got %q, want %q", got, want)
+	}
+	if want := "Quote: gary@example.com"; strings.Contains(got, want) {
+		t.Errorf("inspectStringWithExclusionRegex got %q, want %q", got, want)
+	}
+}
+
+func TestInspectStringCustomExcludingSubstring(t *testing.T) {
+	tc := testutil.SystemTest(t)
+	var buf bytes.Buffer
+
+	if err := inspectStringCustomExcludingSubstring(&buf, tc.ProjectID, "Name: Doe, John. Name: Example, Jimmy", "[A-Z][a-z]{1,15}, [A-Z][a-z]{1,15}", []string{"Jimmy"}); err != nil {
+		t.Fatal(err)
+	}
+
+	got := buf.String()
+
+	if want := "Infotype Name: CUSTOM_NAME_DETECTOR"; !strings.Contains(got, want) {
+		t.Errorf("inspectStringCustomExcludingSubstring got %q, want %q", got, want)
+	}
+	if want := "Quote: Doe, John"; !strings.Contains(got, want) {
+		t.Errorf("inspectStringCustomExcludingSubstring got %q, want %q", got, want)
+	}
+	if want := "Jimmy"; strings.Contains(got, want) {
+		t.Errorf("inspectStringCustomExcludingSubstring got %q, want %q", got, want)
+	}
+}
+
+func TestInspectStringMultipleRules(t *testing.T) {
+	tc := testutil.SystemTest(t)
+	var buf bytes.Buffer
+
+	if err := inspectStringMultipleRules(&buf, tc.ProjectID, "patient: Jane Doe"); err != nil {
+		t.Fatal(err)
+	}
+	got := buf.String()
+	if want := "Infotype Name: PERSON_NAME"; !strings.Contains(got, want) {
+		t.Errorf("inspectStringMultipleRules got %q, want %q", got, want)
+	}
+}
+
+func TestInspectWithHotWordRules(t *testing.T) {
+	tc := testutil.SystemTest(t)
+	var buf bytes.Buffer
+
+	if err := inspectWithHotWordRules(&buf, tc.ProjectID, "Patient's MRN 444-5-22222 and just a number 333-2-33333"); err != nil {
+		t.Fatal(err)
+	}
+
+	got := buf.String()
+	if want := "InfoType Name: C_MRN"; !strings.Contains(got, want) {
+		t.Errorf("inspectWithHotWordRules got %q, want %q", got, want)
+	}
+	if want := "Findings: 2"; !strings.Contains(got, want) {
+		t.Errorf("inspectWithHotWordRules got %q, want %q", got, want)
+	}
+}
+
+func TestInspectPhoneNumber(t *testing.T) {
+	tc := testutil.SystemTest(t)
+	var buf bytes.Buffer
+
+	if err := inspectPhoneNumber(&buf, tc.ProjectID, "I'm Gary and my phone number is (415) 555-0890"); err != nil {
+		t.Fatal(err)
+	}
+
+	got := buf.String()
+	if want := "Info type: PHONE_NUMBER"; !strings.Contains(got, want) {
+		t.Errorf("inspectPhoneNumber got %q, want %q", got, want)
+	}
+}
+
+func TestInspectStringWithoutOverlap(t *testing.T) {
+	tc := testutil.SystemTest(t)
+	var buf bytes.Buffer
+
+	if err := inspectStringWithoutOverlap(&buf, tc.ProjectID, "example.com is a domain, james@example.org is an email."); err != nil {
+		t.Fatal(err)
+	}
+
+	got := buf.String()
+	if want := "Infotype Name: DOMAIN_NAME"; !strings.Contains(got, want) {
+		t.Errorf("inspectStringWithoutOverlap got %q, want %q", got, want)
+	}
+	if want := "Quote: example.com"; !strings.Contains(got, want) {
+		t.Errorf("inspectStringWithoutOverlap got %q, want %q", got, want)
+	}
+	if want := "Quote: example.org"; strings.Contains(got, want) {
+		t.Errorf("inspectStringWithoutOverlap got %q, want %q", got, want)
+	}
+}
+
+func TestInspectStringCustomHotWord(t *testing.T) {
+	tc := testutil.SystemTest(t)
+	var buf bytes.Buffer
+
+	if err := inspectStringCustomHotWord(&buf, tc.ProjectID, "patient name: John Doe", "patient", "PERSON_NAME"); err != nil {
+		t.Fatal(err)
+	}
+	got := buf.String()
+	if want := "Infotype Name: PERSON_NAME"; !strings.Contains(got, want) {
+		t.Errorf("inspectStringCustomHotWord got %q, want %q", got, want)
+	}
+}
+
+func TestInspectStringWithExclusionDictSubstring(t *testing.T) {
+	tc := testutil.SystemTest(t)
+	var buf bytes.Buffer
+
+	if err := inspectStringWithExclusionDictSubstring(&buf, tc.ProjectID, "Some email addresses: gary@example.com, TEST@example.com", []string{"TEST"}); err != nil {
+		t.Fatal(err)
+	}
+	got := buf.String()
+	if want := "Infotype Name: EMAIL_ADDRESS"; !strings.Contains(got, want) {
+		t.Errorf("inspectStringWithExclusionDictSubstring got %q, want %q", got, want)
+	}
+	if want := "Infotype Name: DOMAIN_NAME"; !strings.Contains(got, want) {
+		t.Errorf("inspectStringWithExclusionDictSubstring got %q, want %q", got, want)
+	}
+	if want := "Quote: TEST"; strings.Contains(got, want) {
+		t.Errorf("inspectStringWithExclusionDictSubstring got %q, want %q", got, want)
+	}
+}
+
+func TestInspectStringOmitOverlap(t *testing.T) {
+	tc := testutil.SystemTest(t)
+	var buf bytes.Buffer
+
+	if err := inspectStringOmitOverlap(&buf, tc.ProjectID, "gary@example.com"); err != nil {
+		t.Fatal(err)
+	}
+
+	got := buf.String()
+	if want := "Infotype Name: EMAIL_ADDRESS"; !strings.Contains(got, want) {
+		t.Errorf("inspectStringOmitOverlap got %q, want %q", got, want)
+	}
+}
+
+func TestInspectStringCustomOmitOverlap(t *testing.T) {
+	tc := testutil.SystemTest(t)
+	var buf bytes.Buffer
+
+	if err := inspectStringCustomHotWord(&buf, tc.ProjectID, "patient name: John Doe", "patient", "PERSON_NAME"); err != nil {
+		t.Fatal(err)
+	}
+
+	got := buf.String()
+	if want := "Infotype Name: PERSON_NAME"; !strings.Contains(got, want) {
+		t.Errorf("inspectStringCustomOmitOverlap got %q, want %q", got, want)
+	}
+
+	if want := "Quote: John Doe"; !strings.Contains(got, want) {
+		t.Errorf("inspectStringCustomOmitOverlap got %q, want %q", got, want)
+	}
+	if want := "Quote: Larry Page"; strings.Contains(got, want) {
+		t.Errorf("inspectStringCustomOmitOverlap got %q, want %q", got, want)
+	}
+}
+
+func TestInspectWithCustomRegex(t *testing.T) {
+	tc := testutil.SystemTest(t)
+
+	var buf bytes.Buffer
+	if err := inspectWithCustomRegex(&buf, tc.ProjectID, "Patients MRN 444-5-22222", "[1-9]{3}-[1-9]{1}-[1-9]{5}", "C_MRN"); err != nil {
+		t.Fatal(err)
+	}
+
+	got := buf.String()
+	if want := "Infotype Name: C_MRN"; !strings.Contains(got, want) {
+		t.Errorf("inspectWithCustomRegex got %q, want %q", got, want)
+	}
+	if want := "Likelihood: POSSIBLE"; !strings.Contains(got, want) {
+		t.Errorf("inspectWithCustomRegex got %q, want %q", got, want)
+	}
+}
+
+func TestInspectStringWithExclusionDictionary(t *testing.T) {
+	tc := testutil.SystemTest(t)
+	var buf bytes.Buffer
+	if err := inspectStringWithExclusionDictionary(&buf, tc.ProjectID, "Some email addresses: gary@example.com, example@example.com", []string{"example@example.com"}); err != nil {
+		t.Fatal(err)
+	}
+	got := buf.String()
+	if want := "Infotype Name: EMAIL_ADDRESS"; !strings.Contains(got, want) {
+		t.Errorf("inspectStringWithExclusionDictionary got %q, want %q", got, want)
+	}
+}
+
+func TestInspectImageFile(t *testing.T) {
+	tc := testutil.SystemTest(t)
+	var buf bytes.Buffer
+	pathToImage := "testdata/test.png"
+	if err := inspectImageFile(&buf, tc.ProjectID, pathToImage); err != nil {
+		t.Fatal(err)
+	}
+	got := buf.String()
+	if want := "Info type: PHONE_NUMBER"; !strings.Contains(got, want) {
+		t.Errorf("TestInspectImageFile got %q, want %q", got, want)
+	}
+	if want := "Info type: EMAIL_ADDRESS"; !strings.Contains(got, want) {
+		t.Errorf("TestInspectImageFile got %q, want %q", got, want)
+	}
+}
+
+func TestInspectImageFileAllInfoTypes(t *testing.T) {
+	tc := testutil.SystemTest(t)
+	inputPath := "testdata/image.jpg"
+
+	var buf bytes.Buffer
+	if err := inspectImageFileAllInfoTypes(&buf, tc.ProjectID, inputPath); err != nil {
+		t.Errorf("inspectImageFileAllInfoTypes: %v", err)
+	}
+	got := buf.String()
+	if want := "Info type: DATE"; !strings.Contains(got, want) {
+		t.Errorf("inspectImageFileAllInfoTypes got %q, want %q", got, want)
+	}
+	if want := "Info type: PHONE_NUMBER"; !strings.Contains(got, want) {
+		t.Errorf("inspectImageFileAllInfoTypes got %q, want %q", got, want)
+	}
+	if want := "Info type: US_SOCIAL_SECURITY_NUMBER"; !strings.Contains(got, want) {
+		t.Errorf("inspectImageFileAllInfoTypes got %q, want %q", got, want)
+	}
+}
+
+func TestInspectImageFileListedInfoTypes(t *testing.T) {
+	tc := testutil.SystemTest(t)
+	var buf bytes.Buffer
+	pathToImage := "testdata/sensitive-data-image.jpg"
+
+	if err := inspectImageFileListedInfoTypes(&buf, tc.ProjectID, pathToImage); err != nil {
+		t.Fatal(err)
+	}
+	got := buf.String()
+	if want := "Info type: PHONE_NUMBER"; !strings.Contains(got, want) {
+		t.Errorf("inspectImageFileListedInfoTypes got %q, want %q", got, want)
+	}
+	if want := "Info type: EMAIL_ADDRESS"; !strings.Contains(got, want) {
+		t.Errorf("inspectImageFileListedInfoTypes got %q, want %q", got, want)
+	}
+	if want := "Info type: US_SOCIAL_SECURITY_NUMBER"; !strings.Contains(got, want) {
+		t.Errorf("inspectImageFileListedInfoTypes got %q, want %q", got, want)
+	}
+}
+
 func TestInspectGcsFileWithSampling(t *testing.T) {
 	tc := testutil.SystemTest(t)
 	topicID := "go-lang-dlp-test-bigquery-with-sampling-topic"
 	subscriptionID := "go-lang-dlp-test-bigquery-with-sampling-subscription"
-	GCSUri, err := bucketWithDirectory(t, tc.ProjectID)
-	if err != nil {
-		t.Fatal(err)
-	}
+	bucketName, err := createBucket(t, tc.ProjectID)
+	if err != nil {
+		t.Fatal(err)
+	}
+	defer deleteBucket(t, tc.ProjectID, bucketName)
+	GCSUri := "gs://" + bucketName + "/"
 
 	var buf bytes.Buffer
 	if err := inspectGcsFileWithSampling(&buf, tc.ProjectID, GCSUri, topicID, subscriptionID); err != nil {
@@ -300,17 +570,18 @@
 
 }
 
-func bucketWithDirectory(t *testing.T, projectID string) (string, error) {
+func createBucket(t *testing.T, projectID string) (string, error) {
 	t.Helper()
+
 	ctx := context.Background()
+
 	client, err := storage.NewClient(ctx)
 	if err != nil {
 		return "", err
 	}
 	defer client.Close()
-
-	bucketName := "dlp-go-lang-test"
-	dirPath := "my-directory/"
+	u := uuid.Must(uuid.NewV4()).String()[:8]
+	bucketName := "dlp-job-go-lang-test" + u
 
 	// Check if the bucket already exists.
 	bucketExists := false
@@ -325,303 +596,40 @@
 			StorageClass: "STANDARD",
 			Location:     "us-central1",
 		}); err != nil {
-			log.Fatalf("Failed to create bucket: %v", err)
+			log.Fatalf("---Failed to create bucket: %v", err)
 		}
-		fmt.Printf("Bucket '%s' created successfully.\n", bucketName)
+		fmt.Printf("---Bucket '%s' created successfully.\n", bucketName)
 	} else {
-		fmt.Printf("Bucket '%s' already exists.\n", bucketName)
-	}
-
-	// Check if the directory already exists in the bucket.
-	dirExists := false
-	query := &storage.Query{Prefix: dirPath}
-	it := client.Bucket(bucketName).Objects(ctx, query)
-	_, err = it.Next()
-	if err == nil {
-		dirExists = true
-	}
-
-	// If the directory doesn't exist, create it.
-	if !dirExists {
-		obj := client.Bucket(bucketName).Object(dirPath)
-		if _, err := obj.NewWriter(ctx).Write([]byte("")); err != nil {
-			log.Fatalf("Failed to create directory: %v", err)
-		}
-		fmt.Printf("Directory '%s' created successfully in bucket '%s'.\n", dirPath, bucketName)
-	} else {
-		fmt.Printf("Directory '%s' already exists in bucket '%s'.\n", dirPath, bucketName)
-	}
-
-	fullPath := fmt.Sprint("gs://" + bucketName + "/" + dirPath)
-
-	return fullPath, nil
-=======
-func TestInspectTable(t *testing.T) {
-	tc := testutil.SystemTest(t)
-	var buf bytes.Buffer
-	if err := inspectTable(&buf, tc.ProjectID); err != nil {
-		t.Fatal(err)
-	}
-	got := buf.String()
-	if want := "Infotype Name: PHONE_NUMBER"; !strings.Contains(got, want) {
-		t.Errorf("InspectTable got %q, want %q", got, want)
-	}
-	if want := "Likelihood: VERY_LIKELY"; !strings.Contains(got, want) {
-		t.Errorf("InspectTable got %q, want %q", got, want)
-	}
-}
-
-func TestInspectStringWithExclusionRegex(t *testing.T) {
-	tc := testutil.SystemTest(t)
-	var buf bytes.Buffer
-	if err := inspectStringWithExclusionRegex(&buf, tc.ProjectID, "Some email addresses: gary@example.com, bob@example.org", ".+@example.com"); err != nil {
-		t.Errorf("inspectStringWithExclusionRegex: %v", err)
-	}
-
-	got := buf.String()
-
-	if want := "Quote: bob@example.org"; !strings.Contains(got, want) {
-		t.Errorf("inspectStringWithExclusionRegex got %q, want %q", got, want)
-	}
-	if want := "Quote: gary@example.com"; strings.Contains(got, want) {
-		t.Errorf("inspectStringWithExclusionRegex got %q, want %q", got, want)
-	}
-}
-
-func TestInspectStringCustomExcludingSubstring(t *testing.T) {
-	tc := testutil.SystemTest(t)
-	var buf bytes.Buffer
-
-	if err := inspectStringCustomExcludingSubstring(&buf, tc.ProjectID, "Name: Doe, John. Name: Example, Jimmy", "[A-Z][a-z]{1,15}, [A-Z][a-z]{1,15}", []string{"Jimmy"}); err != nil {
-		t.Fatal(err)
-	}
-
-	got := buf.String()
-
-	if want := "Infotype Name: CUSTOM_NAME_DETECTOR"; !strings.Contains(got, want) {
-		t.Errorf("inspectStringCustomExcludingSubstring got %q, want %q", got, want)
-	}
-	if want := "Quote: Doe, John"; !strings.Contains(got, want) {
-		t.Errorf("inspectStringCustomExcludingSubstring got %q, want %q", got, want)
-	}
-	if want := "Jimmy"; strings.Contains(got, want) {
-		t.Errorf("inspectStringCustomExcludingSubstring got %q, want %q", got, want)
-	}
-}
-
-func TestInspectStringMultipleRules(t *testing.T) {
-	tc := testutil.SystemTest(t)
-	var buf bytes.Buffer
-
-	if err := inspectStringMultipleRules(&buf, tc.ProjectID, "patient: Jane Doe"); err != nil {
-		t.Fatal(err)
-	}
-	got := buf.String()
-	if want := "Infotype Name: PERSON_NAME"; !strings.Contains(got, want) {
-		t.Errorf("inspectStringMultipleRules got %q, want %q", got, want)
-	}
-}
-
-func TestInspectWithHotWordRules(t *testing.T) {
-	tc := testutil.SystemTest(t)
-	var buf bytes.Buffer
-
-	if err := inspectWithHotWordRules(&buf, tc.ProjectID, "Patient's MRN 444-5-22222 and just a number 333-2-33333"); err != nil {
-		t.Fatal(err)
-	}
-
-	got := buf.String()
-	if want := "InfoType Name: C_MRN"; !strings.Contains(got, want) {
-		t.Errorf("inspectWithHotWordRules got %q, want %q", got, want)
-	}
-	if want := "Findings: 2"; !strings.Contains(got, want) {
-		t.Errorf("inspectWithHotWordRules got %q, want %q", got, want)
-	}
-}
-
-func TestInspectPhoneNumber(t *testing.T) {
-	tc := testutil.SystemTest(t)
-	var buf bytes.Buffer
-
-	if err := inspectPhoneNumber(&buf, tc.ProjectID, "I'm Gary and my phone number is (415) 555-0890"); err != nil {
-		t.Fatal(err)
-	}
-
-	got := buf.String()
-	if want := "Info type: PHONE_NUMBER"; !strings.Contains(got, want) {
-		t.Errorf("inspectPhoneNumber got %q, want %q", got, want)
-	}
-}
-
-func TestInspectStringWithoutOverlap(t *testing.T) {
-	tc := testutil.SystemTest(t)
-	var buf bytes.Buffer
-
-	if err := inspectStringWithoutOverlap(&buf, tc.ProjectID, "example.com is a domain, james@example.org is an email."); err != nil {
-		t.Fatal(err)
-	}
-
-	got := buf.String()
-	if want := "Infotype Name: DOMAIN_NAME"; !strings.Contains(got, want) {
-		t.Errorf("inspectStringWithoutOverlap got %q, want %q", got, want)
-	}
-	if want := "Quote: example.com"; !strings.Contains(got, want) {
-		t.Errorf("inspectStringWithoutOverlap got %q, want %q", got, want)
-	}
-	if want := "Quote: example.org"; strings.Contains(got, want) {
-		t.Errorf("inspectStringWithoutOverlap got %q, want %q", got, want)
-	}
-}
-
-func TestInspectStringCustomHotWord(t *testing.T) {
-	tc := testutil.SystemTest(t)
-	var buf bytes.Buffer
-
-	if err := inspectStringCustomHotWord(&buf, tc.ProjectID, "patient name: John Doe", "patient", "PERSON_NAME"); err != nil {
-		t.Fatal(err)
-	}
-	got := buf.String()
-	if want := "Infotype Name: PERSON_NAME"; !strings.Contains(got, want) {
-		t.Errorf("inspectStringCustomHotWord got %q, want %q", got, want)
-	}
-}
-
-func TestInspectStringWithExclusionDictSubstring(t *testing.T) {
-	tc := testutil.SystemTest(t)
-	var buf bytes.Buffer
-
-	if err := inspectStringWithExclusionDictSubstring(&buf, tc.ProjectID, "Some email addresses: gary@example.com, TEST@example.com", []string{"TEST"}); err != nil {
-		t.Fatal(err)
-	}
-	got := buf.String()
-	if want := "Infotype Name: EMAIL_ADDRESS"; !strings.Contains(got, want) {
-		t.Errorf("inspectStringWithExclusionDictSubstring got %q, want %q", got, want)
-	}
-	if want := "Infotype Name: DOMAIN_NAME"; !strings.Contains(got, want) {
-		t.Errorf("inspectStringWithExclusionDictSubstring got %q, want %q", got, want)
-	}
-	if want := "Quote: TEST"; strings.Contains(got, want) {
-		t.Errorf("inspectStringWithExclusionDictSubstring got %q, want %q", got, want)
-	}
-}
-
-func TestInspectStringOmitOverlap(t *testing.T) {
-	tc := testutil.SystemTest(t)
-	var buf bytes.Buffer
-
-	if err := inspectStringOmitOverlap(&buf, tc.ProjectID, "gary@example.com"); err != nil {
-		t.Fatal(err)
-	}
-
-	got := buf.String()
-	if want := "Infotype Name: EMAIL_ADDRESS"; !strings.Contains(got, want) {
-		t.Errorf("inspectStringOmitOverlap got %q, want %q", got, want)
-	}
-}
-
-func TestInspectStringCustomOmitOverlap(t *testing.T) {
-	tc := testutil.SystemTest(t)
-	var buf bytes.Buffer
-
-	if err := inspectStringCustomHotWord(&buf, tc.ProjectID, "patient name: John Doe", "patient", "PERSON_NAME"); err != nil {
-		t.Fatal(err)
-	}
-
-	got := buf.String()
-	if want := "Infotype Name: PERSON_NAME"; !strings.Contains(got, want) {
-		t.Errorf("inspectStringCustomOmitOverlap got %q, want %q", got, want)
-	}
-
-	if want := "Quote: John Doe"; !strings.Contains(got, want) {
-		t.Errorf("inspectStringCustomOmitOverlap got %q, want %q", got, want)
-	}
-	if want := "Quote: Larry Page"; strings.Contains(got, want) {
-		t.Errorf("inspectStringCustomOmitOverlap got %q, want %q", got, want)
-	}
-}
-
-func TestInspectWithCustomRegex(t *testing.T) {
-	tc := testutil.SystemTest(t)
-
-	var buf bytes.Buffer
-	if err := inspectWithCustomRegex(&buf, tc.ProjectID, "Patients MRN 444-5-22222", "[1-9]{3}-[1-9]{1}-[1-9]{5}", "C_MRN"); err != nil {
-		t.Fatal(err)
-	}
-
-	got := buf.String()
-	if want := "Infotype Name: C_MRN"; !strings.Contains(got, want) {
-		t.Errorf("inspectWithCustomRegex got %q, want %q", got, want)
-	}
-	if want := "Likelihood: POSSIBLE"; !strings.Contains(got, want) {
-		t.Errorf("inspectWithCustomRegex got %q, want %q", got, want)
-	}
-}
-
-func TestInspectStringWithExclusionDictionary(t *testing.T) {
-	tc := testutil.SystemTest(t)
-	var buf bytes.Buffer
-	if err := inspectStringWithExclusionDictionary(&buf, tc.ProjectID, "Some email addresses: gary@example.com, example@example.com", []string{"example@example.com"}); err != nil {
-		t.Fatal(err)
-	}
-	got := buf.String()
-	if want := "Infotype Name: EMAIL_ADDRESS"; !strings.Contains(got, want) {
-		t.Errorf("inspectStringWithExclusionDictionary got %q, want %q", got, want)
-	}
-}
-
-func TestInspectImageFile(t *testing.T) {
-	tc := testutil.SystemTest(t)
-	var buf bytes.Buffer
-	pathToImage := "testdata/test.png"
-	if err := inspectImageFile(&buf, tc.ProjectID, pathToImage); err != nil {
-		t.Fatal(err)
-	}
-	got := buf.String()
-	if want := "Info type: PHONE_NUMBER"; !strings.Contains(got, want) {
-		t.Errorf("TestInspectImageFile got %q, want %q", got, want)
-	}
-	if want := "Info type: EMAIL_ADDRESS"; !strings.Contains(got, want) {
-		t.Errorf("TestInspectImageFile got %q, want %q", got, want)
-	}
-}
-
-func TestInspectImageFileAllInfoTypes(t *testing.T) {
-	tc := testutil.SystemTest(t)
-	inputPath := "testdata/image.jpg"
-
-	var buf bytes.Buffer
-	if err := inspectImageFileAllInfoTypes(&buf, tc.ProjectID, inputPath); err != nil {
-		t.Errorf("inspectImageFileAllInfoTypes: %v", err)
-	}
-	got := buf.String()
-	if want := "Info type: DATE"; !strings.Contains(got, want) {
-		t.Errorf("inspectImageFileAllInfoTypes got %q, want %q", got, want)
-	}
-	if want := "Info type: PHONE_NUMBER"; !strings.Contains(got, want) {
-		t.Errorf("inspectImageFileAllInfoTypes got %q, want %q", got, want)
-	}
-	if want := "Info type: US_SOCIAL_SECURITY_NUMBER"; !strings.Contains(got, want) {
-		t.Errorf("inspectImageFileAllInfoTypes got %q, want %q", got, want)
-	}
-}
-
-func TestInspectImageFileListedInfoTypes(t *testing.T) {
-	tc := testutil.SystemTest(t)
-	var buf bytes.Buffer
-	pathToImage := "testdata/sensitive-data-image.jpg"
-
-	if err := inspectImageFileListedInfoTypes(&buf, tc.ProjectID, pathToImage); err != nil {
-		t.Fatal(err)
-	}
-	got := buf.String()
-	if want := "Info type: PHONE_NUMBER"; !strings.Contains(got, want) {
-		t.Errorf("inspectImageFileListedInfoTypes got %q, want %q", got, want)
-	}
-	if want := "Info type: EMAIL_ADDRESS"; !strings.Contains(got, want) {
-		t.Errorf("inspectImageFileListedInfoTypes got %q, want %q", got, want)
-	}
-	if want := "Info type: US_SOCIAL_SECURITY_NUMBER"; !strings.Contains(got, want) {
-		t.Errorf("inspectImageFileListedInfoTypes got %q, want %q", got, want)
-	}
->>>>>>> f38acc5b
+		fmt.Printf("---Bucket '%s' already exists.\n", bucketName)
+	}
+
+	return bucketName, nil
+}
+
+func deleteBucket(t *testing.T, projectID, bucketName string) error {
+	t.Helper()
+
+	ctx := context.Background()
+	client, err := storage.NewClient(ctx)
+	if err != nil {
+		return err
+	}
+	defer client.Close()
+
+	// o := client.Bucket(bucketName).Object(objectName)
+	// attrs, err := o.Attrs(ctx)
+	// if err != nil {
+	// 	t.Fatal(err)
+	// }
+	// o = o.If(storage.Conditions{GenerationMatch: attrs.Generation})
+
+	// if err := o.Delete(ctx); err != nil {
+	// 	t.Fatal(err)
+	// }
+
+	bucket := client.Bucket(bucketName)
+	if err := bucket.Delete(ctx); err != nil {
+		t.Fatal(err)
+	}
+	return nil
 }