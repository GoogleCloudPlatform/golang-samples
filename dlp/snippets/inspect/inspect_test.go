--- conflicted
+++ resolved
@@ -295,11 +295,7 @@
 	tc := testutil.SystemTest(t)
 	buf := new(bytes.Buffer)
 
-<<<<<<< HEAD
-	if err := inspectStringCustomHotWord(buf, tc.ProjectID, "patient name: John Doe", "patient", "PERSON_NAME"); err != nil {
-=======
 	if err := inspectStringWithExclusionDictionary(buf, tc.ProjectID, "Some email addresses: gary@example.com, example@example.com", []string{"example@example.com"}); err != nil {
->>>>>>> c616c2e6
 		t.Fatal(err)
 	}
 	got := buf.String()
@@ -307,6 +303,59 @@
 		t.Errorf("inspectStringWithExclusionDictionary got %q, want %q", got, want)
 	}
 }
+
+func TestInspectStringWithExclusionDictSubstring(t *testing.T) {
+	tc := testutil.SystemTest(t)
+	buf := new(bytes.Buffer)
+
+	if err := inspectStringWithExclusionDictSubstring(buf, tc.ProjectID, "Some email addresses: gary@example.com, TEST@example.com", []string{"TEST"}); err != nil {
+		t.Fatal(err)
+	}
+	got := buf.String()
+	if want := "Infotype Name: EMAIL_ADDRESS"; !strings.Contains(got, want) {
+		t.Fatal(err)
+	}
+	if want := "Infotype Name: DOMAIN_NAME"; !strings.Contains(got, want) {
+		t.Errorf("inspectStringWithExclusionDictSubstring got %q, want %q", got, want)
+	}
+	if want := "Quote: TEST"; strings.Contains(got, want) {
+		t.Errorf("inspectStringWithExclusionDictSubstring got %q, want %q", got, want)
+	}
+
+}
+
+func TestInspectStringOmitOverlap(t *testing.T) {
+	tc := testutil.SystemTest(t)
+	buf := new(bytes.Buffer)
+
+	if err := inspectStringOmitOverlap(buf, tc.ProjectID, "gary@example.com"); err != nil {
+		t.Fatal(err)
+	}
+
+	got := buf.String()
+	if want := "Infotype Name: EMAIL_ADDRESS"; !strings.Contains(got, want) {
+		t.Errorf("inspectStringOmitOverlap got %q, want %q", got, want)
+	}
+
+	if want := "Infotype Name: PERSON_NAME"; strings.Contains(got, want) {
+		t.Errorf("inspectStringOmitOverlap got %q, want %q", got, want)
+	}
+}
+
+func TestInspectStringCustomHotWord(t *testing.T) {
+	tc := testutil.SystemTest(t)
+	buf := new(bytes.Buffer)
+
+	if err := inspectStringCustomHotWord(buf, tc.ProjectID, "patient name: John Doe", "patient", "PERSON_NAME"); err != nil {
+		t.Fatal(err)
+	}
+
+	got := buf.String()
+	if want := "Infotype Name: PERSON_NAME"; !strings.Contains(got, want) {
+		t.Errorf("inspectStringCustomHotWord got %q, want %q", got, want)
+	}
+}
+
 func TestInspectWithCustomRegex(t *testing.T) {
 	tc := testutil.SystemTest(t)
 	buf := new(bytes.Buffer)
@@ -322,60 +371,4 @@
 	if want := "Likelihood: POSSIBLE"; !strings.Contains(got, want) {
 		t.Errorf("inspectWithCustomRegex got %q, want %q", got, want)
 	}
-}
-
-func TestInspectStringWithExclusionDictSubstring(t *testing.T) {
-	tc := testutil.SystemTest(t)
-	buf := new(bytes.Buffer)
-
-	if err := inspectStringWithExclusionDictSubstring(buf, tc.ProjectID, "Some email addresses: gary@example.com, TEST@example.com", []string{"TEST"}); err != nil {
-		t.Fatal(err)
-	}
-	got := buf.String()
-<<<<<<< HEAD
-	if want := "Infotype Name: EMAIL_ADDRESS"; !strings.Contains(got, want) {
-		t.Errorf("inspectStringWithExclusionDictSubstring got %q, want %q", got, want)
-	}
-=======
-
->>>>>>> c616c2e6
-	if want := "Infotype Name: DOMAIN_NAME"; !strings.Contains(got, want) {
-		t.Errorf("inspectStringWithExclusionDictSubstring got %q, want %q", got, want)
-	}
-	if want := "Quote: TEST"; strings.Contains(got, want) {
-		t.Errorf("inspectStringWithExclusionDictSubstring got %q, want %q", got, want)
-	}
-
-}
-
-func TestInspectStringOmitOverlap(t *testing.T) {
-	tc := testutil.SystemTest(t)
-	buf := new(bytes.Buffer)
-
-	if err := inspectStringOmitOverlap(buf, tc.ProjectID, "gary@example.com"); err != nil {
-		t.Fatal(err)
-	}
-
-	got := buf.String()
-	if want := "Infotype Name: EMAIL_ADDRESS"; !strings.Contains(got, want) {
-		t.Errorf("inspectStringOmitOverlap got %q, want %q", got, want)
-	}
-
-	if want := "Infotype Name: PERSON_NAME"; strings.Contains(got, want) {
-		t.Errorf("inspectStringOmitOverlap got %q, want %q", got, want)
-	}
-}
-
-func TestInspectStringCustomHotWord(t *testing.T) {
-	tc := testutil.SystemTest(t)
-	buf := new(bytes.Buffer)
-
-	if err := inspectStringCustomHotWord(buf, tc.ProjectID, "patient name: John Doe", "patient", "PERSON_NAME"); err != nil {
-		t.Errorf("inspectStringCustomHotWord: %v", err)
-	}
-
-	got := buf.String()
-	if want := "Infotype Name: PERSON_NAME"; !strings.Contains(got, want) {
-		t.Errorf("inspectStringCustomHotWord got %q, want %q", got, want)
-	}
 }