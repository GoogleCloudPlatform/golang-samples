--- conflicted
+++ resolved
@@ -277,12 +277,11 @@
 	}
 }
 
-<<<<<<< HEAD
 func TestInspectStringWithExclusionRegex(t *testing.T) {
 	tc := testutil.SystemTest(t)
-	buf := new(bytes.Buffer)
-
-	if err := inspectStringWithExclusionRegex(buf, tc.ProjectID, "Some email addresses: gary@example.com, bob@example.org", ".+@example.com"); err != nil {
+	var buf bytes.Buffer
+
+	if err := inspectStringWithExclusionRegex(&buf, tc.ProjectID, "Some email addresses: gary@example.com, bob@example.org", ".+@example.com"); err != nil {
 		t.Errorf("inspectStringWithExclusionRegex: %v", err)
 	}
 
@@ -294,12 +293,12 @@
 		t.Errorf("inspectStringWithExclusionRegex got %q, want %q", got, want)
 	}
 
-=======
+}
 func TestInspectWithHotWordRules(t *testing.T) {
 	tc := testutil.SystemTest(t)
-	buf := new(bytes.Buffer)
-
-	if err := inspectWithHotWordRules(buf, tc.ProjectID, "Patient's MRN 444-5-22222 and just a number 333-2-33333"); err != nil {
+	var buf bytes.Buffer
+
+	if err := inspectWithHotWordRules(&buf, tc.ProjectID, "Patient's MRN 444-5-22222 and just a number 333-2-33333"); err != nil {
 		t.Errorf("inspectWithHotWordRules: %v", err)
 	}
 
@@ -314,9 +313,9 @@
 
 func TestInspectPhoneNumber(t *testing.T) {
 	tc := testutil.SystemTest(t)
-	buf := new(bytes.Buffer)
-
-	if err := inspectPhoneNumber(buf, tc.ProjectID, "I'm Gary and my phone number is (415) 555-0890"); err != nil {
+	var buf bytes.Buffer
+
+	if err := inspectPhoneNumber(&buf, tc.ProjectID, "I'm Gary and my phone number is (415) 555-0890"); err != nil {
 		t.Fatal(err)
 	}
 
@@ -328,9 +327,9 @@
 
 func TestInspectStringWithoutOverlap(t *testing.T) {
 	tc := testutil.SystemTest(t)
-	buf := new(bytes.Buffer)
-
-	if err := inspectStringWithoutOverlap(buf, tc.ProjectID, "example.com is a domain, james@example.org is an email."); err != nil {
+	var buf bytes.Buffer
+
+	if err := inspectStringWithoutOverlap(&buf, tc.ProjectID, "example.com is a domain, james@example.org is an email."); err != nil {
 		t.Fatal(err)
 	}
 
@@ -348,9 +347,9 @@
 
 func TestInspectStringCustomHotWord(t *testing.T) {
 	tc := testutil.SystemTest(t)
-	buf := new(bytes.Buffer)
-
-	if err := inspectStringCustomHotWord(buf, tc.ProjectID, "patient name: John Doe", "patient", "PERSON_NAME"); err != nil {
+	var buf bytes.Buffer
+
+	if err := inspectStringCustomHotWord(&buf, tc.ProjectID, "patient name: John Doe", "patient", "PERSON_NAME"); err != nil {
 		t.Fatal(err)
 	}
 	got := buf.String()
@@ -361,9 +360,9 @@
 
 func TestInspectStringWithExclusionDictSubstring(t *testing.T) {
 	tc := testutil.SystemTest(t)
-	buf := new(bytes.Buffer)
-
-	if err := inspectStringWithExclusionDictSubstring(buf, tc.ProjectID, "Some email addresses: gary@example.com, TEST@example.com", []string{"TEST"}); err != nil {
+	var buf bytes.Buffer
+
+	if err := inspectStringWithExclusionDictSubstring(&buf, tc.ProjectID, "Some email addresses: gary@example.com, TEST@example.com", []string{"TEST"}); err != nil {
 		t.Fatal(err)
 	}
 	got := buf.String()
@@ -381,9 +380,9 @@
 
 func TestInspectStringOmitOverlap(t *testing.T) {
 	tc := testutil.SystemTest(t)
-	buf := new(bytes.Buffer)
-
-	if err := inspectStringOmitOverlap(buf, tc.ProjectID, "gary@example.com"); err != nil {
+	var buf bytes.Buffer
+
+	if err := inspectStringOmitOverlap(&buf, tc.ProjectID, "gary@example.com"); err != nil {
 		t.Fatal(err)
 	}
 
@@ -395,9 +394,9 @@
 
 func TestInspectStringCustomOmitOverlap(t *testing.T) {
 	tc := testutil.SystemTest(t)
-	buf := new(bytes.Buffer)
-
-	if err := inspectStringCustomHotWord(buf, tc.ProjectID, "patient name: John Doe", "patient", "PERSON_NAME"); err != nil {
+	var buf bytes.Buffer
+
+	if err := inspectStringCustomHotWord(&buf, tc.ProjectID, "patient name: John Doe", "patient", "PERSON_NAME"); err != nil {
 		t.Fatal(err)
 	}
 
@@ -429,5 +428,4 @@
 	if want := "Likelihood: POSSIBLE"; !strings.Contains(got, want) {
 		t.Errorf("inspectWithCustomRegex got %q, want %q", got, want)
 	}
->>>>>>> d55a50fa
 }