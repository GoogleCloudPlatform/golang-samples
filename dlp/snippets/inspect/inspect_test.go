// Copyright 2019 Google LLC
//
// Licensed under the Apache License, Version 2.0 (the "License");
// you may not use this file except in compliance with the License.
// You may obtain a copy of the License at
//
//     https://www.apache.org/licenses/LICENSE-2.0
//
// Unless required by applicable law or agreed to in writing, software
// distributed under the License is distributed on an "AS IS" BASIS,
// WITHOUT WARRANTIES OR CONDITIONS OF ANY KIND, either express or implied.
// See the License for the specific language governing permissions and
// limitations under the License.

package inspect

import (
	"bytes"
	"context"
	"strings"
	"testing"
	"time"

	"cloud.google.com/go/bigquery"
	"cloud.google.com/go/datastore"
	"cloud.google.com/go/storage"
	"github.com/GoogleCloudPlatform/golang-samples/internal/testutil"
	"github.com/gofrs/uuid"
)

const (
	topicName        = "dlp-inspect-test-topic-"
	subscriptionName = "dlp-inspect-test-sub-"

	ssnFileName = "fake_ssn.txt"
	bucketName  = "golang-samples-dlp-test2"
)

func TestInspectDatastore(t *testing.T) {
	tc := testutil.EndToEndTest(t)
	writeTestDatastoreFiles(t, tc.ProjectID)
	tests := []struct {
		kind string
		want string
	}{
		{
			kind: "SSNTask",
			want: "Created job",
		},
	}
	for _, test := range tests {
		test := test
		t.Run(test.kind, func(t *testing.T) {
			t.Parallel()
			testutil.Retry(t, 5, 15*time.Second, func(r *testutil.R) {
				u := uuid.Must(uuid.NewV4()).String()[:8]
				buf := new(bytes.Buffer)
				if err := inspectDatastore(buf, tc.ProjectID, []string{"US_SOCIAL_SECURITY_NUMBER"}, []string{}, []string{}, topicName+u, subscriptionName+u, tc.ProjectID, "", test.kind); err != nil {
					r.Errorf("inspectDatastore(%s) got err: %v", test.kind, err)
					return
				}
				if got := buf.String(); !strings.Contains(got, test.want) {
					r.Errorf("inspectDatastore(%s) = %q, want %q substring", test.kind, got, test.want)
				}
			})
		})
	}
}

type SSNTask struct {
	Description string
}

func writeTestDatastoreFiles(t *testing.T, projectID string) {
	t.Helper()
	ctx := context.Background()
	client, err := datastore.NewClient(ctx, projectID)
	if err != nil {
		t.Fatalf("datastore.NewClient: %v", err)
	}
	kind := "SSNTask"
	name := "ssntask1"
	ssnKey := datastore.NameKey(kind, name, nil)
	task := SSNTask{
		Description: "My SSN is 111222333",
	}
	if _, err := client.Put(ctx, ssnKey, &task); err != nil {
		t.Fatalf("Failed to save task: %v", err)
	}
}

func TestInspectGCS(t *testing.T) {
	tc := testutil.SystemTest(t)
	writeTestGCSFiles(t, tc.ProjectID)
	tests := []struct {
		fileName string
		want     string
	}{
		{
			fileName: ssnFileName,
			want:     "Created job",
		},
	}
	for _, test := range tests {
		test := test
		t.Run(test.fileName, func(t *testing.T) {
			t.Parallel()
			testutil.Retry(t, 5, 15*time.Second, func(r *testutil.R) {
				u := uuid.Must(uuid.NewV4()).String()[:8]
				buf := new(bytes.Buffer)
				if err := inspectGCSFile(buf, tc.ProjectID, []string{"US_SOCIAL_SECURITY_NUMBER"}, []string{}, []string{}, topicName+u, subscriptionName+u, bucketName, test.fileName); err != nil {
					r.Errorf("inspectGCSFile(%s) got err: %v", test.fileName, err)
					return
				}
				if got := buf.String(); !strings.Contains(got, test.want) {
					r.Errorf("inspectGCSFile(%s) = %q, want %q substring", test.fileName, got, test.want)
				}
			})
		})
	}
}

func writeTestGCSFiles(t *testing.T, projectID string) {
	t.Helper()
	ctx := context.Background()
	client, err := storage.NewClient(ctx)
	if err != nil {
		t.Fatalf("storage.NewClient: %v", err)
	}
	bucket := client.Bucket(bucketName)
	_, err = bucket.Attrs(ctx)
	if err != nil {
		switch err {
		case storage.ErrObjectNotExist:
			if err := bucket.Create(ctx, projectID, nil); err != nil {
				t.Fatalf("bucket.Create: %v", err)
			}
		default:
			t.Fatalf("error getting bucket attrs: %v", err)
		}
	}
	if err := writeObject(ctx, bucket, ssnFileName, "My SSN is 111222333"); err != nil {
		t.Fatalf("writeObject: %v", err)
	}
}

func writeObject(ctx context.Context, bucket *storage.BucketHandle, fileName, content string) error {
	obj := bucket.Object(fileName)
	_, err := obj.Attrs(ctx)
	if err != nil {
		switch err {
		case storage.ErrObjectNotExist:
			w := obj.NewWriter(ctx)
			w.Write([]byte(content))
			if err := w.Close(); err != nil {
				return err
			}
		default:
			return err
		}
	}
	return nil
}

func TestInspectString(t *testing.T) {
	tc := testutil.SystemTest(t)
	buf := new(bytes.Buffer)

	if err := inspectString(buf, tc.ProjectID, "I'm Gary and my email is gary@example.com"); err != nil {
		t.Errorf("TestInspectFile: %v", err)
	}

	got := buf.String()
	if want := "Info type: EMAIL_ADDRESS"; !strings.Contains(got, want) {
		t.Errorf("inspectString got %q, want %q", got, want)
	}
}

func TestInspectTextFile(t *testing.T) {
	tc := testutil.SystemTest(t)
	buf := new(bytes.Buffer)

	if err := inspectTextFile(buf, tc.ProjectID, "testdata/test.txt"); err != nil {
		t.Errorf("TestInspectTextFile: %v", err)
	}

	got := buf.String()
	if want := "Info type: PHONE_NUMBER"; !strings.Contains(got, want) {
		t.Errorf("inspectTextFile got %q, want %q", got, want)
	}
	if want := "Info type: EMAIL_ADDRESS"; !strings.Contains(got, want) {
		t.Errorf("inspectTextFile got %q, want %q", got, want)
	}
}

type Item struct {
	Description string
}

const (
	harmfulTable = "harmful"
	bqDatasetID  = "golang_samples_dlp"
)

func mustCreateBigqueryTestFiles(t *testing.T, projectID, datasetID string) {
	t.Helper()

	ctx := context.Background()
	client, err := bigquery.NewClient(ctx, projectID)
	if err != nil {
		t.Fatalf("bigquery.NewClient: %v", err)
	}
	defer client.Close()
	d := client.Dataset(datasetID)
	if _, err := d.Metadata(ctx); err != nil {
		if err := d.Create(ctx, &bigquery.DatasetMetadata{}); err != nil {
			t.Fatalf("Create: %v", err)
		}
	}
	schema, err := bigquery.InferSchema(Item{})
	if err != nil {
		t.Fatalf("InferSchema: %v", err)
	}
	if err := uploadBigQuery(ctx, d, schema, harmfulTable, "My SSN is 111222333"); err != nil {
		t.Fatalf("uploadBigQuery: %v", err)
	}
}

func uploadBigQuery(ctx context.Context, d *bigquery.Dataset, schema bigquery.Schema, table, content string) error {
	t := d.Table(table)
	if _, err := t.Metadata(ctx); err == nil {
		return nil
	}
	if err := t.Create(ctx, &bigquery.TableMetadata{Schema: schema}); err != nil {
		return err
	}
	source := bigquery.NewReaderSource(strings.NewReader(content))
	l := t.LoaderFrom(source)
	job, err := l.Run(ctx)
	if err != nil {
		return err
	}
	status, err := job.Wait(ctx)
	if err != nil {
		return err
	}
	return status.Err()
}

func TestInspectBigquery(t *testing.T) {
	tc := testutil.EndToEndTest(t)

	mustCreateBigqueryTestFiles(t, tc.ProjectID, bqDatasetID)

	tests := []struct {
		table string
		want  string
	}{
		{
			table: harmfulTable,
			want:  "Created job",
		},
	}
	for _, test := range tests {
		test := test
		t.Run(test.table, func(t *testing.T) {
			t.Parallel()
			u := uuid.Must(uuid.NewV4()).String()[:8]
			buf := new(bytes.Buffer)
			if err := inspectBigquery(buf, tc.ProjectID, []string{"US_SOCIAL_SECURITY_NUMBER"}, []string{}, []string{}, topicName+u, subscriptionName+u, tc.ProjectID, bqDatasetID, test.table); err != nil {
				t.Errorf("inspectBigquery(%s) got err: %v", test.table, err)
			}
			if got := buf.String(); !strings.Contains(got, test.want) {
				t.Errorf("inspectBigquery(%s) = %q, want %q substring", test.table, got, test.want)
			}
		})
	}
}

func TestInspectPhoneNumber(t *testing.T) {
	tc := testutil.SystemTest(t)
	buf := new(bytes.Buffer)

	if err := inspectPhoneNumber(buf, tc.ProjectID, "I'm Gary and my phone number is (415) 555-0890"); err != nil {
		t.Fatal(err)
	}

	got := buf.String()
	if want := "Info type: PHONE_NUMBER"; !strings.Contains(got, want) {
		t.Errorf("inspectPhoneNumber got %q, want %q", got, want)
	}
}

func TestInspectStringWithExclusionDictionary(t *testing.T) {
	tc := testutil.SystemTest(t)
	buf := new(bytes.Buffer)

<<<<<<< HEAD
	if err := inspectStringCustomHotWord(buf, tc.ProjectID, "patient name: John Doe", "patient", "PERSON_NAME"); err != nil {
=======
	if err := inspectStringWithExclusionDictionary(buf, tc.ProjectID, "Some email addresses: gary@example.com, example@example.com", []string{"example@example.com"}); err != nil {
>>>>>>> c616c2e6
		t.Fatal(err)
	}
	got := buf.String()
	if want := "Infotype Name: EMAIL_ADDRESS"; !strings.Contains(got, want) {
		t.Errorf("inspectStringWithExclusionDictionary got %q, want %q", got, want)
	}
}
func TestInspectWithCustomRegex(t *testing.T) {
	tc := testutil.SystemTest(t)
	buf := new(bytes.Buffer)

	if err := inspectWithCustomRegex(buf, tc.ProjectID, "Patients MRN 444-5-22222", "[1-9]{3}-[1-9]{1}-[1-9]{5}", "C_MRN"); err != nil {
		t.Fatal(err)
	}

	got := buf.String()
	if want := "Infotype Name: C_MRN"; !strings.Contains(got, want) {
		t.Errorf("inspectWithCustomRegex got %q, want %q", got, want)
	}
	if want := "Likelihood: POSSIBLE"; !strings.Contains(got, want) {
		t.Errorf("inspectWithCustomRegex got %q, want %q", got, want)
	}
}

func TestInspectStringWithExclusionDictSubstring(t *testing.T) {
	tc := testutil.SystemTest(t)
	buf := new(bytes.Buffer)

	if err := inspectStringWithExclusionDictSubstring(buf, tc.ProjectID, "Some email addresses: gary@example.com, TEST@example.com", []string{"TEST"}); err != nil {
		t.Fatal(err)
	}
	got := buf.String()
<<<<<<< HEAD
	if want := "Infotype Name: EMAIL_ADDRESS"; !strings.Contains(got, want) {
		t.Errorf("inspectStringWithExclusionDictSubstring got %q, want %q", got, want)
	}
=======

>>>>>>> c616c2e6
	if want := "Infotype Name: DOMAIN_NAME"; !strings.Contains(got, want) {
		t.Errorf("inspectStringWithExclusionDictSubstring got %q, want %q", got, want)
	}
	if want := "Quote: TEST"; strings.Contains(got, want) {
		t.Errorf("inspectStringWithExclusionDictSubstring got %q, want %q", got, want)
	}

}

func TestInspectStringOmitOverlap(t *testing.T) {
	tc := testutil.SystemTest(t)
	buf := new(bytes.Buffer)

	if err := inspectStringOmitOverlap(buf, tc.ProjectID, "gary@example.com"); err != nil {
		t.Fatal(err)
	}

	got := buf.String()
	if want := "Infotype Name: EMAIL_ADDRESS"; !strings.Contains(got, want) {
		t.Errorf("inspectStringOmitOverlap got %q, want %q", got, want)
	}

	if want := "Infotype Name: PERSON_NAME"; strings.Contains(got, want) {
		t.Errorf("inspectStringOmitOverlap got %q, want %q", got, want)
	}
}

func TestInspectStringCustomHotWord(t *testing.T) {
	tc := testutil.SystemTest(t)
	buf := new(bytes.Buffer)

	if err := inspectStringCustomHotWord(buf, tc.ProjectID, "patient name: John Doe", "patient", "PERSON_NAME"); err != nil {
		t.Errorf("inspectStringCustomHotWord: %v", err)
	}

	got := buf.String()
	if want := "Infotype Name: PERSON_NAME"; !strings.Contains(got, want) {
		t.Errorf("inspectStringCustomHotWord got %q, want %q", got, want)
	}
}<|MERGE_RESOLUTION|>--- conflicted
+++ resolved
@@ -295,11 +295,8 @@
 	tc := testutil.SystemTest(t)
 	buf := new(bytes.Buffer)
 
-<<<<<<< HEAD
+
 	if err := inspectStringCustomHotWord(buf, tc.ProjectID, "patient name: John Doe", "patient", "PERSON_NAME"); err != nil {
-=======
-	if err := inspectStringWithExclusionDictionary(buf, tc.ProjectID, "Some email addresses: gary@example.com, example@example.com", []string{"example@example.com"}); err != nil {
->>>>>>> c616c2e6
 		t.Fatal(err)
 	}
 	got := buf.String()
@@ -332,13 +329,11 @@
 		t.Fatal(err)
 	}
 	got := buf.String()
-<<<<<<< HEAD
+
 	if want := "Infotype Name: EMAIL_ADDRESS"; !strings.Contains(got, want) {
 		t.Errorf("inspectStringWithExclusionDictSubstring got %q, want %q", got, want)
 	}
-=======
-
->>>>>>> c616c2e6
+
 	if want := "Infotype Name: DOMAIN_NAME"; !strings.Contains(got, want) {
 		t.Errorf("inspectStringWithExclusionDictSubstring got %q, want %q", got, want)
 	}
