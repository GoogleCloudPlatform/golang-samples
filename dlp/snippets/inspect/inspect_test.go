// Copyright 2019 Google LLC
//
// Licensed under the Apache License, Version 2.0 (the "License");
// you may not use this file except in compliance with the License.
// You may obtain a copy of the License at
//
//     https://www.apache.org/licenses/LICENSE-2.0
//
// Unless required by applicable law or agreed to in writing, software
// distributed under the License is distributed on an "AS IS" BASIS,
// WITHOUT WARRANTIES OR CONDITIONS OF ANY KIND, either express or implied.
// See the License for the specific language governing permissions and
// limitations under the License.

package inspect

import (
	"bytes"
	"context"
	"strings"
	"testing"
	"time"

	"cloud.google.com/go/bigquery"
	"cloud.google.com/go/datastore"
	"cloud.google.com/go/storage"
	"github.com/GoogleCloudPlatform/golang-samples/internal/testutil"
	"github.com/gofrs/uuid"
)

const (
	topicName        = "dlp-inspect-test-topic-"
	subscriptionName = "dlp-inspect-test-sub-"

	ssnFileName = "fake_ssn.txt"
	bucketName  = "golang-samples-dlp-test2"
)

func TestInspectDatastore(t *testing.T) {
	tc := testutil.EndToEndTest(t)
	writeTestDatastoreFiles(t, tc.ProjectID)
	tests := []struct {
		kind string
		want string
	}{
		{
			kind: "SSNTask",
			want: "Created job",
		},
	}
	for _, test := range tests {
		test := test
		t.Run(test.kind, func(t *testing.T) {
			t.Parallel()
			testutil.Retry(t, 5, 15*time.Second, func(r *testutil.R) {
				u := uuid.Must(uuid.NewV4()).String()[:8]
				buf := new(bytes.Buffer)
				if err := inspectDatastore(buf, tc.ProjectID, []string{"US_SOCIAL_SECURITY_NUMBER"}, []string{}, []string{}, topicName+u, subscriptionName+u, tc.ProjectID, "", test.kind); err != nil {
					r.Errorf("inspectDatastore(%s) got err: %v", test.kind, err)
					return
				}
				if got := buf.String(); !strings.Contains(got, test.want) {
					r.Errorf("inspectDatastore(%s) = %q, want %q substring", test.kind, got, test.want)
				}
			})
		})
	}
}

type SSNTask struct {
	Description string
}

func writeTestDatastoreFiles(t *testing.T, projectID string) {
	t.Helper()
	ctx := context.Background()
	client, err := datastore.NewClient(ctx, projectID)
	if err != nil {
		t.Fatalf("datastore.NewClient: %v", err)
	}
	kind := "SSNTask"
	name := "ssntask1"
	ssnKey := datastore.NameKey(kind, name, nil)
	task := SSNTask{
		Description: "My SSN is 111222333",
	}
	if _, err := client.Put(ctx, ssnKey, &task); err != nil {
		t.Fatalf("Failed to save task: %v", err)
	}
}

func TestInspectGCS(t *testing.T) {
	tc := testutil.SystemTest(t)
	writeTestGCSFiles(t, tc.ProjectID)
	tests := []struct {
		fileName string
		want     string
	}{
		{
			fileName: ssnFileName,
			want:     "Created job",
		},
	}
	for _, test := range tests {
		test := test
		t.Run(test.fileName, func(t *testing.T) {
			t.Parallel()
			testutil.Retry(t, 5, 15*time.Second, func(r *testutil.R) {
				u := uuid.Must(uuid.NewV4()).String()[:8]
				buf := new(bytes.Buffer)
				if err := inspectGCSFile(buf, tc.ProjectID, []string{"US_SOCIAL_SECURITY_NUMBER"}, []string{}, []string{}, topicName+u, subscriptionName+u, bucketName, test.fileName); err != nil {
					r.Errorf("inspectGCSFile(%s) got err: %v", test.fileName, err)
					return
				}
				if got := buf.String(); !strings.Contains(got, test.want) {
					r.Errorf("inspectGCSFile(%s) = %q, want %q substring", test.fileName, got, test.want)
				}
			})
		})
	}
}

func writeTestGCSFiles(t *testing.T, projectID string) {
	t.Helper()
	ctx := context.Background()
	client, err := storage.NewClient(ctx)
	if err != nil {
		t.Fatalf("storage.NewClient: %v", err)
	}
	bucket := client.Bucket(bucketName)
	_, err = bucket.Attrs(ctx)
	if err != nil {
		switch err {
		case storage.ErrObjectNotExist:
			if err := bucket.Create(ctx, projectID, nil); err != nil {
				t.Fatalf("bucket.Create: %v", err)
			}
		default:
			t.Fatalf("error getting bucket attrs: %v", err)
		}
	}
	if err := writeObject(ctx, bucket, ssnFileName, "My SSN is 111222333"); err != nil {
		t.Fatalf("writeObject: %v", err)
	}
}

func writeObject(ctx context.Context, bucket *storage.BucketHandle, fileName, content string) error {
	obj := bucket.Object(fileName)
	_, err := obj.Attrs(ctx)
	if err != nil {
		switch err {
		case storage.ErrObjectNotExist:
			w := obj.NewWriter(ctx)
			w.Write([]byte(content))
			if err := w.Close(); err != nil {
				return err
			}
		default:
			return err
		}
	}
	return nil
}

func TestInspectString(t *testing.T) {
	tc := testutil.SystemTest(t)
	buf := new(bytes.Buffer)

	if err := inspectString(buf, tc.ProjectID, "I'm Gary and my email is gary@example.com"); err != nil {
		t.Errorf("TestInspectFile: %v", err)
	}

	got := buf.String()
	if want := "Info type: EMAIL_ADDRESS"; !strings.Contains(got, want) {
		t.Errorf("inspectString got %q, want %q", got, want)
	}
}

func TestInspectTextFile(t *testing.T) {
	tc := testutil.SystemTest(t)
	buf := new(bytes.Buffer)

	if err := inspectTextFile(buf, tc.ProjectID, "testdata/test.txt"); err != nil {
		t.Errorf("TestInspectTextFile: %v", err)
	}

	got := buf.String()
	if want := "Info type: PHONE_NUMBER"; !strings.Contains(got, want) {
		t.Errorf("inspectTextFile got %q, want %q", got, want)
	}
	if want := "Info type: EMAIL_ADDRESS"; !strings.Contains(got, want) {
		t.Errorf("inspectTextFile got %q, want %q", got, want)
	}
}

type Item struct {
	Description string
}

const (
	harmfulTable = "harmful"
	bqDatasetID  = "golang_samples_dlp"
)

func mustCreateBigqueryTestFiles(t *testing.T, projectID, datasetID string) {
	t.Helper()

	ctx := context.Background()
	client, err := bigquery.NewClient(ctx, projectID)
	if err != nil {
		t.Fatalf("bigquery.NewClient: %v", err)
	}
	defer client.Close()
	d := client.Dataset(datasetID)
	if _, err := d.Metadata(ctx); err != nil {
		if err := d.Create(ctx, &bigquery.DatasetMetadata{}); err != nil {
			t.Fatalf("Create: %v", err)
		}
	}
	schema, err := bigquery.InferSchema(Item{})
	if err != nil {
		t.Fatalf("InferSchema: %v", err)
	}
	if err := uploadBigQuery(ctx, d, schema, harmfulTable, "My SSN is 111222333"); err != nil {
		t.Fatalf("uploadBigQuery: %v", err)
	}
}

func uploadBigQuery(ctx context.Context, d *bigquery.Dataset, schema bigquery.Schema, table, content string) error {
	t := d.Table(table)
	if _, err := t.Metadata(ctx); err == nil {
		return nil
	}
	if err := t.Create(ctx, &bigquery.TableMetadata{Schema: schema}); err != nil {
		return err
	}
	source := bigquery.NewReaderSource(strings.NewReader(content))
	l := t.LoaderFrom(source)
	job, err := l.Run(ctx)
	if err != nil {
		return err
	}
	status, err := job.Wait(ctx)
	if err != nil {
		return err
	}
	return status.Err()
}

func TestInspectBigquery(t *testing.T) {
	tc := testutil.EndToEndTest(t)

	mustCreateBigqueryTestFiles(t, tc.ProjectID, bqDatasetID)

	tests := []struct {
		table string
		want  string
	}{
		{
			table: harmfulTable,
			want:  "Created job",
		},
	}
	for _, test := range tests {
		test := test
		t.Run(test.table, func(t *testing.T) {
			t.Parallel()
			u := uuid.Must(uuid.NewV4()).String()[:8]
			buf := new(bytes.Buffer)
			if err := inspectBigquery(buf, tc.ProjectID, []string{"US_SOCIAL_SECURITY_NUMBER"}, []string{}, []string{}, topicName+u, subscriptionName+u, tc.ProjectID, bqDatasetID, test.table); err != nil {
				t.Errorf("inspectBigquery(%s) got err: %v", test.table, err)
			}
			if got := buf.String(); !strings.Contains(got, test.want) {
				t.Errorf("inspectBigquery(%s) = %q, want %q substring", test.table, got, test.want)
			}
		})
	}
}

func TestInspectPhoneNumber(t *testing.T) {
	tc := testutil.SystemTest(t)
	buf := new(bytes.Buffer)

	if err := inspectPhoneNumber(buf, tc.ProjectID, "I'm Gary and my phone number is (415) 555-0890"); err != nil {
		t.Errorf("TestInspectFile: %v", err)
	}

	got := buf.String()
	if want := "Info type: PHONE_NUMBER"; !strings.Contains(got, want) {
		t.Errorf("inspectPhoneNumber got %q, want %q", got, want)
	}
}

<<<<<<< HEAD
func TestInspectStringWithoutOverlap(t *testing.T) {
	tc := testutil.SystemTest(t)
	buf := new(bytes.Buffer)

	if err := inspectStringWithoutOverlap(buf, tc.ProjectID, "example.com is a domain, james@example.org is an email."); err != nil {
		t.Errorf("TestInspectStringWithoutOverlap: %v", err)
	}

	got := buf.String()
	if want := "Infotype Name: DOMAIN_NAME"; !strings.Contains(got, want) {
		t.Errorf("inspectStringWithoutOverlap got %q, want %q", got, want)
	}
	if want := "Quote: example.com"; !strings.Contains(got, want) {
		t.Errorf("inspectStringWithoutOverlap got %q, want %q", got, want)
	}
	if want := "Quote: example.org"; strings.Contains(got, want) {
		t.Errorf("inspectStringWithoutOverlap got %q, want %q", got, want)
=======
func TestInspectStringCustomHotWord(t *testing.T) {
	tc := testutil.SystemTest(t)
	buf := new(bytes.Buffer)

	if err := inspectStringCustomHotWord(buf, tc.ProjectID, "patient name: John Doe", "patient", "PERSON_NAME"); err != nil {
		t.Errorf("inspectStringCustomHotWord: %v", err)
	}

	got := buf.String()
	if want := "Infotype Name: PERSON_NAME"; !strings.Contains(got, want) {
		t.Errorf("inspectStringCustomHotWord got %q, want %q", got, want)
	}
}

func TestInspectStringWithExclusionDictSubstring(t *testing.T) {
	tc := testutil.SystemTest(t)
	buf := new(bytes.Buffer)

	if err := inspectStringWithExclusionDictSubstring(buf, tc.ProjectID, "Some email addresses: gary@example.com, TEST@example.com", []string{"TEST"}); err != nil {
		t.Fatal(err)
	}

	got := buf.String()
	if want := "Infotype Name: EMAIL_ADDRESS"; !strings.Contains(got, want) {
		t.Errorf("inspectStringWithExclusionDictSubstring got %q, want %q", got, want)
	}

	if want := "Infotype Name: DOMAIN_NAME"; !strings.Contains(got, want) {
		t.Errorf("inspectStringWithExclusionDictSubstring got %q, want %q", got, want)
	}

	if want := "Quote: TEST"; strings.Contains(got, want) {
		t.Errorf("inspectStringWithExclusionDictSubstring got %q, want %q", got, want)
	}
}

func TestInspectStringOmitOverlap(t *testing.T) {
	tc := testutil.SystemTest(t)
	buf := new(bytes.Buffer)

	if err := inspectStringOmitOverlap(buf, tc.ProjectID, "gary@example.com"); err != nil {
		t.Fatal(err)
	}

	got := buf.String()
	if want := "Infotype Name: EMAIL_ADDRESS"; !strings.Contains(got, want) {
		t.Errorf("inspectStringOmitOverlap got %q, want %q", got, want)
	}

	if want := "Infotype Name: PERSON_NAME"; strings.Contains(got, want) {
		t.Errorf("inspectStringOmitOverlap got %q, want %q", got, want)
>>>>>>> 07ec9e8b
	}
}<|MERGE_RESOLUTION|>--- conflicted
+++ resolved
@@ -282,7 +282,7 @@
 	buf := new(bytes.Buffer)
 
 	if err := inspectPhoneNumber(buf, tc.ProjectID, "I'm Gary and my phone number is (415) 555-0890"); err != nil {
-		t.Errorf("TestInspectFile: %v", err)
+		t.Fatal(err)
 	}
 
 	got := buf.String()
@@ -291,13 +291,12 @@
 	}
 }
 
-<<<<<<< HEAD
 func TestInspectStringWithoutOverlap(t *testing.T) {
 	tc := testutil.SystemTest(t)
 	buf := new(bytes.Buffer)
 
 	if err := inspectStringWithoutOverlap(buf, tc.ProjectID, "example.com is a domain, james@example.org is an email."); err != nil {
-		t.Errorf("TestInspectStringWithoutOverlap: %v", err)
+		t.Fatal(err)
 	}
 
 	got := buf.String()
@@ -309,13 +308,15 @@
 	}
 	if want := "Quote: example.org"; strings.Contains(got, want) {
 		t.Errorf("inspectStringWithoutOverlap got %q, want %q", got, want)
-=======
+	}
+}
+
 func TestInspectStringCustomHotWord(t *testing.T) {
 	tc := testutil.SystemTest(t)
 	buf := new(bytes.Buffer)
 
 	if err := inspectStringCustomHotWord(buf, tc.ProjectID, "patient name: John Doe", "patient", "PERSON_NAME"); err != nil {
-		t.Errorf("inspectStringCustomHotWord: %v", err)
+		t.Fatal(err)
 	}
 
 	got := buf.String()
@@ -358,9 +359,4 @@
 	if want := "Infotype Name: EMAIL_ADDRESS"; !strings.Contains(got, want) {
 		t.Errorf("inspectStringOmitOverlap got %q, want %q", got, want)
 	}
-
-	if want := "Infotype Name: PERSON_NAME"; strings.Contains(got, want) {
-		t.Errorf("inspectStringOmitOverlap got %q, want %q", got, want)
->>>>>>> 07ec9e8b
-	}
 }