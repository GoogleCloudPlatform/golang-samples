// Copyright 2019 Google LLC
//
// Licensed under the Apache License, Version 2.0 (the "License");
// you may not use this file except in compliance with the License.
// You may obtain a copy of the License at
//
//     https://www.apache.org/licenses/LICENSE-2.0
//
// Unless required by applicable law or agreed to in writing, software
// distributed under the License is distributed on an "AS IS" BASIS,
// WITHOUT WARRANTIES OR CONDITIONS OF ANY KIND, either express or implied.
// See the License for the specific language governing permissions and
// limitations under the License.

package inspect

import (
	"bytes"
	"context"
	"strings"
	"testing"
	"time"

	"cloud.google.com/go/bigquery"
	"cloud.google.com/go/datastore"
	"cloud.google.com/go/storage"
	"github.com/GoogleCloudPlatform/golang-samples/internal/testutil"
	"github.com/gofrs/uuid"
)

const (
	topicName        = "dlp-inspect-test-topic-"
	subscriptionName = "dlp-inspect-test-sub-"

	ssnFileName = "fake_ssn.txt"
	bucketName  = "golang-samples-dlp-test2"
)

func TestInspectDatastore(t *testing.T) {
	tc := testutil.EndToEndTest(t)
	writeTestDatastoreFiles(t, tc.ProjectID)
	tests := []struct {
		kind string
		want string
	}{
		{
			kind: "SSNTask",
			want: "Created job",
		},
	}
	for _, test := range tests {
		test := test
		t.Run(test.kind, func(t *testing.T) {
			t.Parallel()
			testutil.Retry(t, 5, 15*time.Second, func(r *testutil.R) {
				u := uuid.Must(uuid.NewV4()).String()[:8]
				buf := new(bytes.Buffer)
				if err := inspectDatastore(buf, tc.ProjectID, []string{"US_SOCIAL_SECURITY_NUMBER"}, []string{}, []string{}, topicName+u, subscriptionName+u, tc.ProjectID, "", test.kind); err != nil {
					r.Errorf("inspectDatastore(%s) got err: %v", test.kind, err)
					return
				}
				if got := buf.String(); !strings.Contains(got, test.want) {
					r.Errorf("inspectDatastore(%s) = %q, want %q substring", test.kind, got, test.want)
				}
			})
		})
	}
}

type SSNTask struct {
	Description string
}

func writeTestDatastoreFiles(t *testing.T, projectID string) {
	t.Helper()
	ctx := context.Background()
	client, err := datastore.NewClient(ctx, projectID)
	if err != nil {
		t.Fatalf("datastore.NewClient: %v", err)
	}
	kind := "SSNTask"
	name := "ssntask1"
	ssnKey := datastore.NameKey(kind, name, nil)
	task := SSNTask{
		Description: "My SSN is 111222333",
	}
	if _, err := client.Put(ctx, ssnKey, &task); err != nil {
		t.Fatalf("Failed to save task: %v", err)
	}
}

func TestInspectGCS(t *testing.T) {
	tc := testutil.SystemTest(t)
	writeTestGCSFiles(t, tc.ProjectID)
	tests := []struct {
		fileName string
		want     string
	}{
		{
			fileName: ssnFileName,
			want:     "Created job",
		},
	}
	for _, test := range tests {
		test := test
		t.Run(test.fileName, func(t *testing.T) {
			t.Parallel()
			testutil.Retry(t, 5, 15*time.Second, func(r *testutil.R) {
				u := uuid.Must(uuid.NewV4()).String()[:8]
				buf := new(bytes.Buffer)
				if err := inspectGCSFile(buf, tc.ProjectID, []string{"US_SOCIAL_SECURITY_NUMBER"}, []string{}, []string{}, topicName+u, subscriptionName+u, bucketName, test.fileName); err != nil {
					r.Errorf("inspectGCSFile(%s) got err: %v", test.fileName, err)
					return
				}
				if got := buf.String(); !strings.Contains(got, test.want) {
					r.Errorf("inspectGCSFile(%s) = %q, want %q substring", test.fileName, got, test.want)
				}
			})
		})
	}
}

func writeTestGCSFiles(t *testing.T, projectID string) {
	t.Helper()
	ctx := context.Background()
	client, err := storage.NewClient(ctx)
	if err != nil {
		t.Fatalf("storage.NewClient: %v", err)
	}
	bucket := client.Bucket(bucketName)
	_, err = bucket.Attrs(ctx)
	if err != nil {
		switch err {
		case storage.ErrObjectNotExist:
			if err := bucket.Create(ctx, projectID, nil); err != nil {
				t.Fatalf("bucket.Create: %v", err)
			}
		default:
			t.Fatalf("error getting bucket attrs: %v", err)
		}
	}
	if err := writeObject(ctx, bucket, ssnFileName, "My SSN is 111222333"); err != nil {
		t.Fatalf("writeObject: %v", err)
	}
}

func writeObject(ctx context.Context, bucket *storage.BucketHandle, fileName, content string) error {
	obj := bucket.Object(fileName)
	_, err := obj.Attrs(ctx)
	if err != nil {
		switch err {
		case storage.ErrObjectNotExist:
			w := obj.NewWriter(ctx)
			w.Write([]byte(content))
			if err := w.Close(); err != nil {
				return err
			}
		default:
			return err
		}
	}
	return nil
}

func TestInspectString(t *testing.T) {
	tc := testutil.SystemTest(t)
	buf := new(bytes.Buffer)

	if err := inspectString(buf, tc.ProjectID, "I'm Gary and my email is gary@example.com"); err != nil {
		t.Errorf("TestInspectFile: %v", err)
	}

	got := buf.String()
	if want := "Info type: EMAIL_ADDRESS"; !strings.Contains(got, want) {
		t.Errorf("inspectString got %q, want %q", got, want)
	}
}

func TestInspectTextFile(t *testing.T) {
	tc := testutil.SystemTest(t)
	buf := new(bytes.Buffer)

	if err := inspectTextFile(buf, tc.ProjectID, "testdata/test.txt"); err != nil {
		t.Errorf("TestInspectTextFile: %v", err)
	}

	got := buf.String()
	if want := "Info type: PHONE_NUMBER"; !strings.Contains(got, want) {
		t.Errorf("inspectTextFile got %q, want %q", got, want)
	}
	if want := "Info type: EMAIL_ADDRESS"; !strings.Contains(got, want) {
		t.Errorf("inspectTextFile got %q, want %q", got, want)
	}
}

type Item struct {
	Description string
}

const (
	harmfulTable = "harmful"
	bqDatasetID  = "golang_samples_dlp"
)

func mustCreateBigqueryTestFiles(t *testing.T, projectID, datasetID string) {
	t.Helper()

	ctx := context.Background()
	client, err := bigquery.NewClient(ctx, projectID)
	if err != nil {
		t.Fatalf("bigquery.NewClient: %v", err)
	}
	defer client.Close()
	d := client.Dataset(datasetID)
	if _, err := d.Metadata(ctx); err != nil {
		if err := d.Create(ctx, &bigquery.DatasetMetadata{}); err != nil {
			t.Fatalf("Create: %v", err)
		}
	}
	schema, err := bigquery.InferSchema(Item{})
	if err != nil {
		t.Fatalf("InferSchema: %v", err)
	}
	if err := uploadBigQuery(ctx, d, schema, harmfulTable, "My SSN is 111222333"); err != nil {
		t.Fatalf("uploadBigQuery: %v", err)
	}
}

func uploadBigQuery(ctx context.Context, d *bigquery.Dataset, schema bigquery.Schema, table, content string) error {
	t := d.Table(table)
	if _, err := t.Metadata(ctx); err == nil {
		return nil
	}
	if err := t.Create(ctx, &bigquery.TableMetadata{Schema: schema}); err != nil {
		return err
	}
	source := bigquery.NewReaderSource(strings.NewReader(content))
	l := t.LoaderFrom(source)
	job, err := l.Run(ctx)
	if err != nil {
		return err
	}
	status, err := job.Wait(ctx)
	if err != nil {
		return err
	}
	return status.Err()
}

func TestInspectBigquery(t *testing.T) {
	tc := testutil.EndToEndTest(t)

	mustCreateBigqueryTestFiles(t, tc.ProjectID, bqDatasetID)

	tests := []struct {
		table string
		want  string
	}{
		{
			table: harmfulTable,
			want:  "Created job",
		},
	}
	for _, test := range tests {
		test := test
		t.Run(test.table, func(t *testing.T) {
			t.Parallel()
			u := uuid.Must(uuid.NewV4()).String()[:8]
			buf := new(bytes.Buffer)
			if err := inspectBigquery(buf, tc.ProjectID, []string{"US_SOCIAL_SECURITY_NUMBER"}, []string{}, []string{}, topicName+u, subscriptionName+u, tc.ProjectID, bqDatasetID, test.table); err != nil {
				t.Errorf("inspectBigquery(%s) got err: %v", test.table, err)
			}
			if got := buf.String(); !strings.Contains(got, test.want) {
				t.Errorf("inspectBigquery(%s) = %q, want %q substring", test.table, got, test.want)
			}
		})
	}
}

func TestInspectTable(t *testing.T) {
	tc := testutil.SystemTest(t)

	var buf bytes.Buffer
	if err := inspectTable(&buf, tc.ProjectID); err != nil {
		t.Fatal(err)
	}
	got := buf.String()
	if want := "Infotype Name: PHONE_NUMBER"; !strings.Contains(got, want) {
		t.Errorf("InspectTable got %q, want %q", got, want)
	}
	if want := "Likelihood: VERY_LIKELY"; !strings.Contains(got, want) {
		t.Errorf("InspectTable got %q, want %q", got, want)
	}
}

func TestInspectStringWithExclusionRegex(t *testing.T) {
	tc := testutil.SystemTest(t)

	var buf bytes.Buffer

	if err := inspectStringWithExclusionRegex(&buf, tc.ProjectID, "Some email addresses: gary@example.com, bob@example.org", ".+@example.com"); err != nil {
		t.Errorf("inspectStringWithExclusionRegex: %v", err)
	}

	got := buf.String()

	if want := "Quote: bob@example.org"; !strings.Contains(got, want) {
		t.Errorf("inspectStringWithExclusionRegex got %q, want %q", got, want)
	}
	if want := "Quote: gary@example.com"; strings.Contains(got, want) {
		t.Errorf("inspectStringWithExclusionRegex got %q, want %q", got, want)
	}
}

func TestInspectStringCustomExcludingSubstring(t *testing.T) {
	tc := testutil.SystemTest(t)
	var buf bytes.Buffer

	if err := inspectStringCustomExcludingSubstring(&buf, tc.ProjectID, "Name: Doe, John. Name: Example, Jimmy", "[A-Z][a-z]{1,15}, [A-Z][a-z]{1,15}", []string{"Jimmy"}); err != nil {
		t.Fatal(err)
	}

	got := buf.String()

	if want := "Infotype Name: CUSTOM_NAME_DETECTOR"; !strings.Contains(got, want) {
		t.Errorf("inspectStringCustomExcludingSubstring got %q, want %q", got, want)
	}
	if want := "Quote: Doe, John"; !strings.Contains(got, want) {
		t.Errorf("inspectStringCustomExcludingSubstring got %q, want %q", got, want)
	}
	if want := "Jimmy"; strings.Contains(got, want) {
		t.Errorf("inspectStringCustomExcludingSubstring got %q, want %q", got, want)
	}
}

func TestInspectStringMultipleRules(t *testing.T) {
	tc := testutil.SystemTest(t)
	var buf bytes.Buffer

	if err := inspectStringMultipleRules(&buf, tc.ProjectID, "patient: Jane Doe"); err != nil {
		t.Errorf("inspectStringMultipleRules: %v", err)
	}
	got := buf.String()
	if want := "Infotype Name: PERSON_NAME"; !strings.Contains(got, want) {
		t.Errorf("inspectStringMultipleRules got %q, want %q", got, want)
	}
}

func TestInspectWithHotWordRules(t *testing.T) {
	tc := testutil.SystemTest(t)
	var buf bytes.Buffer

	if err := inspectWithHotWordRules(&buf, tc.ProjectID, "Patient's MRN 444-5-22222 and just a number 333-2-33333"); err != nil {
		t.Fatal(err)
	}

	got := buf.String()
	if want := "InfoType Name: C_MRN"; !strings.Contains(got, want) {
		t.Errorf("inspectWithHotWordRules got %q, want %q", got, want)
	}
	if want := "Findings: 2"; !strings.Contains(got, want) {
		t.Errorf("inspectWithHotWordRules got %q, want %q", got, want)
	}
}

func TestInspectPhoneNumber(t *testing.T) {
	tc := testutil.SystemTest(t)
	var buf bytes.Buffer

	if err := inspectPhoneNumber(&buf, tc.ProjectID, "I'm Gary and my phone number is (415) 555-0890"); err != nil {
		t.Fatal(err)
	}

	got := buf.String()
	if want := "Info type: PHONE_NUMBER"; !strings.Contains(got, want) {
		t.Errorf("inspectPhoneNumber got %q, want %q", got, want)
	}
}

func TestInspectStringWithoutOverlap(t *testing.T) {
	tc := testutil.SystemTest(t)
	var buf bytes.Buffer

	if err := inspectStringWithoutOverlap(&buf, tc.ProjectID, "example.com is a domain, james@example.org is an email."); err != nil {
		t.Fatal(err)
	}

	got := buf.String()
	if want := "Infotype Name: DOMAIN_NAME"; !strings.Contains(got, want) {
		t.Errorf("inspectStringWithoutOverlap got %q, want %q", got, want)
	}
	if want := "Quote: example.com"; !strings.Contains(got, want) {
		t.Errorf("inspectStringWithoutOverlap got %q, want %q", got, want)
	}
	if want := "Quote: example.org"; strings.Contains(got, want) {
		t.Errorf("inspectStringWithoutOverlap got %q, want %q", got, want)
	}
}

func TestInspectStringCustomHotWord(t *testing.T) {
	tc := testutil.SystemTest(t)
	var buf bytes.Buffer

	if err := inspectStringCustomHotWord(&buf, tc.ProjectID, "patient name: John Doe", "patient", "PERSON_NAME"); err != nil {
		t.Fatal(err)
	}
	got := buf.String()
	if want := "Infotype Name: PERSON_NAME"; !strings.Contains(got, want) {
		t.Errorf("inspectStringCustomHotWord got %q, want %q", got, want)
	}
}

func TestInspectStringWithExclusionDictSubstring(t *testing.T) {
	tc := testutil.SystemTest(t)
	var buf bytes.Buffer

	if err := inspectStringWithExclusionDictSubstring(&buf, tc.ProjectID, "Some email addresses: gary@example.com, TEST@example.com", []string{"TEST"}); err != nil {
		t.Fatal(err)
	}
	got := buf.String()
	if want := "Infotype Name: EMAIL_ADDRESS"; !strings.Contains(got, want) {
		t.Errorf("inspectStringWithExclusionDictSubstring got %q, want %q", got, want)
	}
	if want := "Infotype Name: DOMAIN_NAME"; !strings.Contains(got, want) {
		t.Errorf("inspectStringWithExclusionDictSubstring got %q, want %q", got, want)
	}
	if want := "Quote: TEST"; strings.Contains(got, want) {
		t.Errorf("inspectStringWithExclusionDictSubstring got %q, want %q", got, want)
	}
}

func TestInspectStringOmitOverlap(t *testing.T) {
	tc := testutil.SystemTest(t)
	var buf bytes.Buffer

	if err := inspectStringOmitOverlap(&buf, tc.ProjectID, "gary@example.com"); err != nil {
		t.Fatal(err)
	}

	got := buf.String()
	if want := "Infotype Name: EMAIL_ADDRESS"; !strings.Contains(got, want) {
		t.Errorf("inspectStringOmitOverlap got %q, want %q", got, want)
	}
}

func TestInspectStringCustomOmitOverlap(t *testing.T) {
	tc := testutil.SystemTest(t)
	var buf bytes.Buffer

	if err := inspectStringCustomHotWord(&buf, tc.ProjectID, "patient name: John Doe", "patient", "PERSON_NAME"); err != nil {
		t.Fatal(err)
	}

	got := buf.String()
	if want := "Infotype Name: PERSON_NAME"; !strings.Contains(got, want) {
		t.Errorf("inspectStringCustomOmitOverlap got %q, want %q", got, want)
	}

	if want := "Quote: John Doe"; !strings.Contains(got, want) {
		t.Errorf("inspectStringCustomOmitOverlap got %q, want %q", got, want)
	}
	if want := "Quote: Larry Page"; strings.Contains(got, want) {
		t.Errorf("inspectStringCustomOmitOverlap got %q, want %q", got, want)
	}
}

<<<<<<< HEAD
func TestInspectImageFile(t *testing.T) {
	tc := testutil.SystemTest(t)
	var buf bytes.Buffer
	pathToImage := "testdata/test.png"

	if err := inspectImageFile(&buf, tc.ProjectID, pathToImage); err != nil {
=======
func TestInspectWithCustomRegex(t *testing.T) {
	tc := testutil.SystemTest(t)

	var buf bytes.Buffer
	if err := inspectWithCustomRegex(&buf, tc.ProjectID, "Patients MRN 444-5-22222", "[1-9]{3}-[1-9]{1}-[1-9]{5}", "C_MRN"); err != nil {
>>>>>>> 5b807c48
		t.Fatal(err)
	}

	got := buf.String()
<<<<<<< HEAD
	if want := "Info type: PHONE_NUMBER"; !strings.Contains(got, want) {
		t.Errorf("TestInspectImageFile got %q, want %q", got, want)
	}
	if want := "Info type: EMAIL_ADDRESS"; !strings.Contains(got, want) {
		t.Errorf("TestInspectImageFile got %q, want %q", got, want)
=======
	if want := "Infotype Name: C_MRN"; !strings.Contains(got, want) {
		t.Errorf("inspectWithCustomRegex got %q, want %q", got, want)
	}
	if want := "Likelihood: POSSIBLE"; !strings.Contains(got, want) {
		t.Errorf("inspectWithCustomRegex got %q, want %q", got, want)
>>>>>>> 5b807c48
	}
}<|MERGE_RESOLUTION|>--- conflicted
+++ resolved
@@ -464,36 +464,35 @@
 	}
 }
 
-<<<<<<< HEAD
 func TestInspectImageFile(t *testing.T) {
 	tc := testutil.SystemTest(t)
 	var buf bytes.Buffer
 	pathToImage := "testdata/test.png"
 
 	if err := inspectImageFile(&buf, tc.ProjectID, pathToImage); err != nil {
-=======
-func TestInspectWithCustomRegex(t *testing.T) {
-	tc := testutil.SystemTest(t)
-
-	var buf bytes.Buffer
-	if err := inspectWithCustomRegex(&buf, tc.ProjectID, "Patients MRN 444-5-22222", "[1-9]{3}-[1-9]{1}-[1-9]{5}", "C_MRN"); err != nil {
->>>>>>> 5b807c48
-		t.Fatal(err)
-	}
-
-	got := buf.String()
-<<<<<<< HEAD
+		t.Fatal(err)
+	}
+
+	got := buf.String()
 	if want := "Info type: PHONE_NUMBER"; !strings.Contains(got, want) {
 		t.Errorf("TestInspectImageFile got %q, want %q", got, want)
 	}
 	if want := "Info type: EMAIL_ADDRESS"; !strings.Contains(got, want) {
 		t.Errorf("TestInspectImageFile got %q, want %q", got, want)
-=======
+	}
+}
+func TestInspectWithCustomRegex(t *testing.T) {
+	tc := testutil.SystemTest(t)
+
+	var buf bytes.Buffer
+	if err := inspectWithCustomRegex(&buf, tc.ProjectID, "Patients MRN 444-5-22222", "[1-9]{3}-[1-9]{1}-[1-9]{5}", "C_MRN"); err != nil {
+		t.Fatal(err)
+	}
+	got := buf.String()
 	if want := "Infotype Name: C_MRN"; !strings.Contains(got, want) {
 		t.Errorf("inspectWithCustomRegex got %q, want %q", got, want)
 	}
 	if want := "Likelihood: POSSIBLE"; !strings.Contains(got, want) {
 		t.Errorf("inspectWithCustomRegex got %q, want %q", got, want)
->>>>>>> 5b807c48
 	}
 }