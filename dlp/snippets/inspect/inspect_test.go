// Copyright 2019 Google LLC
//
// Licensed under the Apache License, Version 2.0 (the "License");
// you may not use this file except in compliance with the License.
// You may obtain a copy of the License at
//
//     https://www.apache.org/licenses/LICENSE-2.0
//
// Unless required by applicable law or agreed to in writing, software
// distributed under the License is distributed on an "AS IS" BASIS,
// WITHOUT WARRANTIES OR CONDITIONS OF ANY KIND, either express or implied.
// See the License for the specific language governing permissions and
// limitations under the License.

package inspect

import (
	"bytes"
	"context"
	"strings"
	"testing"
	"time"

	"cloud.google.com/go/bigquery"
	"cloud.google.com/go/datastore"
	"cloud.google.com/go/storage"
	"github.com/GoogleCloudPlatform/golang-samples/internal/testutil"
	"github.com/gofrs/uuid"
)

const (
	topicName        = "dlp-inspect-test-topic-"
	subscriptionName = "dlp-inspect-test-sub-"

	ssnFileName = "fake_ssn.txt"
	bucketName  = "golang-samples-dlp-test2"
)

func TestInspectDatastore(t *testing.T) {
	tc := testutil.EndToEndTest(t)
	writeTestDatastoreFiles(t, tc.ProjectID)
	tests := []struct {
		kind string
		want string
	}{
		{
			kind: "SSNTask",
			want: "Created job",
		},
	}
	for _, test := range tests {
		test := test
		t.Run(test.kind, func(t *testing.T) {
			t.Parallel()
			testutil.Retry(t, 5, 15*time.Second, func(r *testutil.R) {
				u := uuid.Must(uuid.NewV4()).String()[:8]
				buf := new(bytes.Buffer)
				if err := inspectDatastore(buf, tc.ProjectID, []string{"US_SOCIAL_SECURITY_NUMBER"}, []string{}, []string{}, topicName+u, subscriptionName+u, tc.ProjectID, "", test.kind); err != nil {
					r.Errorf("inspectDatastore(%s) got err: %v", test.kind, err)
					return
				}
				if got := buf.String(); !strings.Contains(got, test.want) {
					r.Errorf("inspectDatastore(%s) = %q, want %q substring", test.kind, got, test.want)
				}
			})
		})
	}
}

type SSNTask struct {
	Description string
}

func writeTestDatastoreFiles(t *testing.T, projectID string) {
	t.Helper()
	ctx := context.Background()
	client, err := datastore.NewClient(ctx, projectID)
	if err != nil {
		t.Fatalf("datastore.NewClient: %v", err)
	}
	kind := "SSNTask"
	name := "ssntask1"
	ssnKey := datastore.NameKey(kind, name, nil)
	task := SSNTask{
		Description: "My SSN is 111222333",
	}
	if _, err := client.Put(ctx, ssnKey, &task); err != nil {
		t.Fatalf("Failed to save task: %v", err)
	}
}

func TestInspectGCS(t *testing.T) {
	tc := testutil.SystemTest(t)
	writeTestGCSFiles(t, tc.ProjectID)
	tests := []struct {
		fileName string
		want     string
	}{
		{
			fileName: ssnFileName,
			want:     "Created job",
		},
	}
	for _, test := range tests {
		test := test
		t.Run(test.fileName, func(t *testing.T) {
			t.Parallel()
			testutil.Retry(t, 5, 15*time.Second, func(r *testutil.R) {
				u := uuid.Must(uuid.NewV4()).String()[:8]
				buf := new(bytes.Buffer)
				if err := inspectGCSFile(buf, tc.ProjectID, []string{"US_SOCIAL_SECURITY_NUMBER"}, []string{}, []string{}, topicName+u, subscriptionName+u, bucketName, test.fileName); err != nil {
					r.Errorf("inspectGCSFile(%s) got err: %v", test.fileName, err)
					return
				}
				if got := buf.String(); !strings.Contains(got, test.want) {
					r.Errorf("inspectGCSFile(%s) = %q, want %q substring", test.fileName, got, test.want)
				}
			})
		})
	}
}

func writeTestGCSFiles(t *testing.T, projectID string) {
	t.Helper()
	ctx := context.Background()
	client, err := storage.NewClient(ctx)
	if err != nil {
		t.Fatalf("storage.NewClient: %v", err)
	}
	bucket := client.Bucket(bucketName)
	_, err = bucket.Attrs(ctx)
	if err != nil {
		switch err {
		case storage.ErrObjectNotExist:
			if err := bucket.Create(ctx, projectID, nil); err != nil {
				t.Fatalf("bucket.Create: %v", err)
			}
		default:
			t.Fatalf("error getting bucket attrs: %v", err)
		}
	}
	if err := writeObject(ctx, bucket, ssnFileName, "My SSN is 111222333"); err != nil {
		t.Fatalf("writeObject: %v", err)
	}
}

func writeObject(ctx context.Context, bucket *storage.BucketHandle, fileName, content string) error {
	obj := bucket.Object(fileName)
	_, err := obj.Attrs(ctx)
	if err != nil {
		switch err {
		case storage.ErrObjectNotExist:
			w := obj.NewWriter(ctx)
			w.Write([]byte(content))
			if err := w.Close(); err != nil {
				return err
			}
		default:
			return err
		}
	}
	return nil
}

func TestInspectString(t *testing.T) {
	tc := testutil.SystemTest(t)
	buf := new(bytes.Buffer)

	if err := inspectString(buf, tc.ProjectID, "I'm Gary and my email is gary@example.com"); err != nil {
		t.Errorf("TestInspectFile: %v", err)
	}

	got := buf.String()
	if want := "Info type: EMAIL_ADDRESS"; !strings.Contains(got, want) {
		t.Errorf("inspectString got %q, want %q", got, want)
	}
}

func TestInspectTextFile(t *testing.T) {
	tc := testutil.SystemTest(t)
	buf := new(bytes.Buffer)

	if err := inspectTextFile(buf, tc.ProjectID, "testdata/test.txt"); err != nil {
		t.Errorf("TestInspectTextFile: %v", err)
	}

	got := buf.String()
	if want := "Info type: PHONE_NUMBER"; !strings.Contains(got, want) {
		t.Errorf("inspectTextFile got %q, want %q", got, want)
	}
	if want := "Info type: EMAIL_ADDRESS"; !strings.Contains(got, want) {
		t.Errorf("inspectTextFile got %q, want %q", got, want)
	}
}

type Item struct {
	Description string
}

const (
	harmfulTable = "harmful"
	bqDatasetID  = "golang_samples_dlp"
)

func mustCreateBigqueryTestFiles(t *testing.T, projectID, datasetID string) {
	t.Helper()

	ctx := context.Background()
	client, err := bigquery.NewClient(ctx, projectID)
	if err != nil {
		t.Fatalf("bigquery.NewClient: %v", err)
	}
	defer client.Close()
	d := client.Dataset(datasetID)
	if _, err := d.Metadata(ctx); err != nil {
		if err := d.Create(ctx, &bigquery.DatasetMetadata{}); err != nil {
			t.Fatalf("Create: %v", err)
		}
	}
	schema, err := bigquery.InferSchema(Item{})
	if err != nil {
		t.Fatalf("InferSchema: %v", err)
	}
	if err := uploadBigQuery(ctx, d, schema, harmfulTable, "My SSN is 111222333"); err != nil {
		t.Fatalf("uploadBigQuery: %v", err)
	}
}

func uploadBigQuery(ctx context.Context, d *bigquery.Dataset, schema bigquery.Schema, table, content string) error {
	t := d.Table(table)
	if _, err := t.Metadata(ctx); err == nil {
		return nil
	}
	if err := t.Create(ctx, &bigquery.TableMetadata{Schema: schema}); err != nil {
		return err
	}
	source := bigquery.NewReaderSource(strings.NewReader(content))
	l := t.LoaderFrom(source)
	job, err := l.Run(ctx)
	if err != nil {
		return err
	}
	status, err := job.Wait(ctx)
	if err != nil {
		return err
	}
	return status.Err()
}

func TestInspectBigquery(t *testing.T) {
	tc := testutil.EndToEndTest(t)

	mustCreateBigqueryTestFiles(t, tc.ProjectID, bqDatasetID)

	tests := []struct {
		table string
		want  string
	}{
		{
			table: harmfulTable,
			want:  "Created job",
		},
	}
	for _, test := range tests {
		test := test
		t.Run(test.table, func(t *testing.T) {
			t.Parallel()
			u := uuid.Must(uuid.NewV4()).String()[:8]
			buf := new(bytes.Buffer)
			if err := inspectBigquery(buf, tc.ProjectID, []string{"US_SOCIAL_SECURITY_NUMBER"}, []string{}, []string{}, topicName+u, subscriptionName+u, tc.ProjectID, bqDatasetID, test.table); err != nil {
				t.Errorf("inspectBigquery(%s) got err: %v", test.table, err)
			}
			if got := buf.String(); !strings.Contains(got, test.want) {
				t.Errorf("inspectBigquery(%s) = %q, want %q substring", test.table, got, test.want)
			}
		})
	}
}

func TestInspectPhoneNumber(t *testing.T) {
	tc := testutil.SystemTest(t)
	var buf bytes.Buffer

<<<<<<< HEAD
	if err := inspectPhoneNumber(&buf, tc.ProjectID, "I'm Gary and my phone number is (415) 555-0890"); err != nil {
		t.Fatal(err)
=======
	if err := inspectPhoneNumber(buf, tc.ProjectID, "I'm Gary and my phone number is (415) 555-0890"); err != nil {
		t.Errorf("TestInspectFile: %v", err)
>>>>>>> 9c826829
	}

	got := buf.String()
	if want := "Info type: PHONE_NUMBER"; !strings.Contains(got, want) {
		t.Errorf("inspectPhoneNumber got %q, want %q", got, want)
	}
}

func TestInspectStringCustomHotWord(t *testing.T) {
	tc := testutil.SystemTest(t)
	var buf bytes.Buffer

	if err := inspectStringCustomHotWord(&buf, tc.ProjectID, "patient name: John Doe", "patient", "PERSON_NAME"); err != nil {
		t.Errorf("inspectStringCustomHotWord: %v", err)
	}

	got := buf.String()
	if want := "Infotype Name: PERSON_NAME"; !strings.Contains(got, want) {
		t.Errorf("inspectStringCustomHotWord got %q, want %q", got, want)
	}
}

func TestInspectStringWithExclusionDictSubstring(t *testing.T) {
	tc := testutil.SystemTest(t)
	var buf bytes.Buffer

	if err := inspectStringWithExclusionDictSubstring(&buf, tc.ProjectID, "Some email addresses: gary@example.com, TEST@example.com", []string{"TEST"}); err != nil {
		t.Fatal(err)
	}

	got := buf.String()
	if want := "Infotype Name: EMAIL_ADDRESS"; !strings.Contains(got, want) {
		t.Errorf("inspectStringWithExclusionDictSubstring got %q, want %q", got, want)
	}

	if want := "Infotype Name: DOMAIN_NAME"; !strings.Contains(got, want) {
		t.Errorf("inspectStringWithExclusionDictSubstring got %q, want %q", got, want)
	}

	if want := "Quote: TEST"; strings.Contains(got, want) {
		t.Errorf("inspectStringWithExclusionDictSubstring got %q, want %q", got, want)
	}
}

func TestInspectStringOmitOverlap(t *testing.T) {
	tc := testutil.SystemTest(t)
	var buf bytes.Buffer

	if err := inspectStringOmitOverlap(&buf, tc.ProjectID, "gary@example.com"); err != nil {
		t.Fatal(err)
	}

	got := buf.String()
	if want := "Infotype Name: EMAIL_ADDRESS"; !strings.Contains(got, want) {
		t.Errorf("inspectStringOmitOverlap got %q, want %q", got, want)
	}

	if want := "Infotype Name: PERSON_NAME"; strings.Contains(got, want) {
		t.Errorf("inspectStringOmitOverlap got %q, want %q", got, want)
	}
<<<<<<< HEAD
}

func TestInspectStringCustomOmitOverlap(t *testing.T) {
	tc := testutil.SystemTest(t)
	var buf bytes.Buffer

	if err := inspectStringCustomOmitOverlap(&buf, tc.ProjectID, "Name: Jane Doe. Name: Larry Page.", "VIP_DETECTOR", "PERSON_NAME", "Larry Page|Sergey Brin"); err != nil {
		t.Fatal(err)
	}

	got := buf.String()
	if want := "Infotype Name: PERSON_NAME"; !strings.Contains(got, want) {
		t.Errorf("inspectStringCustomOmitOverlap got %q, want %q", got, want)
	}

	if want := "Quote: Jane Doe"; !strings.Contains(got, want) {
		t.Errorf("inspectStringCustomOmitOverlap got %q, want %q", got, want)
	}
	if want := "Quote: Larry Page"; strings.Contains(got, want) {
		t.Errorf("inspectStringCustomOmitOverlap got %q, want %q", got, want)
	}
}

func TestInspectImageFileListedInfoTypes(t *testing.T) {
	tc := testutil.SystemTest(t)
	var buf bytes.Buffer
	pathToImage := "testdata/test.png"

	if err := inspectImageFileListedInfoTypes(&buf, tc.ProjectID, pathToImage); err != nil {
		t.Fatal(err)
	}

	got := buf.String()
	if want := "Info type: PHONE_NUMBER"; !strings.Contains(got, want) {
		t.Errorf("inspectTextFile got %q, want %q", got, want)
	}
	if want := "Info type: EMAIL_ADDRESS"; !strings.Contains(got, want) {
		t.Errorf("inspectTextFile got %q, want %q", got, want)
	}
	if want := "Info type: US_SOCIAL_SECURITY_NUMBER"; strings.Contains(got, want) {
		t.Errorf("inspectTextFile got %q, want %q", got, want)
	}
=======
>>>>>>> 9c826829
}<|MERGE_RESOLUTION|>--- conflicted
+++ resolved
@@ -281,13 +281,8 @@
 	tc := testutil.SystemTest(t)
 	var buf bytes.Buffer
 
-<<<<<<< HEAD
 	if err := inspectPhoneNumber(&buf, tc.ProjectID, "I'm Gary and my phone number is (415) 555-0890"); err != nil {
 		t.Fatal(err)
-=======
-	if err := inspectPhoneNumber(buf, tc.ProjectID, "I'm Gary and my phone number is (415) 555-0890"); err != nil {
-		t.Errorf("TestInspectFile: %v", err)
->>>>>>> 9c826829
 	}
 
 	got := buf.String()
@@ -348,13 +343,11 @@
 	if want := "Infotype Name: PERSON_NAME"; strings.Contains(got, want) {
 		t.Errorf("inspectStringOmitOverlap got %q, want %q", got, want)
 	}
-<<<<<<< HEAD
 }
 
 func TestInspectStringCustomOmitOverlap(t *testing.T) {
 	tc := testutil.SystemTest(t)
 	var buf bytes.Buffer
-
 	if err := inspectStringCustomOmitOverlap(&buf, tc.ProjectID, "Name: Jane Doe. Name: Larry Page.", "VIP_DETECTOR", "PERSON_NAME", "Larry Page|Sergey Brin"); err != nil {
 		t.Fatal(err)
 	}
@@ -391,6 +384,4 @@
 	if want := "Info type: US_SOCIAL_SECURITY_NUMBER"; strings.Contains(got, want) {
 		t.Errorf("inspectTextFile got %q, want %q", got, want)
 	}
-=======
->>>>>>> 9c826829
 }