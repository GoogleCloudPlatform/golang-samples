// Copyright 2019 Google LLC
//
// Licensed under the Apache License, Version 2.0 (the "License");
// you may not use this file except in compliance with the License.
// You may obtain a copy of the License at
//
//     https://www.apache.org/licenses/LICENSE-2.0
//
// Unless required by applicable law or agreed to in writing, software
// distributed under the License is distributed on an "AS IS" BASIS,
// WITHOUT WARRANTIES OR CONDITIONS OF ANY KIND, either express or implied.
// See the License for the specific language governing permissions and
// limitations under the License.

package inspect

import (
	"bytes"
	"context"
	"fmt"
	"io/ioutil"
	"log"
	"os"
	"strings"
	"testing"
	"time"

	"cloud.google.com/go/bigquery"
	"cloud.google.com/go/datastore"
	dlp "cloud.google.com/go/dlp/apiv2"
	"cloud.google.com/go/dlp/apiv2/dlppb"
	"cloud.google.com/go/storage"
	"github.com/GoogleCloudPlatform/golang-samples/internal/testutil"
	"github.com/google/uuid"
<<<<<<< HEAD
	"google.golang.org/api/iterator"
=======
>>>>>>> 98bf872f
)

const (
	topicName        = "dlp-inspect-test-topic-"
	subscriptionName = "dlp-inspect-test-sub-"

	ssnFileName = "fake_ssn.txt"
	bucketName  = "golang-samples-dlp-test2"

<<<<<<< HEAD
	jobTriggerIdPrefix    = "dlp-job-trigger-unit-test-case-12345678"
	dataSetIDForHybridJob = "dlp_test_dataset"
	tableIDForHybridJob   = "dlp_inspect_test_table_table_id"
=======
	inspectsGCSTestFileName                 = "test.txt"
	filePathToUpload                        = "./testdata/test.txt"
	dirPathForInspectGCSSendToScc           = "dlp-go-lang-test-for-inspect-gcs-send-to-scc/"
	bucketnameForInspectGCSFileWithSampling = "dlp-job-go-lang-test-inspect-gcs-file-with-sampling"
>>>>>>> 98bf872f
)

func TestInspectDatastore(t *testing.T) {
	tc := testutil.EndToEndTest(t)
	writeTestDatastoreFiles(t, tc.ProjectID)
	tests := []struct {
		kind string
		want string
	}{
		{
			kind: "SSNTask",
			want: "Created job",
		},
	}
	for _, test := range tests {
		test := test
		t.Run(test.kind, func(t *testing.T) {
			t.Parallel()
			testutil.Retry(t, 5, 15*time.Second, func(r *testutil.R) {
				u := uuid.New().String()[:8]
				buf := new(bytes.Buffer)
				if err := inspectDatastore(buf, tc.ProjectID, []string{"US_SOCIAL_SECURITY_NUMBER"}, []string{}, []string{}, topicName+u, subscriptionName+u, tc.ProjectID, "", test.kind); err != nil {
					r.Errorf("inspectDatastore(%s) got err: %v", test.kind, err)
					return
				}
				if got := buf.String(); !strings.Contains(got, test.want) {
					r.Errorf("inspectDatastore(%s) = %q, want %q substring", test.kind, got, test.want)
				}
			})
		})
	}
}

type SSNTask struct {
	Description string
}

func writeTestDatastoreFiles(t *testing.T, projectID string) {
	t.Helper()
	ctx := context.Background()
	client, err := datastore.NewClient(ctx, projectID)
	if err != nil {
		t.Fatalf("datastore.NewClient: %v", err)
	}
	kind := "SSNTask"
	name := "ssntask1"
	ssnKey := datastore.NameKey(kind, name, nil)
	task := SSNTask{
		Description: "My SSN is 111222333",
	}
	if _, err := client.Put(ctx, ssnKey, &task); err != nil {
		t.Fatalf("Failed to save task: %v", err)
	}
}

func TestInspectGCS(t *testing.T) {
	tc := testutil.SystemTest(t)
	writeTestGCSFiles(t, tc.ProjectID)
	tests := []struct {
		fileName string
		want     string
	}{
		{
			fileName: ssnFileName,
			want:     "Created job",
		},
	}
	for _, test := range tests {
		test := test
		t.Run(test.fileName, func(t *testing.T) {
			t.Parallel()
			testutil.Retry(t, 5, 15*time.Second, func(r *testutil.R) {
				u := uuid.New().String()[:8]
				buf := new(bytes.Buffer)
				if err := inspectGCSFile(buf, tc.ProjectID, []string{"US_SOCIAL_SECURITY_NUMBER"}, []string{}, []string{}, topicName+u, subscriptionName+u, bucketName, test.fileName); err != nil {
					r.Errorf("inspectGCSFile(%s) got err: %v", test.fileName, err)
					return
				}
				if got := buf.String(); !strings.Contains(got, test.want) {
					r.Errorf("inspectGCSFile(%s) = %q, want %q substring", test.fileName, got, test.want)
				}
			})
		})
	}
}

func writeTestGCSFiles(t *testing.T, projectID string) {
	t.Helper()
	ctx := context.Background()
	client, err := storage.NewClient(ctx)
	if err != nil {
		t.Fatalf("storage.NewClient: %v", err)
	}
	bucket := client.Bucket(bucketName)
	_, err = bucket.Attrs(ctx)
	if err != nil {
		switch err {
		case storage.ErrObjectNotExist:
			if err := bucket.Create(ctx, projectID, nil); err != nil {
				t.Fatalf("bucket.Create: %v", err)
			}
		default:
			t.Fatalf("error getting bucket attrs: %v", err)
		}
	}
	if err := writeObject(ctx, bucket, ssnFileName, "My SSN is 111222333"); err != nil {
		t.Fatalf("writeObject: %v", err)
	}
}

func writeObject(ctx context.Context, bucket *storage.BucketHandle, fileName, content string) error {
	obj := bucket.Object(fileName)
	_, err := obj.Attrs(ctx)
	if err != nil {
		switch err {
		case storage.ErrObjectNotExist:
			w := obj.NewWriter(ctx)
			w.Write([]byte(content))
			if err := w.Close(); err != nil {
				return err
			}
		default:
			return err
		}
	}
	return nil
}

func TestInspectString(t *testing.T) {
	tc := testutil.SystemTest(t)
	buf := new(bytes.Buffer)

	if err := inspectString(buf, tc.ProjectID, "I'm Gary and my email is gary@example.com"); err != nil {
		t.Errorf("TestInspectFile: %v", err)
	}

	got := buf.String()
	if want := "Info type: EMAIL_ADDRESS"; !strings.Contains(got, want) {
		t.Errorf("inspectString got %q, want %q", got, want)
	}
}

func TestInspectTextFile(t *testing.T) {
	tc := testutil.SystemTest(t)
	buf := new(bytes.Buffer)

	if err := inspectTextFile(buf, tc.ProjectID, "testdata/test.txt"); err != nil {
		t.Errorf("TestInspectTextFile: %v", err)
	}

	got := buf.String()
	if want := "Info type: PHONE_NUMBER"; !strings.Contains(got, want) {
		t.Errorf("inspectTextFile got %q, want %q", got, want)
	}
	if want := "Info type: EMAIL_ADDRESS"; !strings.Contains(got, want) {
		t.Errorf("inspectTextFile got %q, want %q", got, want)
	}
}

type Item struct {
	Description string
}

const (
	harmfulTable = "harmful"
	bqDatasetID  = "golang_samples_dlp"
)

func mustCreateBigqueryTestFiles(t *testing.T, projectID, datasetID string) {
	t.Helper()

	ctx := context.Background()
	client, err := bigquery.NewClient(ctx, projectID)
	if err != nil {
		t.Fatalf("bigquery.NewClient: %v", err)
	}
	defer client.Close()
	d := client.Dataset(datasetID)
	if _, err := d.Metadata(ctx); err != nil {
		if err := d.Create(ctx, &bigquery.DatasetMetadata{}); err != nil {
			t.Fatalf("Create: %v", err)
		}
	}
	schema, err := bigquery.InferSchema(Item{})
	if err != nil {
		t.Fatalf("InferSchema: %v", err)
	}
	if err := uploadBigQuery(ctx, d, schema, harmfulTable, "My SSN is 111222333"); err != nil {
		t.Fatalf("uploadBigQuery: %v", err)
	}
}

func uploadBigQuery(ctx context.Context, d *bigquery.Dataset, schema bigquery.Schema, table, content string) error {
	t := d.Table(table)
	if _, err := t.Metadata(ctx); err == nil {
		return nil
	}
	if err := t.Create(ctx, &bigquery.TableMetadata{Schema: schema}); err != nil {
		return err
	}
	source := bigquery.NewReaderSource(strings.NewReader(content))
	l := t.LoaderFrom(source)
	job, err := l.Run(ctx)
	if err != nil {
		return err
	}
	status, err := job.Wait(ctx)
	if err != nil {
		return err
	}
	return status.Err()
}

func TestInspectBigquery(t *testing.T) {
	tc := testutil.EndToEndTest(t)

	mustCreateBigqueryTestFiles(t, tc.ProjectID, bqDatasetID)

	tests := []struct {
		table string
		want  string
	}{
		{
			table: harmfulTable,
			want:  "Created job",
		},
	}
	for _, test := range tests {
		test := test
		t.Run(test.table, func(t *testing.T) {
			t.Parallel()
			u := uuid.New().String()[:8]
			buf := new(bytes.Buffer)
			if err := inspectBigquery(buf, tc.ProjectID, []string{"US_SOCIAL_SECURITY_NUMBER"}, []string{}, []string{}, topicName+u, subscriptionName+u, tc.ProjectID, bqDatasetID, test.table); err != nil {
				t.Errorf("inspectBigquery(%s) got err: %v", test.table, err)
			}
			if got := buf.String(); !strings.Contains(got, test.want) {
				t.Errorf("inspectBigquery(%s) = %q, want %q substring", test.table, got, test.want)
			}
		})
	}
}

func TestInspectTable(t *testing.T) {
	tc := testutil.SystemTest(t)
	var buf bytes.Buffer
	if err := inspectTable(&buf, tc.ProjectID); err != nil {
		t.Fatal(err)
	}
	got := buf.String()
	if want := "Infotype Name: PHONE_NUMBER"; !strings.Contains(got, want) {
		t.Errorf("InspectTable got %q, want %q", got, want)
	}
	if want := "Likelihood: VERY_LIKELY"; !strings.Contains(got, want) {
		t.Errorf("InspectTable got %q, want %q", got, want)
	}
}

func TestInspectStringWithExclusionRegex(t *testing.T) {
	tc := testutil.SystemTest(t)
	var buf bytes.Buffer
	if err := inspectStringWithExclusionRegex(&buf, tc.ProjectID, "Some email addresses: gary@example.com, bob@example.org", ".+@example.com"); err != nil {
		t.Errorf("inspectStringWithExclusionRegex: %v", err)
	}

	got := buf.String()

	if want := "Quote: bob@example.org"; !strings.Contains(got, want) {
		t.Errorf("inspectStringWithExclusionRegex got %q, want %q", got, want)
	}
	if want := "Quote: gary@example.com"; strings.Contains(got, want) {
		t.Errorf("inspectStringWithExclusionRegex got %q, want %q", got, want)
	}
}

func TestInspectStringCustomExcludingSubstring(t *testing.T) {
	tc := testutil.SystemTest(t)
	var buf bytes.Buffer

	if err := inspectStringCustomExcludingSubstring(&buf, tc.ProjectID, "Name: Doe, John. Name: Example, Jimmy", "[A-Z][a-z]{1,15}, [A-Z][a-z]{1,15}", []string{"Jimmy"}); err != nil {
		t.Fatal(err)
	}

	got := buf.String()

	if want := "Infotype Name: CUSTOM_NAME_DETECTOR"; !strings.Contains(got, want) {
		t.Errorf("inspectStringCustomExcludingSubstring got %q, want %q", got, want)
	}
	if want := "Quote: Doe, John"; !strings.Contains(got, want) {
		t.Errorf("inspectStringCustomExcludingSubstring got %q, want %q", got, want)
	}
	if want := "Jimmy"; strings.Contains(got, want) {
		t.Errorf("inspectStringCustomExcludingSubstring got %q, want %q", got, want)
	}
}

func TestInspectStringMultipleRules(t *testing.T) {
	tc := testutil.SystemTest(t)
	var buf bytes.Buffer

	if err := inspectStringMultipleRules(&buf, tc.ProjectID, "patient: Jane Doe"); err != nil {
		t.Fatal(err)
	}
	got := buf.String()
	if want := "Infotype Name: PERSON_NAME"; !strings.Contains(got, want) {
		t.Errorf("inspectStringMultipleRules got %q, want %q", got, want)
	}
}

func TestInspectWithHotWordRules(t *testing.T) {
	tc := testutil.SystemTest(t)
	var buf bytes.Buffer

	if err := inspectWithHotWordRules(&buf, tc.ProjectID, "Patient's MRN 444-5-22222 and just a number 333-2-33333"); err != nil {
		t.Fatal(err)
	}

	got := buf.String()
	if want := "InfoType Name: C_MRN"; !strings.Contains(got, want) {
		t.Errorf("inspectWithHotWordRules got %q, want %q", got, want)
	}
	if want := "Findings: 2"; !strings.Contains(got, want) {
		t.Errorf("inspectWithHotWordRules got %q, want %q", got, want)
	}
}

func TestInspectPhoneNumber(t *testing.T) {
	tc := testutil.SystemTest(t)
	var buf bytes.Buffer

	if err := inspectPhoneNumber(&buf, tc.ProjectID, "I'm Gary and my phone number is (415) 555-0890"); err != nil {
		t.Fatal(err)
	}

	got := buf.String()
	if want := "Info type: PHONE_NUMBER"; !strings.Contains(got, want) {
		t.Errorf("inspectPhoneNumber got %q, want %q", got, want)
	}
}

func TestInspectStringWithoutOverlap(t *testing.T) {
	tc := testutil.SystemTest(t)
	var buf bytes.Buffer

	if err := inspectStringWithoutOverlap(&buf, tc.ProjectID, "example.com is a domain, james@example.org is an email."); err != nil {
		t.Fatal(err)
	}

	got := buf.String()
	if want := "Infotype Name: DOMAIN_NAME"; !strings.Contains(got, want) {
		t.Errorf("inspectStringWithoutOverlap got %q, want %q", got, want)
	}
	if want := "Quote: example.com"; !strings.Contains(got, want) {
		t.Errorf("inspectStringWithoutOverlap got %q, want %q", got, want)
	}
	if want := "Quote: example.org"; strings.Contains(got, want) {
		t.Errorf("inspectStringWithoutOverlap got %q, want %q", got, want)
	}
}

func TestInspectStringCustomHotWord(t *testing.T) {
	tc := testutil.SystemTest(t)
	var buf bytes.Buffer

	if err := inspectStringCustomHotWord(&buf, tc.ProjectID, "patient name: John Doe", "patient", "PERSON_NAME"); err != nil {
		t.Fatal(err)
	}
	got := buf.String()
	if want := "Infotype Name: PERSON_NAME"; !strings.Contains(got, want) {
		t.Errorf("inspectStringCustomHotWord got %q, want %q", got, want)
	}
}

func TestInspectStringWithExclusionDictSubstring(t *testing.T) {
	tc := testutil.SystemTest(t)
	var buf bytes.Buffer

	if err := inspectStringWithExclusionDictSubstring(&buf, tc.ProjectID, "Some email addresses: gary@example.com, TEST@example.com", []string{"TEST"}); err != nil {
		t.Fatal(err)
	}
	got := buf.String()
	if want := "Infotype Name: EMAIL_ADDRESS"; !strings.Contains(got, want) {
		t.Errorf("inspectStringWithExclusionDictSubstring got %q, want %q", got, want)
	}
	if want := "Infotype Name: DOMAIN_NAME"; !strings.Contains(got, want) {
		t.Errorf("inspectStringWithExclusionDictSubstring got %q, want %q", got, want)
	}
	if want := "Quote: TEST"; strings.Contains(got, want) {
		t.Errorf("inspectStringWithExclusionDictSubstring got %q, want %q", got, want)
	}
}

func TestInspectStringOmitOverlap(t *testing.T) {
	tc := testutil.SystemTest(t)
	var buf bytes.Buffer

	if err := inspectStringOmitOverlap(&buf, tc.ProjectID, "gary@example.com"); err != nil {
		t.Fatal(err)
	}

	got := buf.String()
	if want := "Infotype Name: EMAIL_ADDRESS"; !strings.Contains(got, want) {
		t.Errorf("inspectStringOmitOverlap got %q, want %q", got, want)
	}
}

func TestInspectStringCustomOmitOverlap(t *testing.T) {
	tc := testutil.SystemTest(t)
	var buf bytes.Buffer

	if err := inspectStringCustomHotWord(&buf, tc.ProjectID, "patient name: John Doe", "patient", "PERSON_NAME"); err != nil {
		t.Fatal(err)
	}

	got := buf.String()
	if want := "Infotype Name: PERSON_NAME"; !strings.Contains(got, want) {
		t.Errorf("inspectStringCustomOmitOverlap got %q, want %q", got, want)
	}

	if want := "Quote: John Doe"; !strings.Contains(got, want) {
		t.Errorf("inspectStringCustomOmitOverlap got %q, want %q", got, want)
	}
	if want := "Quote: Larry Page"; strings.Contains(got, want) {
		t.Errorf("inspectStringCustomOmitOverlap got %q, want %q", got, want)
	}
}

func TestInspectWithCustomRegex(t *testing.T) {
	tc := testutil.SystemTest(t)

	var buf bytes.Buffer
	if err := inspectWithCustomRegex(&buf, tc.ProjectID, "Patients MRN 444-5-22222", "[1-9]{3}-[1-9]{1}-[1-9]{5}", "C_MRN"); err != nil {
		t.Fatal(err)
	}

	got := buf.String()
	if want := "Infotype Name: C_MRN"; !strings.Contains(got, want) {
		t.Errorf("inspectWithCustomRegex got %q, want %q", got, want)
	}
	if want := "Likelihood: POSSIBLE"; !strings.Contains(got, want) {
		t.Errorf("inspectWithCustomRegex got %q, want %q", got, want)
	}
}

func TestInspectStringWithExclusionDictionary(t *testing.T) {
	tc := testutil.SystemTest(t)
	var buf bytes.Buffer
	if err := inspectStringWithExclusionDictionary(&buf, tc.ProjectID, "Some email addresses: gary@example.com, example@example.com", []string{"example@example.com"}); err != nil {
		t.Fatal(err)
	}
	got := buf.String()
	if want := "Infotype Name: EMAIL_ADDRESS"; !strings.Contains(got, want) {
		t.Errorf("inspectStringWithExclusionDictionary got %q, want %q", got, want)
	}
}

func TestInspectImageFile(t *testing.T) {
	tc := testutil.SystemTest(t)
	var buf bytes.Buffer
	pathToImage := "testdata/test.png"
	if err := inspectImageFile(&buf, tc.ProjectID, pathToImage); err != nil {
		t.Fatal(err)
	}
	got := buf.String()
	if want := "Info type: PHONE_NUMBER"; !strings.Contains(got, want) {
		t.Errorf("TestInspectImageFile got %q, want %q", got, want)
	}
	if want := "Info type: EMAIL_ADDRESS"; !strings.Contains(got, want) {
		t.Errorf("TestInspectImageFile got %q, want %q", got, want)
	}
}

func TestInspectImageFileAllInfoTypes(t *testing.T) {
	tc := testutil.SystemTest(t)
	inputPath := "testdata/image.jpg"

	var buf bytes.Buffer
	if err := inspectImageFileAllInfoTypes(&buf, tc.ProjectID, inputPath); err != nil {
		t.Errorf("inspectImageFileAllInfoTypes: %v", err)
	}
	got := buf.String()
	if want := "Info type: DATE"; !strings.Contains(got, want) {
		t.Errorf("inspectImageFileAllInfoTypes got %q, want %q", got, want)
	}
	if want := "Info type: PHONE_NUMBER"; !strings.Contains(got, want) {
		t.Errorf("inspectImageFileAllInfoTypes got %q, want %q", got, want)
	}
	if want := "Info type: US_SOCIAL_SECURITY_NUMBER"; !strings.Contains(got, want) {
		t.Errorf("inspectImageFileAllInfoTypes got %q, want %q", got, want)
	}
}

func TestInspectImageFileListedInfoTypes(t *testing.T) {
	tc := testutil.SystemTest(t)
	var buf bytes.Buffer
	pathToImage := "testdata/sensitive-data-image.jpg"

	if err := inspectImageFileListedInfoTypes(&buf, tc.ProjectID, pathToImage); err != nil {
		t.Fatal(err)
	}
	got := buf.String()
	if want := "Info type: PHONE_NUMBER"; !strings.Contains(got, want) {
		t.Errorf("inspectImageFileListedInfoTypes got %q, want %q", got, want)
	}
	if want := "Info type: EMAIL_ADDRESS"; !strings.Contains(got, want) {
		t.Errorf("inspectImageFileListedInfoTypes got %q, want %q", got, want)
	}
	if want := "Info type: US_SOCIAL_SECURITY_NUMBER"; !strings.Contains(got, want) {
		t.Errorf("inspectImageFileListedInfoTypes got %q, want %q", got, want)
	}
}

func TestInspectGcsFileWithSampling(t *testing.T) {
	tc := testutil.SystemTest(t)
	topicID := "go-lang-dlp-test-bigquery-with-sampling-topic"
	subscriptionID := "go-lang-dlp-test-bigquery-with-sampling-subscription"
	ctx := context.Background()
	sc, err := storage.NewClient(ctx)
	if err != nil {
		log.Fatalf("storage.NewClient: %v", err)
	}
	defer sc.Close()

	bucketnameForInspectGCSFileWithSampling, err := testutil.CreateTestBucket(ctx, t, sc, tc.ProjectID, "dlp-test-inspect-prefix")
	if err != nil {
		t.Fatal(err)
	}
	GCSUri := "gs://" + bucketnameForInspectGCSFileWithSampling + "/"

	var buf bytes.Buffer
	if err := inspectGcsFileWithSampling(&buf, tc.ProjectID, GCSUri, topicID, subscriptionID); err != nil {
		t.Fatal(err)
	}
	got := buf.String()
	if want := "Job Created"; !strings.Contains(got, want) {
		t.Errorf("inspectGcsFileWithSampling got %q, want %q", got, want)
	}
	err = testutil.DeleteBucketIfExists(ctx, sc, bucketnameForInspectGCSFileWithSampling)
	if err != nil {
<<<<<<< HEAD
		return "", err
	}
	defer client.Close()
	u := uuid.New().String()[:8]
	bucketName := "dlp-job-go-lang-test" + u

	// Check if the bucket already exists.
	bucketExists := false
	_, err = client.Bucket(bucketName).Attrs(ctx)
	if err == nil {
		bucketExists = true
	}

	// If the bucket doesn't exist, create it.
	if !bucketExists {
		if err := client.Bucket(bucketName).Create(ctx, projectID, &storage.BucketAttrs{
			StorageClass: "STANDARD",
			Location:     "us-central1",
		}); err != nil {
			log.Fatalf("---Failed to create bucket: %v", err)
		}
		fmt.Printf("---Bucket '%s' created successfully.\n", bucketName)
	} else {
		fmt.Printf("---Bucket '%s' already exists.\n", bucketName)
	}

	return bucketName, nil
}

func deleteBucket(t *testing.T, projectID, bucketName string) error {
	t.Helper()

	ctx := context.Background()
	client, err := storage.NewClient(ctx)
	if err != nil {
		return err
	}
	defer client.Close()

	bucket := client.Bucket(bucketName)
	if err := bucket.Delete(ctx); err != nil {
=======
>>>>>>> 98bf872f
		t.Fatal(err)
	}

}

func TestInspectBigQueryTableWithSampling(t *testing.T) {
	tc := testutil.SystemTest(t)

	topicID := "go-lang-dlp-test-bigquery-with-sampling-topic"
	subscriptionID := "go-lang-dlp-test-bigquery-with-sampling-subscription"

	var buf bytes.Buffer
	if err := inspectBigQueryTableWithSampling(&buf, tc.ProjectID, topicID, subscriptionID); err != nil {
		t.Fatal(err)
	}
	got := buf.String()
	if want := "Job Created"; !strings.Contains(got, want) {
		t.Errorf("InspectBigQueryTableWithSampling got %q, want %q", got, want)
	}
	if want := "Found"; !strings.Contains(got, want) {
		t.Errorf("InspectBigQueryTableWithSampling got %q, want %q", got, want)
	}

}

func TestInspectAugmentInfoTypes(t *testing.T) {
	tc := testutil.SystemTest(t)
	var buf bytes.Buffer

	textToInspect := "The patient's name is Quasimodo"
	wordList := []string{"quasimodo"}

	if err := inspectAugmentInfoTypes(&buf, tc.ProjectID, textToInspect, wordList); err != nil {
		t.Fatal(err)
	}
	got := buf.String()
	if want := "Qoute: Quasimodo"; !strings.Contains(got, want) {
		t.Errorf("TestInspectAugmentInfoTypes got %q, want %q", got, want)
	}
	if want := "Info type: PERSON_NAME"; !strings.Contains(got, want) {
		t.Errorf("TestInspectAugmentInfoTypes got %q, want %q", got, want)
	}
}

func TestInspectTableWithCustomHotword(t *testing.T) {
	tc := testutil.SystemTest(t)
	var buf bytes.Buffer
	hotwordRegexPattern := "(Fake Social Security Number)"
	if err := inspectTableWithCustomHotword(&buf, tc.ProjectID, hotwordRegexPattern); err != nil {
		t.Fatal(err)
	}
	got := buf.String()

	if want := "Quote: 222-22-2222"; !strings.Contains(got, want) {
		t.Errorf("TestInspectTableWithCustomHotword got %q, want %q", got, want)
	}
	if want := "Infotype Name: US_SOCIAL_SECURITY_NUMBER"; !strings.Contains(got, want) {
		t.Errorf("TestInspectTableWithCustomHotword got %q, want %q", got, want)
	}
	if want := "Quote: 111-11-1111"; strings.Contains(got, want) {
		t.Errorf("TestInspectTableWithCustomHotword got %q, want %q", got, want)
	}
}

func TestInspectDataStoreSendToScc(t *testing.T) {
	tc := testutil.SystemTest(t)
	var buf bytes.Buffer
	u := uuid.New().String()[:8]
	datastoreNamespace := "golang-samples" + u
	datastoreKind := "task"

	if err := inspectDataStoreSendToScc(&buf, tc.ProjectID, datastoreNamespace, datastoreKind); err != nil {
		t.Fatal(err)
	}

	got := buf.String()
	if want := "Job created successfully:"; !strings.Contains(got, want) {
		t.Errorf("InspectBigQuerySendToScc got %q, want %q", got, want)
	}
}

<<<<<<< HEAD
func TestInspectDataToHybridJobTrigger(t *testing.T) {
	tc := testutil.SystemTest(t)
	var buf bytes.Buffer
	trigger, err := createJobTriggerForInspectDataToHybridJobTrigger(t, tc.ProjectID)
	if err != nil {
		t.Fatal(err)
	}
	fmt.Print("Name:" + trigger)
	if err := inspectDataToHybridJobTrigger(&buf, tc.ProjectID, "My email is test@example.org and my name is Gary.", trigger); err != nil {
		t.Fatal(err)
	}
	got := buf.String()
	if want := "successfully inspected data using hybrid job trigger"; !strings.Contains(got, want) {
		t.Errorf("TestInspectDataToHybridJobTrigger got %q, want %q", got, want)
	}
	if want := "Findings"; !strings.Contains(got, want) {
		t.Errorf("TestInspectDataToHybridJobTrigger got %q, want %q", got, want)
	}
	if want := "Job State: ACTIVE"; !strings.Contains(got, want) {
		t.Errorf("TestInspectDataToHybridJobTrigger got %q, want %q", got, want)
	}
	if want := "EMAIL_ADDRESS"; !strings.Contains(got, want) {
		t.Errorf("TestInspectDataToHybridJobTrigger got %q, want %q", got, want)
	}
	if want := "PERSON_NAME"; !strings.Contains(got, want) {
		t.Errorf("TestInspectDataToHybridJobTrigger got %q, want %q", got, want)
	}

	deleteActiveJob(t, tc.ProjectID, trigger)
	defer deleteJobTriggerForInspectDataToHybridJobTrigger(t, tc.ProjectID, trigger)
}

func deleteActiveJob(t *testing.T, project, trigger string) error {
	t.Helper()
	ctx := context.Background()
	client, err := dlp.NewClient(ctx)
	if err != nil {
		return err
	}
	defer client.Close()
	req := &dlppb.ListDlpJobsRequest{
		Parent: fmt.Sprintf("projects/%s/locations/global", project),
		Filter: fmt.Sprintf("trigger_name=%s", trigger),
	}

	it := client.ListDlpJobs(ctx, req)
	var jobIds []string
	for {
		j, err := it.Next()
		jobIds = append(jobIds, j.GetName())
		if err == iterator.Done {
			break
		}
		if err != nil {
			fmt.Printf("Next: %v", err)
		}
		fmt.Printf("Job %v status: %v\n", j.GetName(), j.GetState())
	}
	for _, v := range jobIds {
		req := &dlppb.DeleteDlpJobRequest{
			Name: v,
		}
		if err = client.DeleteDlpJob(ctx, req); err != nil {
			fmt.Printf("DeleteDlpJob: %v", err)
			return err
		}
		fmt.Printf("\nSuccessfully deleted job %v\n", v)
	}
	fmt.Print("Deleted Job Successfully !!!")
	return nil
}

func TestMain(m *testing.M) {
	tc := testutil.Context{}
	tc.ProjectID = os.Getenv("GOLANG_SAMPLES_PROJECT_ID")
	if tc.ProjectID == "" {
		tc.ProjectID = os.Getenv("")
	}
	createBigQueryDataSetId(tc.ProjectID)
	createTableInsideDataset(tc.ProjectID, dataSetIDForHybridJob)
	m.Run()
	deleteBigQueryAssets(tc.ProjectID)
}

// helpers for inspect hybrid job
func createJobTriggerForInspectDataToHybridJobTrigger(t *testing.T, projectID string) (string, error) {
	t.Helper()
	log.Printf("[START] createJobTriggerForInspectDataToHybridJobTrigger: projectID %v and ", projectID)
	// Set up the client.
	ctx := context.Background()
	client, err := dlp.NewClient(ctx)
	if err != nil {
		return "", err
	}
	defer client.Close()

	// Define the job trigger.
	hybridOptions := &dlppb.HybridOptions{
		Labels: map[string]string{
			"env": "prod",
		},
	}

	storageConfig := &dlppb.StorageConfig_HybridOptions{
		HybridOptions: hybridOptions,
	}
	infoTypes := []*dlppb.InfoType{
		{Name: "PERSON_NAME"},
		{Name: "EMAIL_ADDRESS"},
	}

	inspectConfig := &dlppb.InspectConfig{
		InfoTypes: infoTypes,
	}

	inspectJobConfig := &dlppb.InspectJobConfig{
		StorageConfig: &dlppb.StorageConfig{
			Type: storageConfig,
		},
		InspectConfig: inspectConfig,
	}

	trigger := &dlppb.JobTrigger_Trigger{
		Trigger: &dlppb.JobTrigger_Trigger_Manual{},
	}

	jobTrigger := &dlppb.JobTrigger{
		Triggers: []*dlppb.JobTrigger_Trigger{
			trigger,
		},
		Job: &dlppb.JobTrigger_InspectJob{
			InspectJob: inspectJobConfig,
		},
	}

	u := uuid.New().String()[:8]
	createDlpJobRequest := &dlppb.CreateJobTriggerRequest{
		Parent:     fmt.Sprintf("projects/%s/locations/global", projectID),
		JobTrigger: jobTrigger,
		TriggerId:  jobTriggerIdPrefix + u,
	}

	resp, err := client.CreateJobTrigger(ctx, createDlpJobRequest)
	if err != nil {
		return "", err
	}
	log.Printf("[END] createJobTriggerForInspectDataToHybridJobTrigger: trigger.Name %v", resp.Name)
	return resp.Name, nil
}

func deleteJobTriggerForInspectDataToHybridJobTrigger(t *testing.T, projectID, jobTriggerName string) error {
	t.Helper()
	log.Printf("\n[START] deleteJobTriggerForInspectDataToHybridJobTrigger")
	ctx := context.Background()
	client, err := dlp.NewClient(ctx)
=======
func TestInspectGCSFileSendToScc(t *testing.T) {
	tc := testutil.SystemTest(t)
	var buf bytes.Buffer
	ctx := context.Background()
	sc, err := storage.NewClient(ctx)
	if err != nil {
		log.Fatalf("storage.NewClient: %v", err)
	}
	defer sc.Close()

	// Creates a bucket using a function available in testutil.
	bucketNameForInspectGCSSendToScc, err := testutil.CreateTestBucket(ctx, t, sc, tc.ProjectID, "dlp-test-inspect-prefix")
	if err != nil {
		t.Fatal(err)
	}

	// Uploads a file on created bucket.
	filePathtoGCS(t, tc.ProjectID, bucketNameForInspectGCSSendToScc, dirPathForInspectGCSSendToScc)

	gcsPath := fmt.Sprint("gs://" + bucketNameForInspectGCSSendToScc + "/" + dirPathForInspectGCSSendToScc + "/test.txt")

	if err := inspectGCSFileSendToScc(&buf, tc.ProjectID, gcsPath); err != nil {
		t.Fatal(err)
	}

	got := buf.String()
	if want := "Job created successfully:"; !strings.Contains(got, want) {
		t.Errorf("TestInspectGCSFileSendToScc got %q, want %q", got, want)
	}

	// Delete a bucket that has just been created.
	err = testutil.DeleteBucketIfExists(ctx, sc, bucketNameForInspectGCSSendToScc)
	if err != nil {
		t.Fatal(err)
	}
}

// filePathtoGCS uploads a file test.txt in given path from the testdata directory.
func filePathtoGCS(t *testing.T, projectID, bucketNameForInspectGCSSendToScc, dirPathForInspectGCSSendToScc string) error {
	t.Helper()
	ctx := context.Background()
	client, err := storage.NewClient(ctx)
>>>>>>> 98bf872f
	if err != nil {
		return err
	}
	defer client.Close()

<<<<<<< HEAD
	req := &dlppb.DeleteJobTriggerRequest{
		Name: jobTriggerName,
	}

	err = client.DeleteJobTrigger(ctx, req)
	if err != nil {
		return err
	}
	log.Print("[END] deleteJobTriggerForInspectDataToHybridJobTrigger")
	return nil
}

func deleteBigQueryAssets(projectID string) error {

	log.Printf("[START] deleteBigQueryAssets: projectID %v and ", projectID)
	ctx := context.Background()

	client, err := bigquery.NewClient(ctx, projectID)
	if err != nil {
		return err
	}
	defer client.Close()

	log.Printf("[INFO] Error deleteBigQueryAssets: delete dataset err %v", err)

	if err := client.Dataset("dlp_test_dataset").DeleteWithContents(ctx); err != nil {
		log.Printf("[INFO] deleteBigQueryAssets: delete dataset err %v", err)
		return err
	}

	duration := time.Duration(30) * time.Second
	time.Sleep(duration)

	log.Printf("[END] deleteBigQueryAssets......")
	return nil
}

func createBigQueryDataSetId(projectID string) error {

	ctx := context.Background()

	client, err := bigquery.NewClient(ctx, projectID)
	if err != nil {
		return err
	}
	defer client.Close()

	meta := &bigquery.DatasetMetadata{
		Location: "US", // See https://cloud.google.com/bigquery/docs/locations
	}

	if err := client.Dataset(dataSetIDForHybridJob).Create(ctx, meta); err != nil {
		return err
	}

	return nil
}

func createTableInsideDataset(projectID, dataSetID string) error {
	ctx := context.Background()
	client, err := bigquery.NewClient(ctx, projectID)
	if err != nil {
		return err
	}
	defer client.Close()

	sampleSchema := bigquery.Schema{
		{Name: "user_id", Type: bigquery.StringFieldType},
		{Name: "age", Type: bigquery.IntegerFieldType},
		{Name: "title", Type: bigquery.StringFieldType},
		{Name: "score", Type: bigquery.StringFieldType},
	}

	metaData := &bigquery.TableMetadata{
		Schema:         sampleSchema,
		ExpirationTime: time.Now().AddDate(1, 0, 0), // Table will be automatically deleted in 1 year.
	}

	tableRef := client.Dataset(dataSetID).Table(tableIDForHybridJob)
	if err := tableRef.Create(ctx, metaData); err != nil {
		log.Printf("[INFO] createBigQueryDataSetId Error while table creation: %v", err)
		return err
	}

	duration := time.Duration(90) * time.Second
	time.Sleep(duration)

	inserter := client.Dataset(dataSetIDForHybridJob).Table(tableIDForHybridJob).Inserter()
	items := []*BigQueryTableItem{
		// Item implements the ValueSaver interface.
		{UserId: "602-61-8588", Age: 32, Title: "Biostatistician III", Score: "A"},
		{UserId: "618-96-2322", Age: 69, Title: "Programmer I", Score: "C"},
		{UserId: "618-96-2322", Age: 69, Title: "Executive Secretary", Score: "C"},
	}
	if err := inserter.Put(ctx, items); err != nil {
		return err
	}

	return nil
}

type BigQueryTableItem struct {
	UserId string
	Age    int
	Title  string
	Score  string
}

func (i *BigQueryTableItem) Save() (map[string]bigquery.Value, string, error) {
	return map[string]bigquery.Value{
		"user_id": i.UserId,
		"age":     i.Age,
		"title":   i.Title,
		"score":   i.Score,
	}, bigquery.NoDedupeID, nil
=======
	// Check if the bucket already exists.
	bucketExists := false
	_, err = client.Bucket(bucketNameForInspectGCSSendToScc).Attrs(ctx)
	if err == nil {
		bucketExists = true
	}

	// If the bucket doesn't exist, create it.
	if !bucketExists {
		if err := client.Bucket(bucketNameForInspectGCSSendToScc).Create(ctx, projectID, &storage.BucketAttrs{
			StorageClass: "STANDARD",
			Location:     "us-central1",
		}); err != nil {
			return err
		}
		fmt.Printf("Bucket '%s' created successfully.\n", bucketNameForInspectGCSSendToScc)
	} else {
		fmt.Printf("Bucket '%s' already exists.\n", bucketNameForInspectGCSSendToScc)
	}

	// Check if the directory already exists in the bucket.
	dirExists := false
	query := &storage.Query{Prefix: dirPathForInspectGCSSendToScc}
	it := client.Bucket(bucketNameForInspectGCSSendToScc).Objects(ctx, query)
	_, err = it.Next()
	if err == nil {
		dirExists = true
	}

	// If the directory doesn't exist, create it.
	if !dirExists {
		obj := client.Bucket(bucketNameForInspectGCSSendToScc).Object(dirPathForInspectGCSSendToScc)
		if _, err := obj.NewWriter(ctx).Write([]byte("")); err != nil {
			log.Fatalf("Failed to create directory: %v", err)
		}
		fmt.Printf("Directory '%s' created successfully in bucket '%s'.\n", dirPathForInspectGCSSendToScc, bucketNameForInspectGCSSendToScc)
	} else {
		fmt.Printf("Directory '%s' already exists in bucket '%s'.\n", dirPathForInspectGCSSendToScc, bucketNameForInspectGCSSendToScc)
	}

	// file upload code

	// Open local file.
	file, err := ioutil.ReadFile(filePathToUpload)
	if err != nil {
		log.Fatalf("Failed to read file: %v", err)
		return err
	}

	// Get a reference to the bucket
	bucket := client.Bucket(bucketNameForInspectGCSSendToScc)

	// Upload the file
	object := bucket.Object(inspectsGCSTestFileName)
	writer := object.NewWriter(ctx)
	_, err = writer.Write(file)
	if err != nil {
		log.Fatalf("Failed to write file: %v", err)
		return err
	}
	err = writer.Close()
	if err != nil {
		log.Fatalf("Failed to close writer: %v", err)
		return err
	}
	fmt.Printf("File uploaded successfully: %v\n", inspectsGCSTestFileName)

	// Check if the file exists in the bucket
	_, err = bucket.Object(inspectsGCSTestFileName).Attrs(ctx)
	if err != nil {
		if err == storage.ErrObjectNotExist {
			fmt.Printf("File %v does not exist in bucket %v\n", inspectsGCSTestFileName, bucketNameForInspectGCSSendToScc)
		} else {
			log.Fatalf("Failed to check file existence: %v", err)
		}
	} else {
		fmt.Printf("File %v exists in bucket %v\n", inspectsGCSTestFileName, bucketNameForInspectGCSSendToScc)
	}

	fmt.Println("filePathtoGCS function is executed-------")
	return nil
>>>>>>> 98bf872f
}<|MERGE_RESOLUTION|>--- conflicted
+++ resolved
@@ -20,7 +20,6 @@
 	"fmt"
 	"io/ioutil"
 	"log"
-	"os"
 	"strings"
 	"testing"
 	"time"
@@ -32,10 +31,7 @@
 	"cloud.google.com/go/storage"
 	"github.com/GoogleCloudPlatform/golang-samples/internal/testutil"
 	"github.com/google/uuid"
-<<<<<<< HEAD
 	"google.golang.org/api/iterator"
-=======
->>>>>>> 98bf872f
 )
 
 const (
@@ -45,16 +41,13 @@
 	ssnFileName = "fake_ssn.txt"
 	bucketName  = "golang-samples-dlp-test2"
 
-<<<<<<< HEAD
-	jobTriggerIdPrefix    = "dlp-job-trigger-unit-test-case-12345678"
-	dataSetIDForHybridJob = "dlp_test_dataset"
-	tableIDForHybridJob   = "dlp_inspect_test_table_table_id"
-=======
+	jobTriggerIdPrefix                      = "dlp-job-trigger-unit-test-case-12345678"
+	dataSetIDForHybridJob                   = "dlp_test_dataset"
+	tableIDForHybridJob                     = "dlp_inspect_test_table_table_id"
 	inspectsGCSTestFileName                 = "test.txt"
 	filePathToUpload                        = "./testdata/test.txt"
 	dirPathForInspectGCSSendToScc           = "dlp-go-lang-test-for-inspect-gcs-send-to-scc/"
 	bucketnameForInspectGCSFileWithSampling = "dlp-job-go-lang-test-inspect-gcs-file-with-sampling"
->>>>>>> 98bf872f
 )
 
 func TestInspectDatastore(t *testing.T) {
@@ -594,132 +587,217 @@
 	}
 	err = testutil.DeleteBucketIfExists(ctx, sc, bucketnameForInspectGCSFileWithSampling)
 	if err != nil {
-<<<<<<< HEAD
-		return "", err
+		t.Fatal(err)
+	}
+
+}
+
+func TestInspectBigQueryTableWithSampling(t *testing.T) {
+	tc := testutil.SystemTest(t)
+
+	topicID := "go-lang-dlp-test-bigquery-with-sampling-topic"
+	subscriptionID := "go-lang-dlp-test-bigquery-with-sampling-subscription"
+
+	var buf bytes.Buffer
+	if err := inspectBigQueryTableWithSampling(&buf, tc.ProjectID, topicID, subscriptionID); err != nil {
+		t.Fatal(err)
+	}
+	got := buf.String()
+	if want := "Job Created"; !strings.Contains(got, want) {
+		t.Errorf("InspectBigQueryTableWithSampling got %q, want %q", got, want)
+	}
+	if want := "Found"; !strings.Contains(got, want) {
+		t.Errorf("InspectBigQueryTableWithSampling got %q, want %q", got, want)
+	}
+
+}
+
+func TestInspectAugmentInfoTypes(t *testing.T) {
+	tc := testutil.SystemTest(t)
+	var buf bytes.Buffer
+
+	textToInspect := "The patient's name is Quasimodo"
+	wordList := []string{"quasimodo"}
+
+	if err := inspectAugmentInfoTypes(&buf, tc.ProjectID, textToInspect, wordList); err != nil {
+		t.Fatal(err)
+	}
+	got := buf.String()
+	if want := "Qoute: Quasimodo"; !strings.Contains(got, want) {
+		t.Errorf("TestInspectAugmentInfoTypes got %q, want %q", got, want)
+	}
+	if want := "Info type: PERSON_NAME"; !strings.Contains(got, want) {
+		t.Errorf("TestInspectAugmentInfoTypes got %q, want %q", got, want)
+	}
+}
+
+func TestInspectTableWithCustomHotword(t *testing.T) {
+	tc := testutil.SystemTest(t)
+	var buf bytes.Buffer
+	hotwordRegexPattern := "(Fake Social Security Number)"
+	if err := inspectTableWithCustomHotword(&buf, tc.ProjectID, hotwordRegexPattern); err != nil {
+		t.Fatal(err)
+	}
+	got := buf.String()
+
+	if want := "Quote: 222-22-2222"; !strings.Contains(got, want) {
+		t.Errorf("TestInspectTableWithCustomHotword got %q, want %q", got, want)
+	}
+	if want := "Infotype Name: US_SOCIAL_SECURITY_NUMBER"; !strings.Contains(got, want) {
+		t.Errorf("TestInspectTableWithCustomHotword got %q, want %q", got, want)
+	}
+	if want := "Quote: 111-11-1111"; strings.Contains(got, want) {
+		t.Errorf("TestInspectTableWithCustomHotword got %q, want %q", got, want)
+	}
+}
+
+func TestInspectDataStoreSendToScc(t *testing.T) {
+	tc := testutil.SystemTest(t)
+	var buf bytes.Buffer
+	u := uuid.New().String()[:8]
+	datastoreNamespace := "golang-samples" + u
+	datastoreKind := "task"
+
+	if err := inspectDataStoreSendToScc(&buf, tc.ProjectID, datastoreNamespace, datastoreKind); err != nil {
+		t.Fatal(err)
+	}
+
+	got := buf.String()
+	if want := "Job created successfully:"; !strings.Contains(got, want) {
+		t.Errorf("InspectBigQuerySendToScc got %q, want %q", got, want)
+	}
+}
+
+func TestInspectGCSFileSendToScc(t *testing.T) {
+	tc := testutil.SystemTest(t)
+	var buf bytes.Buffer
+	ctx := context.Background()
+	sc, err := storage.NewClient(ctx)
+	if err != nil {
+		log.Fatalf("storage.NewClient: %v", err)
+	}
+	defer sc.Close()
+
+	// Creates a bucket using a function available in testutil.
+	bucketNameForInspectGCSSendToScc, err := testutil.CreateTestBucket(ctx, t, sc, tc.ProjectID, "dlp-test-inspect-prefix")
+	if err != nil {
+		t.Fatal(err)
+	}
+
+	// Uploads a file on created bucket.
+	filePathtoGCS(t, tc.ProjectID, bucketNameForInspectGCSSendToScc, dirPathForInspectGCSSendToScc)
+
+	gcsPath := fmt.Sprint("gs://" + bucketNameForInspectGCSSendToScc + "/" + dirPathForInspectGCSSendToScc + "/test.txt")
+
+	if err := inspectGCSFileSendToScc(&buf, tc.ProjectID, gcsPath); err != nil {
+		t.Fatal(err)
+	}
+
+	got := buf.String()
+	if want := "Job created successfully:"; !strings.Contains(got, want) {
+		t.Errorf("TestInspectGCSFileSendToScc got %q, want %q", got, want)
+	}
+
+	// Delete a bucket that has just been created.
+	err = testutil.DeleteBucketIfExists(ctx, sc, bucketNameForInspectGCSSendToScc)
+	if err != nil {
+		t.Fatal(err)
+	}
+}
+
+// filePathtoGCS uploads a file test.txt in given path from the testdata directory.
+func filePathtoGCS(t *testing.T, projectID, bucketNameForInspectGCSSendToScc, dirPathForInspectGCSSendToScc string) error {
+	t.Helper()
+	ctx := context.Background()
+	client, err := storage.NewClient(ctx)
+	if err != nil {
+		return err
 	}
 	defer client.Close()
-	u := uuid.New().String()[:8]
-	bucketName := "dlp-job-go-lang-test" + u
 
 	// Check if the bucket already exists.
 	bucketExists := false
-	_, err = client.Bucket(bucketName).Attrs(ctx)
+	_, err = client.Bucket(bucketNameForInspectGCSSendToScc).Attrs(ctx)
 	if err == nil {
 		bucketExists = true
 	}
 
 	// If the bucket doesn't exist, create it.
 	if !bucketExists {
-		if err := client.Bucket(bucketName).Create(ctx, projectID, &storage.BucketAttrs{
+		if err := client.Bucket(bucketNameForInspectGCSSendToScc).Create(ctx, projectID, &storage.BucketAttrs{
 			StorageClass: "STANDARD",
 			Location:     "us-central1",
 		}); err != nil {
-			log.Fatalf("---Failed to create bucket: %v", err)
+			return err
 		}
-		fmt.Printf("---Bucket '%s' created successfully.\n", bucketName)
+		fmt.Printf("Bucket '%s' created successfully.\n", bucketNameForInspectGCSSendToScc)
 	} else {
-		fmt.Printf("---Bucket '%s' already exists.\n", bucketName)
-	}
-
-	return bucketName, nil
-}
-
-func deleteBucket(t *testing.T, projectID, bucketName string) error {
-	t.Helper()
-
-	ctx := context.Background()
-	client, err := storage.NewClient(ctx)
-	if err != nil {
+		fmt.Printf("Bucket '%s' already exists.\n", bucketNameForInspectGCSSendToScc)
+	}
+
+	// Check if the directory already exists in the bucket.
+	dirExists := false
+	query := &storage.Query{Prefix: dirPathForInspectGCSSendToScc}
+	it := client.Bucket(bucketNameForInspectGCSSendToScc).Objects(ctx, query)
+	_, err = it.Next()
+	if err == nil {
+		dirExists = true
+	}
+
+	// If the directory doesn't exist, create it.
+	if !dirExists {
+		obj := client.Bucket(bucketNameForInspectGCSSendToScc).Object(dirPathForInspectGCSSendToScc)
+		if _, err := obj.NewWriter(ctx).Write([]byte("")); err != nil {
+			log.Fatalf("Failed to create directory: %v", err)
+		}
+		fmt.Printf("Directory '%s' created successfully in bucket '%s'.\n", dirPathForInspectGCSSendToScc, bucketNameForInspectGCSSendToScc)
+	} else {
+		fmt.Printf("Directory '%s' already exists in bucket '%s'.\n", dirPathForInspectGCSSendToScc, bucketNameForInspectGCSSendToScc)
+	}
+
+	// file upload code
+
+	// Open local file.
+	file, err := ioutil.ReadFile(filePathToUpload)
+	if err != nil {
+		log.Fatalf("Failed to read file: %v", err)
 		return err
 	}
-	defer client.Close()
-
-	bucket := client.Bucket(bucketName)
-	if err := bucket.Delete(ctx); err != nil {
-=======
->>>>>>> 98bf872f
-		t.Fatal(err)
-	}
-
-}
-
-func TestInspectBigQueryTableWithSampling(t *testing.T) {
-	tc := testutil.SystemTest(t)
-
-	topicID := "go-lang-dlp-test-bigquery-with-sampling-topic"
-	subscriptionID := "go-lang-dlp-test-bigquery-with-sampling-subscription"
-
-	var buf bytes.Buffer
-	if err := inspectBigQueryTableWithSampling(&buf, tc.ProjectID, topicID, subscriptionID); err != nil {
-		t.Fatal(err)
-	}
-	got := buf.String()
-	if want := "Job Created"; !strings.Contains(got, want) {
-		t.Errorf("InspectBigQueryTableWithSampling got %q, want %q", got, want)
-	}
-	if want := "Found"; !strings.Contains(got, want) {
-		t.Errorf("InspectBigQueryTableWithSampling got %q, want %q", got, want)
-	}
-
-}
-
-func TestInspectAugmentInfoTypes(t *testing.T) {
-	tc := testutil.SystemTest(t)
-	var buf bytes.Buffer
-
-	textToInspect := "The patient's name is Quasimodo"
-	wordList := []string{"quasimodo"}
-
-	if err := inspectAugmentInfoTypes(&buf, tc.ProjectID, textToInspect, wordList); err != nil {
-		t.Fatal(err)
-	}
-	got := buf.String()
-	if want := "Qoute: Quasimodo"; !strings.Contains(got, want) {
-		t.Errorf("TestInspectAugmentInfoTypes got %q, want %q", got, want)
-	}
-	if want := "Info type: PERSON_NAME"; !strings.Contains(got, want) {
-		t.Errorf("TestInspectAugmentInfoTypes got %q, want %q", got, want)
-	}
-}
-
-func TestInspectTableWithCustomHotword(t *testing.T) {
-	tc := testutil.SystemTest(t)
-	var buf bytes.Buffer
-	hotwordRegexPattern := "(Fake Social Security Number)"
-	if err := inspectTableWithCustomHotword(&buf, tc.ProjectID, hotwordRegexPattern); err != nil {
-		t.Fatal(err)
-	}
-	got := buf.String()
-
-	if want := "Quote: 222-22-2222"; !strings.Contains(got, want) {
-		t.Errorf("TestInspectTableWithCustomHotword got %q, want %q", got, want)
-	}
-	if want := "Infotype Name: US_SOCIAL_SECURITY_NUMBER"; !strings.Contains(got, want) {
-		t.Errorf("TestInspectTableWithCustomHotword got %q, want %q", got, want)
-	}
-	if want := "Quote: 111-11-1111"; strings.Contains(got, want) {
-		t.Errorf("TestInspectTableWithCustomHotword got %q, want %q", got, want)
-	}
-}
-
-func TestInspectDataStoreSendToScc(t *testing.T) {
-	tc := testutil.SystemTest(t)
-	var buf bytes.Buffer
-	u := uuid.New().String()[:8]
-	datastoreNamespace := "golang-samples" + u
-	datastoreKind := "task"
-
-	if err := inspectDataStoreSendToScc(&buf, tc.ProjectID, datastoreNamespace, datastoreKind); err != nil {
-		t.Fatal(err)
-	}
-
-	got := buf.String()
-	if want := "Job created successfully:"; !strings.Contains(got, want) {
-		t.Errorf("InspectBigQuerySendToScc got %q, want %q", got, want)
-	}
-}
-
-<<<<<<< HEAD
+
+	// Get a reference to the bucket
+	bucket := client.Bucket(bucketNameForInspectGCSSendToScc)
+
+	// Upload the file
+	object := bucket.Object(inspectsGCSTestFileName)
+	writer := object.NewWriter(ctx)
+	_, err = writer.Write(file)
+	if err != nil {
+		log.Fatalf("Failed to write file: %v", err)
+		return err
+	}
+	err = writer.Close()
+	if err != nil {
+		log.Fatalf("Failed to close writer: %v", err)
+		return err
+	}
+	fmt.Printf("File uploaded successfully: %v\n", inspectsGCSTestFileName)
+
+	// Check if the file exists in the bucket
+	_, err = bucket.Object(inspectsGCSTestFileName).Attrs(ctx)
+	if err != nil {
+		if err == storage.ErrObjectNotExist {
+			fmt.Printf("File %v does not exist in bucket %v\n", inspectsGCSTestFileName, bucketNameForInspectGCSSendToScc)
+		} else {
+			log.Fatalf("Failed to check file existence: %v", err)
+		}
+	} else {
+		fmt.Printf("File %v exists in bucket %v\n", inspectsGCSTestFileName, bucketNameForInspectGCSSendToScc)
+	}
+
+	fmt.Println("filePathtoGCS function is executed-------")
+	return nil
+}
+
 func TestInspectDataToHybridJobTrigger(t *testing.T) {
 	tc := testutil.SystemTest(t)
 	var buf bytes.Buffer
@@ -792,18 +870,6 @@
 	return nil
 }
 
-func TestMain(m *testing.M) {
-	tc := testutil.Context{}
-	tc.ProjectID = os.Getenv("GOLANG_SAMPLES_PROJECT_ID")
-	if tc.ProjectID == "" {
-		tc.ProjectID = os.Getenv("")
-	}
-	createBigQueryDataSetId(tc.ProjectID)
-	createTableInsideDataset(tc.ProjectID, dataSetIDForHybridJob)
-	m.Run()
-	deleteBigQueryAssets(tc.ProjectID)
-}
-
 // helpers for inspect hybrid job
 func createJobTriggerForInspectDataToHybridJobTrigger(t *testing.T, projectID string) (string, error) {
 	t.Helper()
@@ -875,56 +941,11 @@
 	log.Printf("\n[START] deleteJobTriggerForInspectDataToHybridJobTrigger")
 	ctx := context.Background()
 	client, err := dlp.NewClient(ctx)
-=======
-func TestInspectGCSFileSendToScc(t *testing.T) {
-	tc := testutil.SystemTest(t)
-	var buf bytes.Buffer
-	ctx := context.Background()
-	sc, err := storage.NewClient(ctx)
-	if err != nil {
-		log.Fatalf("storage.NewClient: %v", err)
-	}
-	defer sc.Close()
-
-	// Creates a bucket using a function available in testutil.
-	bucketNameForInspectGCSSendToScc, err := testutil.CreateTestBucket(ctx, t, sc, tc.ProjectID, "dlp-test-inspect-prefix")
-	if err != nil {
-		t.Fatal(err)
-	}
-
-	// Uploads a file on created bucket.
-	filePathtoGCS(t, tc.ProjectID, bucketNameForInspectGCSSendToScc, dirPathForInspectGCSSendToScc)
-
-	gcsPath := fmt.Sprint("gs://" + bucketNameForInspectGCSSendToScc + "/" + dirPathForInspectGCSSendToScc + "/test.txt")
-
-	if err := inspectGCSFileSendToScc(&buf, tc.ProjectID, gcsPath); err != nil {
-		t.Fatal(err)
-	}
-
-	got := buf.String()
-	if want := "Job created successfully:"; !strings.Contains(got, want) {
-		t.Errorf("TestInspectGCSFileSendToScc got %q, want %q", got, want)
-	}
-
-	// Delete a bucket that has just been created.
-	err = testutil.DeleteBucketIfExists(ctx, sc, bucketNameForInspectGCSSendToScc)
-	if err != nil {
-		t.Fatal(err)
-	}
-}
-
-// filePathtoGCS uploads a file test.txt in given path from the testdata directory.
-func filePathtoGCS(t *testing.T, projectID, bucketNameForInspectGCSSendToScc, dirPathForInspectGCSSendToScc string) error {
-	t.Helper()
-	ctx := context.Background()
-	client, err := storage.NewClient(ctx)
->>>>>>> 98bf872f
 	if err != nil {
 		return err
 	}
 	defer client.Close()
 
-<<<<<<< HEAD
 	req := &dlppb.DeleteJobTriggerRequest{
 		Name: jobTriggerName,
 	}
@@ -935,192 +956,4 @@
 	}
 	log.Print("[END] deleteJobTriggerForInspectDataToHybridJobTrigger")
 	return nil
-}
-
-func deleteBigQueryAssets(projectID string) error {
-
-	log.Printf("[START] deleteBigQueryAssets: projectID %v and ", projectID)
-	ctx := context.Background()
-
-	client, err := bigquery.NewClient(ctx, projectID)
-	if err != nil {
-		return err
-	}
-	defer client.Close()
-
-	log.Printf("[INFO] Error deleteBigQueryAssets: delete dataset err %v", err)
-
-	if err := client.Dataset("dlp_test_dataset").DeleteWithContents(ctx); err != nil {
-		log.Printf("[INFO] deleteBigQueryAssets: delete dataset err %v", err)
-		return err
-	}
-
-	duration := time.Duration(30) * time.Second
-	time.Sleep(duration)
-
-	log.Printf("[END] deleteBigQueryAssets......")
-	return nil
-}
-
-func createBigQueryDataSetId(projectID string) error {
-
-	ctx := context.Background()
-
-	client, err := bigquery.NewClient(ctx, projectID)
-	if err != nil {
-		return err
-	}
-	defer client.Close()
-
-	meta := &bigquery.DatasetMetadata{
-		Location: "US", // See https://cloud.google.com/bigquery/docs/locations
-	}
-
-	if err := client.Dataset(dataSetIDForHybridJob).Create(ctx, meta); err != nil {
-		return err
-	}
-
-	return nil
-}
-
-func createTableInsideDataset(projectID, dataSetID string) error {
-	ctx := context.Background()
-	client, err := bigquery.NewClient(ctx, projectID)
-	if err != nil {
-		return err
-	}
-	defer client.Close()
-
-	sampleSchema := bigquery.Schema{
-		{Name: "user_id", Type: bigquery.StringFieldType},
-		{Name: "age", Type: bigquery.IntegerFieldType},
-		{Name: "title", Type: bigquery.StringFieldType},
-		{Name: "score", Type: bigquery.StringFieldType},
-	}
-
-	metaData := &bigquery.TableMetadata{
-		Schema:         sampleSchema,
-		ExpirationTime: time.Now().AddDate(1, 0, 0), // Table will be automatically deleted in 1 year.
-	}
-
-	tableRef := client.Dataset(dataSetID).Table(tableIDForHybridJob)
-	if err := tableRef.Create(ctx, metaData); err != nil {
-		log.Printf("[INFO] createBigQueryDataSetId Error while table creation: %v", err)
-		return err
-	}
-
-	duration := time.Duration(90) * time.Second
-	time.Sleep(duration)
-
-	inserter := client.Dataset(dataSetIDForHybridJob).Table(tableIDForHybridJob).Inserter()
-	items := []*BigQueryTableItem{
-		// Item implements the ValueSaver interface.
-		{UserId: "602-61-8588", Age: 32, Title: "Biostatistician III", Score: "A"},
-		{UserId: "618-96-2322", Age: 69, Title: "Programmer I", Score: "C"},
-		{UserId: "618-96-2322", Age: 69, Title: "Executive Secretary", Score: "C"},
-	}
-	if err := inserter.Put(ctx, items); err != nil {
-		return err
-	}
-
-	return nil
-}
-
-type BigQueryTableItem struct {
-	UserId string
-	Age    int
-	Title  string
-	Score  string
-}
-
-func (i *BigQueryTableItem) Save() (map[string]bigquery.Value, string, error) {
-	return map[string]bigquery.Value{
-		"user_id": i.UserId,
-		"age":     i.Age,
-		"title":   i.Title,
-		"score":   i.Score,
-	}, bigquery.NoDedupeID, nil
-=======
-	// Check if the bucket already exists.
-	bucketExists := false
-	_, err = client.Bucket(bucketNameForInspectGCSSendToScc).Attrs(ctx)
-	if err == nil {
-		bucketExists = true
-	}
-
-	// If the bucket doesn't exist, create it.
-	if !bucketExists {
-		if err := client.Bucket(bucketNameForInspectGCSSendToScc).Create(ctx, projectID, &storage.BucketAttrs{
-			StorageClass: "STANDARD",
-			Location:     "us-central1",
-		}); err != nil {
-			return err
-		}
-		fmt.Printf("Bucket '%s' created successfully.\n", bucketNameForInspectGCSSendToScc)
-	} else {
-		fmt.Printf("Bucket '%s' already exists.\n", bucketNameForInspectGCSSendToScc)
-	}
-
-	// Check if the directory already exists in the bucket.
-	dirExists := false
-	query := &storage.Query{Prefix: dirPathForInspectGCSSendToScc}
-	it := client.Bucket(bucketNameForInspectGCSSendToScc).Objects(ctx, query)
-	_, err = it.Next()
-	if err == nil {
-		dirExists = true
-	}
-
-	// If the directory doesn't exist, create it.
-	if !dirExists {
-		obj := client.Bucket(bucketNameForInspectGCSSendToScc).Object(dirPathForInspectGCSSendToScc)
-		if _, err := obj.NewWriter(ctx).Write([]byte("")); err != nil {
-			log.Fatalf("Failed to create directory: %v", err)
-		}
-		fmt.Printf("Directory '%s' created successfully in bucket '%s'.\n", dirPathForInspectGCSSendToScc, bucketNameForInspectGCSSendToScc)
-	} else {
-		fmt.Printf("Directory '%s' already exists in bucket '%s'.\n", dirPathForInspectGCSSendToScc, bucketNameForInspectGCSSendToScc)
-	}
-
-	// file upload code
-
-	// Open local file.
-	file, err := ioutil.ReadFile(filePathToUpload)
-	if err != nil {
-		log.Fatalf("Failed to read file: %v", err)
-		return err
-	}
-
-	// Get a reference to the bucket
-	bucket := client.Bucket(bucketNameForInspectGCSSendToScc)
-
-	// Upload the file
-	object := bucket.Object(inspectsGCSTestFileName)
-	writer := object.NewWriter(ctx)
-	_, err = writer.Write(file)
-	if err != nil {
-		log.Fatalf("Failed to write file: %v", err)
-		return err
-	}
-	err = writer.Close()
-	if err != nil {
-		log.Fatalf("Failed to close writer: %v", err)
-		return err
-	}
-	fmt.Printf("File uploaded successfully: %v\n", inspectsGCSTestFileName)
-
-	// Check if the file exists in the bucket
-	_, err = bucket.Object(inspectsGCSTestFileName).Attrs(ctx)
-	if err != nil {
-		if err == storage.ErrObjectNotExist {
-			fmt.Printf("File %v does not exist in bucket %v\n", inspectsGCSTestFileName, bucketNameForInspectGCSSendToScc)
-		} else {
-			log.Fatalf("Failed to check file existence: %v", err)
-		}
-	} else {
-		fmt.Printf("File %v exists in bucket %v\n", inspectsGCSTestFileName, bucketNameForInspectGCSSendToScc)
-	}
-
-	fmt.Println("filePathtoGCS function is executed-------")
-	return nil
->>>>>>> 98bf872f
 }