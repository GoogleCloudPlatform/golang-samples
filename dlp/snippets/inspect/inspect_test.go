--- conflicted
+++ resolved
@@ -291,26 +291,16 @@
 	}
 }
 
-<<<<<<< HEAD
 func TestInspectStringCustomOmitOverlap(t *testing.T) {
 	tc := testutil.SystemTest(t)
 	buf := new(bytes.Buffer)
 
 	if err := inspectStringCustomOmitOverlap(buf, tc.ProjectID, "Name: Jane Doe. Name: Larry Page.", "VIP_DETECTOR", "PERSON_NAME", "Larry Page|Sergey Brin"); err != nil {
-		t.Errorf("inspectStringCustomOmitOverlap: %v", err)
-=======
-func TestInspectStringCustomHotWord(t *testing.T) {
-	tc := testutil.SystemTest(t)
-	buf := new(bytes.Buffer)
-
-	if err := inspectStringCustomHotWord(buf, tc.ProjectID, "patient name: John Doe", "patient", "PERSON_NAME"); err != nil {
-		t.Errorf("inspectStringCustomHotWord: %v", err)
->>>>>>> 07ec9e8b
+		t.Fatal(err)
 	}
 
 	got := buf.String()
 	if want := "Infotype Name: PERSON_NAME"; !strings.Contains(got, want) {
-<<<<<<< HEAD
 		t.Errorf("inspectStringCustomOmitOverlap got %q, want %q", got, want)
 	}
 
@@ -319,8 +309,6 @@
 	}
 	if want := "Quote: Larry Page"; strings.Contains(got, want) {
 		t.Errorf("inspectStringCustomOmitOverlap got %q, want %q", got, want)
-=======
-		t.Errorf("inspectStringCustomHotWord got %q, want %q", got, want)
 	}
 }
 
@@ -361,6 +349,19 @@
 
 	if want := "Infotype Name: PERSON_NAME"; strings.Contains(got, want) {
 		t.Errorf("inspectStringOmitOverlap got %q, want %q", got, want)
->>>>>>> 07ec9e8b
+	}
+}
+
+func TestInspectStringCustomHotWord(t *testing.T) {
+	tc := testutil.SystemTest(t)
+	buf := new(bytes.Buffer)
+
+	if err := inspectStringCustomHotWord(buf, tc.ProjectID, "patient name: John Doe", "patient", "PERSON_NAME"); err != nil {
+		t.Fatal(err)
+	}
+
+	got := buf.String()
+	if want := "Infotype Name: PERSON_NAME"; !strings.Contains(got, want) {
+		t.Errorf("inspectStringCustomHotWord got %q, want %q", got, want)
 	}
 }