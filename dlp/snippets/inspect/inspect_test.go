// Copyright 2019 Google LLC
//
// Licensed under the Apache License, Version 2.0 (the "License");
// you may not use this file except in compliance with the License.
// You may obtain a copy of the License at
//
//     https://www.apache.org/licenses/LICENSE-2.0
//
// Unless required by applicable law or agreed to in writing, software
// distributed under the License is distributed on an "AS IS" BASIS,
// WITHOUT WARRANTIES OR CONDITIONS OF ANY KIND, either express or implied.
// See the License for the specific language governing permissions and
// limitations under the License.

package inspect

import (
	"bytes"
	"context"
	"strings"
	"testing"
	"time"

	"cloud.google.com/go/bigquery"
	"cloud.google.com/go/datastore"
	"cloud.google.com/go/storage"
	"github.com/GoogleCloudPlatform/golang-samples/internal/testutil"
	"github.com/gofrs/uuid"
)

const (
	topicName        = "dlp-inspect-test-topic-"
	subscriptionName = "dlp-inspect-test-sub-"

	ssnFileName = "fake_ssn.txt"
	bucketName  = "golang-samples-dlp-test2"
)

func TestInspectDatastore(t *testing.T) {
	tc := testutil.EndToEndTest(t)
	writeTestDatastoreFiles(t, tc.ProjectID)
	tests := []struct {
		kind string
		want string
	}{
		{
			kind: "SSNTask",
			want: "Created job",
		},
	}
	for _, test := range tests {
		test := test
		t.Run(test.kind, func(t *testing.T) {
			t.Parallel()
			testutil.Retry(t, 5, 15*time.Second, func(r *testutil.R) {
				u := uuid.Must(uuid.NewV4()).String()[:8]
				buf := new(bytes.Buffer)
				if err := inspectDatastore(buf, tc.ProjectID, []string{"US_SOCIAL_SECURITY_NUMBER"}, []string{}, []string{}, topicName+u, subscriptionName+u, tc.ProjectID, "", test.kind); err != nil {
					r.Errorf("inspectDatastore(%s) got err: %v", test.kind, err)
					return
				}
				if got := buf.String(); !strings.Contains(got, test.want) {
					r.Errorf("inspectDatastore(%s) = %q, want %q substring", test.kind, got, test.want)
				}
			})
		})
	}
}

type SSNTask struct {
	Description string
}

func writeTestDatastoreFiles(t *testing.T, projectID string) {
	t.Helper()
	ctx := context.Background()
	client, err := datastore.NewClient(ctx, projectID)
	if err != nil {
		t.Fatalf("datastore.NewClient: %v", err)
	}
	kind := "SSNTask"
	name := "ssntask1"
	ssnKey := datastore.NameKey(kind, name, nil)
	task := SSNTask{
		Description: "My SSN is 111222333",
	}
	if _, err := client.Put(ctx, ssnKey, &task); err != nil {
		t.Fatalf("Failed to save task: %v", err)
	}
}

func TestInspectGCS(t *testing.T) {
	tc := testutil.SystemTest(t)
	writeTestGCSFiles(t, tc.ProjectID)
	tests := []struct {
		fileName string
		want     string
	}{
		{
			fileName: ssnFileName,
			want:     "Created job",
		},
	}
	for _, test := range tests {
		test := test
		t.Run(test.fileName, func(t *testing.T) {
			t.Parallel()
			testutil.Retry(t, 5, 15*time.Second, func(r *testutil.R) {
				u := uuid.Must(uuid.NewV4()).String()[:8]
				buf := new(bytes.Buffer)
				if err := inspectGCSFile(buf, tc.ProjectID, []string{"US_SOCIAL_SECURITY_NUMBER"}, []string{}, []string{}, topicName+u, subscriptionName+u, bucketName, test.fileName); err != nil {
					r.Errorf("inspectGCSFile(%s) got err: %v", test.fileName, err)
					return
				}
				if got := buf.String(); !strings.Contains(got, test.want) {
					r.Errorf("inspectGCSFile(%s) = %q, want %q substring", test.fileName, got, test.want)
				}
			})
		})
	}
}

func writeTestGCSFiles(t *testing.T, projectID string) {
	t.Helper()
	ctx := context.Background()
	client, err := storage.NewClient(ctx)
	if err != nil {
		t.Fatalf("storage.NewClient: %v", err)
	}
	bucket := client.Bucket(bucketName)
	_, err = bucket.Attrs(ctx)
	if err != nil {
		switch err {
		case storage.ErrObjectNotExist:
			if err := bucket.Create(ctx, projectID, nil); err != nil {
				t.Fatalf("bucket.Create: %v", err)
			}
		default:
			t.Fatalf("error getting bucket attrs: %v", err)
		}
	}
	if err := writeObject(ctx, bucket, ssnFileName, "My SSN is 111222333"); err != nil {
		t.Fatalf("writeObject: %v", err)
	}
}

func writeObject(ctx context.Context, bucket *storage.BucketHandle, fileName, content string) error {
	obj := bucket.Object(fileName)
	_, err := obj.Attrs(ctx)
	if err != nil {
		switch err {
		case storage.ErrObjectNotExist:
			w := obj.NewWriter(ctx)
			w.Write([]byte(content))
			if err := w.Close(); err != nil {
				return err
			}
		default:
			return err
		}
	}
	return nil
}

func TestInspectString(t *testing.T) {
	tc := testutil.SystemTest(t)
	buf := new(bytes.Buffer)

	if err := inspectString(buf, tc.ProjectID, "I'm Gary and my email is gary@example.com"); err != nil {
		t.Errorf("TestInspectFile: %v", err)
	}

	got := buf.String()
	if want := "Info type: EMAIL_ADDRESS"; !strings.Contains(got, want) {
		t.Errorf("inspectString got %q, want %q", got, want)
	}
}

func TestInspectTextFile(t *testing.T) {
	tc := testutil.SystemTest(t)
	buf := new(bytes.Buffer)

	if err := inspectTextFile(buf, tc.ProjectID, "testdata/test.txt"); err != nil {
		t.Errorf("TestInspectTextFile: %v", err)
	}

	got := buf.String()
	if want := "Info type: PHONE_NUMBER"; !strings.Contains(got, want) {
		t.Errorf("inspectTextFile got %q, want %q", got, want)
	}
	if want := "Info type: EMAIL_ADDRESS"; !strings.Contains(got, want) {
		t.Errorf("inspectTextFile got %q, want %q", got, want)
	}
}

type Item struct {
	Description string
}

const (
	harmfulTable = "harmful"
	bqDatasetID  = "golang_samples_dlp"
)

func mustCreateBigqueryTestFiles(t *testing.T, projectID, datasetID string) {
	t.Helper()

	ctx := context.Background()
	client, err := bigquery.NewClient(ctx, projectID)
	if err != nil {
		t.Fatalf("bigquery.NewClient: %v", err)
	}
	defer client.Close()
	d := client.Dataset(datasetID)
	if _, err := d.Metadata(ctx); err != nil {
		if err := d.Create(ctx, &bigquery.DatasetMetadata{}); err != nil {
			t.Fatalf("Create: %v", err)
		}
	}
	schema, err := bigquery.InferSchema(Item{})
	if err != nil {
		t.Fatalf("InferSchema: %v", err)
	}
	if err := uploadBigQuery(ctx, d, schema, harmfulTable, "My SSN is 111222333"); err != nil {
		t.Fatalf("uploadBigQuery: %v", err)
	}
}

func uploadBigQuery(ctx context.Context, d *bigquery.Dataset, schema bigquery.Schema, table, content string) error {
	t := d.Table(table)
	if _, err := t.Metadata(ctx); err == nil {
		return nil
	}
	if err := t.Create(ctx, &bigquery.TableMetadata{Schema: schema}); err != nil {
		return err
	}
	source := bigquery.NewReaderSource(strings.NewReader(content))
	l := t.LoaderFrom(source)
	job, err := l.Run(ctx)
	if err != nil {
		return err
	}
	status, err := job.Wait(ctx)
	if err != nil {
		return err
	}
	return status.Err()
}

func TestInspectBigquery(t *testing.T) {
	tc := testutil.EndToEndTest(t)

	mustCreateBigqueryTestFiles(t, tc.ProjectID, bqDatasetID)

	tests := []struct {
		table string
		want  string
	}{
		{
			table: harmfulTable,
			want:  "Created job",
		},
	}
	for _, test := range tests {
		test := test
		t.Run(test.table, func(t *testing.T) {
			t.Parallel()
			u := uuid.Must(uuid.NewV4()).String()[:8]
			buf := new(bytes.Buffer)
			if err := inspectBigquery(buf, tc.ProjectID, []string{"US_SOCIAL_SECURITY_NUMBER"}, []string{}, []string{}, topicName+u, subscriptionName+u, tc.ProjectID, bqDatasetID, test.table); err != nil {
				t.Errorf("inspectBigquery(%s) got err: %v", test.table, err)
			}
			if got := buf.String(); !strings.Contains(got, test.want) {
				t.Errorf("inspectBigquery(%s) = %q, want %q substring", test.table, got, test.want)
			}
		})
	}
}

<<<<<<< HEAD
func TestInspectTable(t *testing.T) {
	tc := testutil.SystemTest(t)

	var buf bytes.Buffer
	if err := inspectTable(&buf, tc.ProjectID); err != nil {
		t.Fatal(err)
	}
	got := buf.String()
	if want := "Infotype Name: PHONE_NUMBER"; !strings.Contains(got, want) {
		t.Errorf("InspectTable got %q, want %q", got, want)
	}
	if want := "Likelihood: VERY_LIKELY"; !strings.Contains(got, want) {
		t.Errorf("InspectTable got %q, want %q", got, want)
=======
func TestInspectStringWithExclusionRegex(t *testing.T) {
	tc := testutil.SystemTest(t)

	var buf bytes.Buffer

	if err := inspectStringWithExclusionRegex(&buf, tc.ProjectID, "Some email addresses: gary@example.com, bob@example.org", ".+@example.com"); err != nil {
		t.Errorf("inspectStringWithExclusionRegex: %v", err)
	}

	got := buf.String()

	if want := "Quote: bob@example.org"; !strings.Contains(got, want) {
		t.Errorf("inspectStringWithExclusionRegex got %q, want %q", got, want)
	}
	if want := "Quote: gary@example.com"; strings.Contains(got, want) {
		t.Errorf("inspectStringWithExclusionRegex got %q, want %q", got, want)
	}
}

func TestInspectStringCustomExcludingSubstring(t *testing.T) {
	tc := testutil.SystemTest(t)
	var buf bytes.Buffer

	if err := inspectStringCustomExcludingSubstring(&buf, tc.ProjectID, "Name: Doe, John. Name: Example, Jimmy", "[A-Z][a-z]{1,15}, [A-Z][a-z]{1,15}", []string{"Jimmy"}); err != nil {
		t.Fatal(err)
	}

	got := buf.String()

	if want := "Infotype Name: CUSTOM_NAME_DETECTOR"; !strings.Contains(got, want) {
		t.Errorf("inspectStringCustomExcludingSubstring got %q, want %q", got, want)
	}
	if want := "Quote: Doe, John"; !strings.Contains(got, want) {
		t.Errorf("inspectStringCustomExcludingSubstring got %q, want %q", got, want)
	}
	if want := "Jimmy"; strings.Contains(got, want) {
		t.Errorf("inspectStringCustomExcludingSubstring got %q, want %q", got, want)
>>>>>>> 9cbfc6c0
	}
}

func TestInspectStringMultipleRules(t *testing.T) {
	tc := testutil.SystemTest(t)
	var buf bytes.Buffer

	if err := inspectStringMultipleRules(&buf, tc.ProjectID, "patient: Jane Doe"); err != nil {
		t.Errorf("inspectStringMultipleRules: %v", err)
	}
	got := buf.String()
	if want := "Infotype Name: PERSON_NAME"; !strings.Contains(got, want) {
		t.Errorf("inspectStringMultipleRules got %q, want %q", got, want)
	}
}

func TestInspectWithHotWordRules(t *testing.T) {
	tc := testutil.SystemTest(t)
	var buf bytes.Buffer

	if err := inspectWithHotWordRules(&buf, tc.ProjectID, "Patient's MRN 444-5-22222 and just a number 333-2-33333"); err != nil {
		t.Fatal(err)
	}

	got := buf.String()
	if want := "InfoType Name: C_MRN"; !strings.Contains(got, want) {
		t.Errorf("inspectWithHotWordRules got %q, want %q", got, want)
	}
	if want := "Findings: 2"; !strings.Contains(got, want) {
		t.Errorf("inspectWithHotWordRules got %q, want %q", got, want)
	}
}

func TestInspectPhoneNumber(t *testing.T) {
	tc := testutil.SystemTest(t)
	var buf bytes.Buffer

	if err := inspectPhoneNumber(&buf, tc.ProjectID, "I'm Gary and my phone number is (415) 555-0890"); err != nil {
		t.Fatal(err)
	}

	got := buf.String()
	if want := "Info type: PHONE_NUMBER"; !strings.Contains(got, want) {
		t.Errorf("inspectPhoneNumber got %q, want %q", got, want)
	}
}

func TestInspectStringWithoutOverlap(t *testing.T) {
	tc := testutil.SystemTest(t)
	var buf bytes.Buffer

	if err := inspectStringWithoutOverlap(&buf, tc.ProjectID, "example.com is a domain, james@example.org is an email."); err != nil {
		t.Fatal(err)
	}

	got := buf.String()
	if want := "Infotype Name: DOMAIN_NAME"; !strings.Contains(got, want) {
		t.Errorf("inspectStringWithoutOverlap got %q, want %q", got, want)
	}
	if want := "Quote: example.com"; !strings.Contains(got, want) {
		t.Errorf("inspectStringWithoutOverlap got %q, want %q", got, want)
	}
	if want := "Quote: example.org"; strings.Contains(got, want) {
		t.Errorf("inspectStringWithoutOverlap got %q, want %q", got, want)
	}
}

func TestInspectStringCustomHotWord(t *testing.T) {
	tc := testutil.SystemTest(t)
	var buf bytes.Buffer

	if err := inspectStringCustomHotWord(&buf, tc.ProjectID, "patient name: John Doe", "patient", "PERSON_NAME"); err != nil {
		t.Fatal(err)
	}
	got := buf.String()
	if want := "Infotype Name: PERSON_NAME"; !strings.Contains(got, want) {
		t.Errorf("inspectStringCustomHotWord got %q, want %q", got, want)
	}
}

func TestInspectStringWithExclusionDictSubstring(t *testing.T) {
	tc := testutil.SystemTest(t)
	var buf bytes.Buffer

	if err := inspectStringWithExclusionDictSubstring(&buf, tc.ProjectID, "Some email addresses: gary@example.com, TEST@example.com", []string{"TEST"}); err != nil {
		t.Fatal(err)
	}
	got := buf.String()
	if want := "Infotype Name: EMAIL_ADDRESS"; !strings.Contains(got, want) {
		t.Errorf("inspectStringWithExclusionDictSubstring got %q, want %q", got, want)
	}
	if want := "Infotype Name: DOMAIN_NAME"; !strings.Contains(got, want) {
		t.Errorf("inspectStringWithExclusionDictSubstring got %q, want %q", got, want)
	}
	if want := "Quote: TEST"; strings.Contains(got, want) {
		t.Errorf("inspectStringWithExclusionDictSubstring got %q, want %q", got, want)
	}
}

func TestInspectStringOmitOverlap(t *testing.T) {
	tc := testutil.SystemTest(t)
	var buf bytes.Buffer

	if err := inspectStringOmitOverlap(&buf, tc.ProjectID, "gary@example.com"); err != nil {
		t.Fatal(err)
	}

	got := buf.String()
	if want := "Infotype Name: EMAIL_ADDRESS"; !strings.Contains(got, want) {
		t.Errorf("inspectStringOmitOverlap got %q, want %q", got, want)
	}
}

func TestInspectStringCustomOmitOverlap(t *testing.T) {
	tc := testutil.SystemTest(t)
	var buf bytes.Buffer

	if err := inspectStringCustomHotWord(&buf, tc.ProjectID, "patient name: John Doe", "patient", "PERSON_NAME"); err != nil {
		t.Fatal(err)
	}

	got := buf.String()
	if want := "Infotype Name: PERSON_NAME"; !strings.Contains(got, want) {
		t.Errorf("inspectStringCustomOmitOverlap got %q, want %q", got, want)
	}

	if want := "Quote: John Doe"; !strings.Contains(got, want) {
		t.Errorf("inspectStringCustomOmitOverlap got %q, want %q", got, want)
	}
	if want := "Quote: Larry Page"; strings.Contains(got, want) {
		t.Errorf("inspectStringCustomOmitOverlap got %q, want %q", got, want)
	}
}

func TestInspectWithCustomRegex(t *testing.T) {
	tc := testutil.SystemTest(t)

	var buf bytes.Buffer
	if err := inspectWithCustomRegex(&buf, tc.ProjectID, "Patients MRN 444-5-22222", "[1-9]{3}-[1-9]{1}-[1-9]{5}", "C_MRN"); err != nil {
		t.Fatal(err)
	}

	got := buf.String()
	if want := "Infotype Name: C_MRN"; !strings.Contains(got, want) {
		t.Errorf("inspectWithCustomRegex got %q, want %q", got, want)
	}
	if want := "Likelihood: POSSIBLE"; !strings.Contains(got, want) {
		t.Errorf("inspectWithCustomRegex got %q, want %q", got, want)
	}
}<|MERGE_RESOLUTION|>--- conflicted
+++ resolved
@@ -277,7 +277,6 @@
 	}
 }
 
-<<<<<<< HEAD
 func TestInspectTable(t *testing.T) {
 	tc := testutil.SystemTest(t)
 
@@ -291,7 +290,9 @@
 	}
 	if want := "Likelihood: VERY_LIKELY"; !strings.Contains(got, want) {
 		t.Errorf("InspectTable got %q, want %q", got, want)
-=======
+	}
+}
+
 func TestInspectStringWithExclusionRegex(t *testing.T) {
 	tc := testutil.SystemTest(t)
 
@@ -329,7 +330,6 @@
 	}
 	if want := "Jimmy"; strings.Contains(got, want) {
 		t.Errorf("inspectStringCustomExcludingSubstring got %q, want %q", got, want)
->>>>>>> 9cbfc6c0
 	}
 }
 
