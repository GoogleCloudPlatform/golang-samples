--- conflicted
+++ resolved
@@ -354,12 +354,6 @@
 	if want := "Infotype Name: EMAIL_ADDRESS"; !strings.Contains(got, want) {
 		t.Errorf("inspectStringOmitOverlap got %q, want %q", got, want)
 	}
-<<<<<<< HEAD
-=======
-
-	if want := "Infotype Name: PERSON_NAME"; strings.Contains(got, want) {
-		t.Errorf("inspectStringOmitOverlap got %q, want %q", got, want)
-	}
 }
 
 func TestInspectStringCustomOmitOverlap(t *testing.T) {
@@ -381,5 +375,4 @@
 	if want := "Quote: Larry Page"; strings.Contains(got, want) {
 		t.Errorf("inspectStringCustomOmitOverlap got %q, want %q", got, want)
 	}
->>>>>>> 488a654e
 }