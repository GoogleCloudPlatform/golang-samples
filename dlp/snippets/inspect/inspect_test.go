--- conflicted
+++ resolved
@@ -291,7 +291,6 @@
 	}
 }
 
-<<<<<<< HEAD
 func TestInspectStringCustomHotWord(t *testing.T) {
 	tc := testutil.SystemTest(t)
 	buf := new(bytes.Buffer)
@@ -303,7 +302,9 @@
 	got := buf.String()
 	if want := "Infotype Name: PERSON_NAME"; !strings.Contains(got, want) {
 		t.Errorf("inspectStringCustomHotWord got %q, want %q", got, want)
-=======
+	}
+}
+
 func TestInspectStringWithExclusionDictSubstring(t *testing.T) {
 	tc := testutil.SystemTest(t)
 	buf := new(bytes.Buffer)
@@ -323,6 +324,5 @@
 
 	if want := "Quote: TEST"; strings.Contains(got, want) {
 		t.Errorf("inspectStringWithExclusionDictSubstring got %q, want %q", got, want)
->>>>>>> 47342ff5
 	}
 }