// Copyright 2019 Google LLC
//
// Licensed under the Apache License, Version 2.0 (the "License");
// you may not use this file except in compliance with the License.
// You may obtain a copy of the License at
//
//     https://www.apache.org/licenses/LICENSE-2.0
//
// Unless required by applicable law or agreed to in writing, software
// distributed under the License is distributed on an "AS IS" BASIS,
// WITHOUT WARRANTIES OR CONDITIONS OF ANY KIND, either express or implied.
// See the License for the specific language governing permissions and
// limitations under the License.

package inspect

import (
	"bytes"
	"context"
	"strings"
	"testing"
	"time"

	"cloud.google.com/go/bigquery"
	"cloud.google.com/go/datastore"
	"cloud.google.com/go/storage"
	"github.com/GoogleCloudPlatform/golang-samples/internal/testutil"
	"github.com/gofrs/uuid"
)

const (
	topicName        = "dlp-inspect-test-topic-"
	subscriptionName = "dlp-inspect-test-sub-"

	ssnFileName = "fake_ssn.txt"
	bucketName  = "golang-samples-dlp-test2"
)

func TestInspectDatastore(t *testing.T) {
	tc := testutil.EndToEndTest(t)
	writeTestDatastoreFiles(t, tc.ProjectID)
	tests := []struct {
		kind string
		want string
	}{
		{
			kind: "SSNTask",
			want: "Created job",
		},
	}
	for _, test := range tests {
		test := test
		t.Run(test.kind, func(t *testing.T) {
			t.Parallel()
			testutil.Retry(t, 5, 15*time.Second, func(r *testutil.R) {
				u := uuid.Must(uuid.NewV4()).String()[:8]
				buf := new(bytes.Buffer)
				if err := inspectDatastore(buf, tc.ProjectID, []string{"US_SOCIAL_SECURITY_NUMBER"}, []string{}, []string{}, topicName+u, subscriptionName+u, tc.ProjectID, "", test.kind); err != nil {
					r.Errorf("inspectDatastore(%s) got err: %v", test.kind, err)
					return
				}
				if got := buf.String(); !strings.Contains(got, test.want) {
					r.Errorf("inspectDatastore(%s) = %q, want %q substring", test.kind, got, test.want)
				}
			})
		})
	}
}

type SSNTask struct {
	Description string
}

func writeTestDatastoreFiles(t *testing.T, projectID string) {
	t.Helper()
	ctx := context.Background()
	client, err := datastore.NewClient(ctx, projectID)
	if err != nil {
		t.Fatalf("datastore.NewClient: %v", err)
	}
	kind := "SSNTask"
	name := "ssntask1"
	ssnKey := datastore.NameKey(kind, name, nil)
	task := SSNTask{
		Description: "My SSN is 111222333",
	}
	if _, err := client.Put(ctx, ssnKey, &task); err != nil {
		t.Fatalf("Failed to save task: %v", err)
	}
}

func TestInspectGCS(t *testing.T) {
	tc := testutil.SystemTest(t)
	writeTestGCSFiles(t, tc.ProjectID)
	tests := []struct {
		fileName string
		want     string
	}{
		{
			fileName: ssnFileName,
			want:     "Created job",
		},
	}
	for _, test := range tests {
		test := test
		t.Run(test.fileName, func(t *testing.T) {
			t.Parallel()
			testutil.Retry(t, 5, 15*time.Second, func(r *testutil.R) {
				u := uuid.Must(uuid.NewV4()).String()[:8]
				buf := new(bytes.Buffer)
				if err := inspectGCSFile(buf, tc.ProjectID, []string{"US_SOCIAL_SECURITY_NUMBER"}, []string{}, []string{}, topicName+u, subscriptionName+u, bucketName, test.fileName); err != nil {
					r.Errorf("inspectGCSFile(%s) got err: %v", test.fileName, err)
					return
				}
				if got := buf.String(); !strings.Contains(got, test.want) {
					r.Errorf("inspectGCSFile(%s) = %q, want %q substring", test.fileName, got, test.want)
				}
			})
		})
	}
}

func writeTestGCSFiles(t *testing.T, projectID string) {
	t.Helper()
	ctx := context.Background()
	client, err := storage.NewClient(ctx)
	if err != nil {
		t.Fatalf("storage.NewClient: %v", err)
	}
	bucket := client.Bucket(bucketName)
	_, err = bucket.Attrs(ctx)
	if err != nil {
		switch err {
		case storage.ErrObjectNotExist:
			if err := bucket.Create(ctx, projectID, nil); err != nil {
				t.Fatalf("bucket.Create: %v", err)
			}
		default:
			t.Fatalf("error getting bucket attrs: %v", err)
		}
	}
	if err := writeObject(ctx, bucket, ssnFileName, "My SSN is 111222333"); err != nil {
		t.Fatalf("writeObject: %v", err)
	}
}

func writeObject(ctx context.Context, bucket *storage.BucketHandle, fileName, content string) error {
	obj := bucket.Object(fileName)
	_, err := obj.Attrs(ctx)
	if err != nil {
		switch err {
		case storage.ErrObjectNotExist:
			w := obj.NewWriter(ctx)
			w.Write([]byte(content))
			if err := w.Close(); err != nil {
				return err
			}
		default:
			return err
		}
	}
	return nil
}

func TestInspectString(t *testing.T) {
	tc := testutil.SystemTest(t)
	buf := new(bytes.Buffer)

	if err := inspectString(buf, tc.ProjectID, "I'm Gary and my email is gary@example.com"); err != nil {
		t.Errorf("TestInspectFile: %v", err)
	}

	got := buf.String()
	if want := "Info type: EMAIL_ADDRESS"; !strings.Contains(got, want) {
		t.Errorf("inspectString got %q, want %q", got, want)
	}
}

func TestInspectTextFile(t *testing.T) {
	tc := testutil.SystemTest(t)
	buf := new(bytes.Buffer)

	if err := inspectTextFile(buf, tc.ProjectID, "testdata/test.txt"); err != nil {
		t.Errorf("TestInspectTextFile: %v", err)
	}

	got := buf.String()
	if want := "Info type: PHONE_NUMBER"; !strings.Contains(got, want) {
		t.Errorf("inspectTextFile got %q, want %q", got, want)
	}
	if want := "Info type: EMAIL_ADDRESS"; !strings.Contains(got, want) {
		t.Errorf("inspectTextFile got %q, want %q", got, want)
	}
}

type Item struct {
	Description string
}

const (
	harmfulTable = "harmful"
	bqDatasetID  = "golang_samples_dlp"
)

func mustCreateBigqueryTestFiles(t *testing.T, projectID, datasetID string) {
	t.Helper()

	ctx := context.Background()
	client, err := bigquery.NewClient(ctx, projectID)
	if err != nil {
		t.Fatalf("bigquery.NewClient: %v", err)
	}
	defer client.Close()
	d := client.Dataset(datasetID)
	if _, err := d.Metadata(ctx); err != nil {
		if err := d.Create(ctx, &bigquery.DatasetMetadata{}); err != nil {
			t.Fatalf("Create: %v", err)
		}
	}
	schema, err := bigquery.InferSchema(Item{})
	if err != nil {
		t.Fatalf("InferSchema: %v", err)
	}
	if err := uploadBigQuery(ctx, d, schema, harmfulTable, "My SSN is 111222333"); err != nil {
		t.Fatalf("uploadBigQuery: %v", err)
	}
}

func uploadBigQuery(ctx context.Context, d *bigquery.Dataset, schema bigquery.Schema, table, content string) error {
	t := d.Table(table)
	if _, err := t.Metadata(ctx); err == nil {
		return nil
	}
	if err := t.Create(ctx, &bigquery.TableMetadata{Schema: schema}); err != nil {
		return err
	}
	source := bigquery.NewReaderSource(strings.NewReader(content))
	l := t.LoaderFrom(source)
	job, err := l.Run(ctx)
	if err != nil {
		return err
	}
	status, err := job.Wait(ctx)
	if err != nil {
		return err
	}
	return status.Err()
}

func TestInspectBigquery(t *testing.T) {
	tc := testutil.EndToEndTest(t)

	mustCreateBigqueryTestFiles(t, tc.ProjectID, bqDatasetID)

	tests := []struct {
		table string
		want  string
	}{
		{
			table: harmfulTable,
			want:  "Created job",
		},
	}
	for _, test := range tests {
		test := test
		t.Run(test.table, func(t *testing.T) {
			t.Parallel()
			u := uuid.Must(uuid.NewV4()).String()[:8]
			buf := new(bytes.Buffer)
			if err := inspectBigquery(buf, tc.ProjectID, []string{"US_SOCIAL_SECURITY_NUMBER"}, []string{}, []string{}, topicName+u, subscriptionName+u, tc.ProjectID, bqDatasetID, test.table); err != nil {
				t.Errorf("inspectBigquery(%s) got err: %v", test.table, err)
			}
			if got := buf.String(); !strings.Contains(got, test.want) {
				t.Errorf("inspectBigquery(%s) = %q, want %q substring", test.table, got, test.want)
			}
		})
	}
}

<<<<<<< HEAD
func TestInspectStringMultipleRules(t *testing.T) {
	tc := testutil.SystemTest(t)
	buf := new(bytes.Buffer)

	if err := inspectStringMultipleRules(buf, tc.ProjectID, "patient: Jane Doe"); err != nil {
		t.Errorf("inspectStringMultipleRules: %v", err)
	}

	got := buf.String()
	if want := "Infotype Name: PERSON_NAME"; !strings.Contains(got, want) {
		t.Errorf("inspectStringMultipleRules got %q, want %q", got, want)
=======
func TestInspectWithHotWordRules(t *testing.T) {
	tc := testutil.SystemTest(t)
	buf := new(bytes.Buffer)

	if err := inspectWithHotWordRules(buf, tc.ProjectID, "Patient's MRN 444-5-22222 and just a number 333-2-33333"); err != nil {
		t.Errorf("inspectWithHotWordRules: %v", err)
	}

	got := buf.String()
	if want := "InfoType Name: C_MRN"; !strings.Contains(got, want) {
		t.Errorf("inspectWithHotWordRules got %q, want %q", got, want)
	}
	if want := "Findings: 2"; !strings.Contains(got, want) {
		t.Errorf("inspectWithHotWordRules got %q, want %q", got, want)
	}
}

func TestInspectPhoneNumber(t *testing.T) {
	tc := testutil.SystemTest(t)
	buf := new(bytes.Buffer)

	if err := inspectPhoneNumber(buf, tc.ProjectID, "I'm Gary and my phone number is (415) 555-0890"); err != nil {
		t.Fatal(err)
	}

	got := buf.String()
	if want := "Info type: PHONE_NUMBER"; !strings.Contains(got, want) {
		t.Errorf("inspectPhoneNumber got %q, want %q", got, want)
	}
}

func TestInspectStringWithoutOverlap(t *testing.T) {
	tc := testutil.SystemTest(t)
	buf := new(bytes.Buffer)

	if err := inspectStringWithoutOverlap(buf, tc.ProjectID, "example.com is a domain, james@example.org is an email."); err != nil {
		t.Fatal(err)
	}

	got := buf.String()
	if want := "Infotype Name: DOMAIN_NAME"; !strings.Contains(got, want) {
		t.Errorf("inspectStringWithoutOverlap got %q, want %q", got, want)
	}
	if want := "Quote: example.com"; !strings.Contains(got, want) {
		t.Errorf("inspectStringWithoutOverlap got %q, want %q", got, want)
	}
	if want := "Quote: example.org"; strings.Contains(got, want) {
		t.Errorf("inspectStringWithoutOverlap got %q, want %q", got, want)
	}
}

func TestInspectStringCustomHotWord(t *testing.T) {
	tc := testutil.SystemTest(t)
	buf := new(bytes.Buffer)

	if err := inspectStringCustomHotWord(buf, tc.ProjectID, "patient name: John Doe", "patient", "PERSON_NAME"); err != nil {
		t.Fatal(err)
	}
	got := buf.String()
	if want := "Infotype Name: PERSON_NAME"; !strings.Contains(got, want) {
		t.Errorf("inspectStringCustomHotWord got %q, want %q", got, want)
	}
}

func TestInspectStringWithExclusionDictSubstring(t *testing.T) {
	tc := testutil.SystemTest(t)
	buf := new(bytes.Buffer)

	if err := inspectStringWithExclusionDictSubstring(buf, tc.ProjectID, "Some email addresses: gary@example.com, TEST@example.com", []string{"TEST"}); err != nil {
		t.Fatal(err)
	}
	got := buf.String()
	if want := "Infotype Name: EMAIL_ADDRESS"; !strings.Contains(got, want) {
		t.Errorf("inspectStringWithExclusionDictSubstring got %q, want %q", got, want)
	}
	if want := "Infotype Name: DOMAIN_NAME"; !strings.Contains(got, want) {
		t.Errorf("inspectStringWithExclusionDictSubstring got %q, want %q", got, want)
	}
	if want := "Quote: TEST"; strings.Contains(got, want) {
		t.Errorf("inspectStringWithExclusionDictSubstring got %q, want %q", got, want)
	}

}

func TestInspectStringOmitOverlap(t *testing.T) {
	tc := testutil.SystemTest(t)
	buf := new(bytes.Buffer)

	if err := inspectStringOmitOverlap(buf, tc.ProjectID, "gary@example.com"); err != nil {
		t.Fatal(err)
	}

	got := buf.String()
	if want := "Infotype Name: EMAIL_ADDRESS"; !strings.Contains(got, want) {
		t.Errorf("inspectStringOmitOverlap got %q, want %q", got, want)
	}
}

func TestInspectStringCustomOmitOverlap(t *testing.T) {
	tc := testutil.SystemTest(t)
	buf := new(bytes.Buffer)

	if err := inspectStringCustomHotWord(buf, tc.ProjectID, "patient name: John Doe", "patient", "PERSON_NAME"); err != nil {
		t.Fatal(err)
	}

	got := buf.String()
	if want := "Infotype Name: PERSON_NAME"; !strings.Contains(got, want) {
		t.Errorf("inspectStringCustomOmitOverlap got %q, want %q", got, want)
	}

	if want := "Quote: John Doe"; !strings.Contains(got, want) {
		t.Errorf("inspectStringCustomOmitOverlap got %q, want %q", got, want)
	}
	if want := "Quote: Larry Page"; strings.Contains(got, want) {
		t.Errorf("inspectStringCustomOmitOverlap got %q, want %q", got, want)
	}
}

func TestInspectWithCustomRegex(t *testing.T) {
	tc := testutil.SystemTest(t)

	var buf bytes.Buffer
	if err := inspectWithCustomRegex(&buf, tc.ProjectID, "Patients MRN 444-5-22222", "[1-9]{3}-[1-9]{1}-[1-9]{5}", "C_MRN"); err != nil {
		t.Fatal(err)
	}

	got := buf.String()
	if want := "Infotype Name: C_MRN"; !strings.Contains(got, want) {
		t.Errorf("inspectWithCustomRegex got %q, want %q", got, want)
	}
	if want := "Likelihood: POSSIBLE"; !strings.Contains(got, want) {
		t.Errorf("inspectWithCustomRegex got %q, want %q", got, want)
>>>>>>> d55a50fa
	}
}<|MERGE_RESOLUTION|>--- conflicted
+++ resolved
@@ -277,24 +277,23 @@
 	}
 }
 
-<<<<<<< HEAD
 func TestInspectStringMultipleRules(t *testing.T) {
 	tc := testutil.SystemTest(t)
-	buf := new(bytes.Buffer)
-
-	if err := inspectStringMultipleRules(buf, tc.ProjectID, "patient: Jane Doe"); err != nil {
+	var buf bytes.Buffer
+
+	if err := inspectStringMultipleRules(&buf, tc.ProjectID, "patient: Jane Doe"); err != nil {
 		t.Errorf("inspectStringMultipleRules: %v", err)
 	}
-
 	got := buf.String()
 	if want := "Infotype Name: PERSON_NAME"; !strings.Contains(got, want) {
 		t.Errorf("inspectStringMultipleRules got %q, want %q", got, want)
-=======
+	}
+}
 func TestInspectWithHotWordRules(t *testing.T) {
 	tc := testutil.SystemTest(t)
-	buf := new(bytes.Buffer)
-
-	if err := inspectWithHotWordRules(buf, tc.ProjectID, "Patient's MRN 444-5-22222 and just a number 333-2-33333"); err != nil {
+	var buf bytes.Buffer
+
+	if err := inspectWithHotWordRules(&buf, tc.ProjectID, "Patient's MRN 444-5-22222 and just a number 333-2-33333"); err != nil {
 		t.Errorf("inspectWithHotWordRules: %v", err)
 	}
 
@@ -309,9 +308,9 @@
 
 func TestInspectPhoneNumber(t *testing.T) {
 	tc := testutil.SystemTest(t)
-	buf := new(bytes.Buffer)
-
-	if err := inspectPhoneNumber(buf, tc.ProjectID, "I'm Gary and my phone number is (415) 555-0890"); err != nil {
+	var buf bytes.Buffer
+
+	if err := inspectPhoneNumber(&buf, tc.ProjectID, "I'm Gary and my phone number is (415) 555-0890"); err != nil {
 		t.Fatal(err)
 	}
 
@@ -323,9 +322,9 @@
 
 func TestInspectStringWithoutOverlap(t *testing.T) {
 	tc := testutil.SystemTest(t)
-	buf := new(bytes.Buffer)
-
-	if err := inspectStringWithoutOverlap(buf, tc.ProjectID, "example.com is a domain, james@example.org is an email."); err != nil {
+	var buf bytes.Buffer
+
+	if err := inspectStringWithoutOverlap(&buf, tc.ProjectID, "example.com is a domain, james@example.org is an email."); err != nil {
 		t.Fatal(err)
 	}
 
@@ -343,9 +342,9 @@
 
 func TestInspectStringCustomHotWord(t *testing.T) {
 	tc := testutil.SystemTest(t)
-	buf := new(bytes.Buffer)
-
-	if err := inspectStringCustomHotWord(buf, tc.ProjectID, "patient name: John Doe", "patient", "PERSON_NAME"); err != nil {
+	var buf bytes.Buffer
+
+	if err := inspectStringCustomHotWord(&buf, tc.ProjectID, "patient name: John Doe", "patient", "PERSON_NAME"); err != nil {
 		t.Fatal(err)
 	}
 	got := buf.String()
@@ -356,9 +355,9 @@
 
 func TestInspectStringWithExclusionDictSubstring(t *testing.T) {
 	tc := testutil.SystemTest(t)
-	buf := new(bytes.Buffer)
-
-	if err := inspectStringWithExclusionDictSubstring(buf, tc.ProjectID, "Some email addresses: gary@example.com, TEST@example.com", []string{"TEST"}); err != nil {
+	var buf bytes.Buffer
+
+	if err := inspectStringWithExclusionDictSubstring(&buf, tc.ProjectID, "Some email addresses: gary@example.com, TEST@example.com", []string{"TEST"}); err != nil {
 		t.Fatal(err)
 	}
 	got := buf.String()
@@ -376,9 +375,9 @@
 
 func TestInspectStringOmitOverlap(t *testing.T) {
 	tc := testutil.SystemTest(t)
-	buf := new(bytes.Buffer)
-
-	if err := inspectStringOmitOverlap(buf, tc.ProjectID, "gary@example.com"); err != nil {
+	var buf bytes.Buffer
+
+	if err := inspectStringOmitOverlap(&buf, tc.ProjectID, "gary@example.com"); err != nil {
 		t.Fatal(err)
 	}
 
@@ -390,9 +389,9 @@
 
 func TestInspectStringCustomOmitOverlap(t *testing.T) {
 	tc := testutil.SystemTest(t)
-	buf := new(bytes.Buffer)
-
-	if err := inspectStringCustomHotWord(buf, tc.ProjectID, "patient name: John Doe", "patient", "PERSON_NAME"); err != nil {
+	var buf bytes.Buffer
+
+	if err := inspectStringCustomHotWord(&buf, tc.ProjectID, "patient name: John Doe", "patient", "PERSON_NAME"); err != nil {
 		t.Fatal(err)
 	}
 
@@ -423,6 +422,5 @@
 	}
 	if want := "Likelihood: POSSIBLE"; !strings.Contains(got, want) {
 		t.Errorf("inspectWithCustomRegex got %q, want %q", got, want)
->>>>>>> d55a50fa
 	}
 }