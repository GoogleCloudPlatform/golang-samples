--- conflicted
+++ resolved
@@ -688,7 +688,6 @@
 	if want := "Quote: 111-11-1111"; strings.Contains(got, want) {
 		t.Errorf("TestInspectTableWithCustomHotword got %q, want %q", got, want)
 	}
-<<<<<<< HEAD
 }
 
 func TestInspectDataStoreSendToScc(t *testing.T) {
@@ -985,6 +984,4 @@
 		"title":   i.Title,
 		"score":   i.Score,
 	}, bigquery.NoDedupeID, nil
-=======
->>>>>>> 83f5fcb1
-}+}
