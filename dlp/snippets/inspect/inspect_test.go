--- conflicted
+++ resolved
@@ -277,7 +277,7 @@
 	}
 }
 
-<<<<<<< HEAD
+
 func TestInspectWithHotWordRules(t *testing.T) {
 	tc := testutil.SystemTest(t)
 	buf := new(bytes.Buffer)
@@ -292,7 +292,9 @@
 	}
 	if want := "Findings: 2"; !strings.Contains(got, want) {
 		t.Errorf("inspectWithHotWordRules got %q, want %q", got, want)
-=======
+	}
+}
+
 func TestInspectPhoneNumber(t *testing.T) {
 	tc := testutil.SystemTest(t)
 	buf := new(bytes.Buffer)
@@ -304,6 +306,5 @@
 	got := buf.String()
 	if want := "Info type: PHONE_NUMBER"; !strings.Contains(got, want) {
 		t.Errorf("inspectPhoneNumber got %q, want %q", got, want)
->>>>>>> 0f046887
 	}
 }