// Copyright 2019 Google LLC
//
// Licensed under the Apache License, Version 2.0 (the "License");
// you may not use this file except in compliance with the License.
// You may obtain a copy of the License at
//
//     https://www.apache.org/licenses/LICENSE-2.0
//
// Unless required by applicable law or agreed to in writing, software
// distributed under the License is distributed on an "AS IS" BASIS,
// WITHOUT WARRANTIES OR CONDITIONS OF ANY KIND, either express or implied.
// See the License for the specific language governing permissions and
// limitations under the License.

package inspect

import (
	"bytes"
	"context"
	"os"
	"strings"
	"testing"
	"time"

	"cloud.google.com/go/bigquery"
	"cloud.google.com/go/datastore"
	"cloud.google.com/go/storage"
	"github.com/GoogleCloudPlatform/golang-samples/internal/testutil"
	"github.com/gofrs/uuid"
)

const (
	topicName        = "dlp-inspect-test-topic-"
	subscriptionName = "dlp-inspect-test-sub-"

	ssnFileName = "fake_ssn.txt"
	bucketName  = "golang-samples-dlp-test2"
)

func TestInspectDatastore(t *testing.T) {
	tc := testutil.EndToEndTest(t)
	writeTestDatastoreFiles(t, tc.ProjectID)
	tests := []struct {
		kind string
		want string
	}{
		{
			kind: "SSNTask",
			want: "Created job",
		},
	}
	for _, test := range tests {
		test := test
		t.Run(test.kind, func(t *testing.T) {
			t.Parallel()
			testutil.Retry(t, 5, 15*time.Second, func(r *testutil.R) {
				u := uuid.Must(uuid.NewV4()).String()[:8]
				buf := new(bytes.Buffer)
				if err := inspectDatastore(buf, tc.ProjectID, []string{"US_SOCIAL_SECURITY_NUMBER"}, []string{}, []string{}, topicName+u, subscriptionName+u, tc.ProjectID, "", test.kind); err != nil {
					r.Errorf("inspectDatastore(%s) got err: %v", test.kind, err)
					return
				}
				if got := buf.String(); !strings.Contains(got, test.want) {
					r.Errorf("inspectDatastore(%s) = %q, want %q substring", test.kind, got, test.want)
				}
			})
		})
	}
}

type SSNTask struct {
	Description string
}

func writeTestDatastoreFiles(t *testing.T, projectID string) {
	t.Helper()
	ctx := context.Background()
	client, err := datastore.NewClient(ctx, projectID)
	if err != nil {
		t.Fatalf("datastore.NewClient: %v", err)
	}
	kind := "SSNTask"
	name := "ssntask1"
	ssnKey := datastore.NameKey(kind, name, nil)
	task := SSNTask{
		Description: "My SSN is 111222333",
	}
	if _, err := client.Put(ctx, ssnKey, &task); err != nil {
		t.Fatalf("Failed to save task: %v", err)
	}
}

func TestInspectGCS(t *testing.T) {
	tc := testutil.SystemTest(t)
	writeTestGCSFiles(t, tc.ProjectID)
	tests := []struct {
		fileName string
		want     string
	}{
		{
			fileName: ssnFileName,
			want:     "Created job",
		},
	}
	for _, test := range tests {
		test := test
		t.Run(test.fileName, func(t *testing.T) {
			t.Parallel()
			testutil.Retry(t, 5, 15*time.Second, func(r *testutil.R) {
				u := uuid.Must(uuid.NewV4()).String()[:8]
				buf := new(bytes.Buffer)
				if err := inspectGCSFile(buf, tc.ProjectID, []string{"US_SOCIAL_SECURITY_NUMBER"}, []string{}, []string{}, topicName+u, subscriptionName+u, bucketName, test.fileName); err != nil {
					r.Errorf("inspectGCSFile(%s) got err: %v", test.fileName, err)
					return
				}
				if got := buf.String(); !strings.Contains(got, test.want) {
					r.Errorf("inspectGCSFile(%s) = %q, want %q substring", test.fileName, got, test.want)
				}
			})
		})
	}
}

func writeTestGCSFiles(t *testing.T, projectID string) {
	t.Helper()
	ctx := context.Background()
	client, err := storage.NewClient(ctx)
	if err != nil {
		t.Fatalf("storage.NewClient: %v", err)
	}
	bucket := client.Bucket(bucketName)
	_, err = bucket.Attrs(ctx)
	if err != nil {
		switch err {
		case storage.ErrObjectNotExist:
			if err := bucket.Create(ctx, projectID, nil); err != nil {
				t.Fatalf("bucket.Create: %v", err)
			}
		default:
			t.Fatalf("error getting bucket attrs: %v", err)
		}
	}
	if err := writeObject(ctx, bucket, ssnFileName, "My SSN is 111222333"); err != nil {
		t.Fatalf("writeObject: %v", err)
	}
}

func writeObject(ctx context.Context, bucket *storage.BucketHandle, fileName, content string) error {
	obj := bucket.Object(fileName)
	_, err := obj.Attrs(ctx)
	if err != nil {
		switch err {
		case storage.ErrObjectNotExist:
			w := obj.NewWriter(ctx)
			w.Write([]byte(content))
			if err := w.Close(); err != nil {
				return err
			}
		default:
			return err
		}
	}
	return nil
}

func TestInspectString(t *testing.T) {
	tc := testutil.SystemTest(t)
	buf := new(bytes.Buffer)

	if err := inspectString(buf, tc.ProjectID, "I'm Gary and my email is gary@example.com"); err != nil {
		t.Errorf("TestInspectFile: %v", err)
	}

	got := buf.String()
	if want := "Info type: EMAIL_ADDRESS"; !strings.Contains(got, want) {
		t.Errorf("inspectString got %q, want %q", got, want)
	}
}

func TestInspectTextFile(t *testing.T) {
	tc := testutil.SystemTest(t)
	buf := new(bytes.Buffer)

	if err := inspectTextFile(buf, tc.ProjectID, "testdata/test.txt"); err != nil {
		t.Errorf("TestInspectTextFile: %v", err)
	}

	got := buf.String()
	if want := "Info type: PHONE_NUMBER"; !strings.Contains(got, want) {
		t.Errorf("inspectTextFile got %q, want %q", got, want)
	}
	if want := "Info type: EMAIL_ADDRESS"; !strings.Contains(got, want) {
		t.Errorf("inspectTextFile got %q, want %q", got, want)
	}
}

type Item struct {
	Description string
}

const (
	harmfulTable = "harmful"
	bqDatasetID  = "golang_samples_dlp"
)

func mustCreateBigqueryTestFiles(t *testing.T, projectID, datasetID string) {
	t.Helper()

	ctx := context.Background()
	client, err := bigquery.NewClient(ctx, projectID)
	if err != nil {
		t.Fatalf("bigquery.NewClient: %v", err)
	}
	defer client.Close()
	d := client.Dataset(datasetID)
	if _, err := d.Metadata(ctx); err != nil {
		if err := d.Create(ctx, &bigquery.DatasetMetadata{}); err != nil {
			t.Fatalf("Create: %v", err)
		}
	}
	schema, err := bigquery.InferSchema(Item{})
	if err != nil {
		t.Fatalf("InferSchema: %v", err)
	}
	if err := uploadBigQuery(ctx, d, schema, harmfulTable, "My SSN is 111222333"); err != nil {
		t.Fatalf("uploadBigQuery: %v", err)
	}
}

func uploadBigQuery(ctx context.Context, d *bigquery.Dataset, schema bigquery.Schema, table, content string) error {
	t := d.Table(table)
	if _, err := t.Metadata(ctx); err == nil {
		return nil
	}
	if err := t.Create(ctx, &bigquery.TableMetadata{Schema: schema}); err != nil {
		return err
	}
	source := bigquery.NewReaderSource(strings.NewReader(content))
	l := t.LoaderFrom(source)
	job, err := l.Run(ctx)
	if err != nil {
		return err
	}
	status, err := job.Wait(ctx)
	if err != nil {
		return err
	}
	return status.Err()
}

func TestInspectBigquery(t *testing.T) {
	tc := testutil.EndToEndTest(t)

	mustCreateBigqueryTestFiles(t, tc.ProjectID, bqDatasetID)

	tests := []struct {
		table string
		want  string
	}{
		{
			table: harmfulTable,
			want:  "Created job",
		},
	}
	for _, test := range tests {
		test := test
		t.Run(test.table, func(t *testing.T) {
			t.Parallel()
			u := uuid.Must(uuid.NewV4()).String()[:8]
			buf := new(bytes.Buffer)
			if err := inspectBigquery(buf, tc.ProjectID, []string{"US_SOCIAL_SECURITY_NUMBER"}, []string{}, []string{}, topicName+u, subscriptionName+u, tc.ProjectID, bqDatasetID, test.table); err != nil {
				t.Errorf("inspectBigquery(%s) got err: %v", test.table, err)
			}
			if got := buf.String(); !strings.Contains(got, test.want) {
				t.Errorf("inspectBigquery(%s) = %q, want %q substring", test.table, got, test.want)
			}
		})
	}
}

<<<<<<< HEAD
func TestInspectBigQueryTableWithSampling(t *testing.T) {
	tc := testutil.SystemTest(t)

	topicID := os.Getenv("topicID")
	subscriptionID := os.Getenv("subscriptionID")
	dataSetID := os.Getenv("dataSetID")
	tableID := os.Getenv("tableID")

	t.Run("inspectBigQueryTableWithSampling", func(t *testing.T) {
		t.Parallel()
		buf := new(bytes.Buffer)
		if err := inspectBigQueryTableWithSampling(buf, tc.ProjectID, topicID, subscriptionID, dataSetID, tableID); err != nil {
			t.Errorf("InspectBigQueryTableWithSampling: %v", err)
		}
		got := buf.String()
		if want := "Job Created"; !strings.Contains(got, want) {
			t.Errorf("InspectBigQueryTableWithSampling got %q, want %q", got, want)
		}
	})
=======
func TestInspectTable(t *testing.T) {
	tc := testutil.SystemTest(t)
	var buf bytes.Buffer
	if err := inspectTable(&buf, tc.ProjectID); err != nil {
		t.Fatal(err)
	}
	got := buf.String()
	if want := "Infotype Name: PHONE_NUMBER"; !strings.Contains(got, want) {
		t.Errorf("InspectTable got %q, want %q", got, want)
	}
	if want := "Likelihood: VERY_LIKELY"; !strings.Contains(got, want) {
		t.Errorf("InspectTable got %q, want %q", got, want)
	}
}

func TestInspectStringWithExclusionRegex(t *testing.T) {
	tc := testutil.SystemTest(t)
	var buf bytes.Buffer
	if err := inspectStringWithExclusionRegex(&buf, tc.ProjectID, "Some email addresses: gary@example.com, bob@example.org", ".+@example.com"); err != nil {
		t.Errorf("inspectStringWithExclusionRegex: %v", err)
	}

	got := buf.String()

	if want := "Quote: bob@example.org"; !strings.Contains(got, want) {
		t.Errorf("inspectStringWithExclusionRegex got %q, want %q", got, want)
	}
	if want := "Quote: gary@example.com"; strings.Contains(got, want) {
		t.Errorf("inspectStringWithExclusionRegex got %q, want %q", got, want)
	}
}

func TestInspectStringCustomExcludingSubstring(t *testing.T) {
	tc := testutil.SystemTest(t)
	var buf bytes.Buffer

	if err := inspectStringCustomExcludingSubstring(&buf, tc.ProjectID, "Name: Doe, John. Name: Example, Jimmy", "[A-Z][a-z]{1,15}, [A-Z][a-z]{1,15}", []string{"Jimmy"}); err != nil {
		t.Fatal(err)
	}

	got := buf.String()

	if want := "Infotype Name: CUSTOM_NAME_DETECTOR"; !strings.Contains(got, want) {
		t.Errorf("inspectStringCustomExcludingSubstring got %q, want %q", got, want)
	}
	if want := "Quote: Doe, John"; !strings.Contains(got, want) {
		t.Errorf("inspectStringCustomExcludingSubstring got %q, want %q", got, want)
	}
	if want := "Jimmy"; strings.Contains(got, want) {
		t.Errorf("inspectStringCustomExcludingSubstring got %q, want %q", got, want)
	}
}

func TestInspectStringMultipleRules(t *testing.T) {
	tc := testutil.SystemTest(t)
	var buf bytes.Buffer

	if err := inspectStringMultipleRules(&buf, tc.ProjectID, "patient: Jane Doe"); err != nil {
		t.Fatal(err)
	}
	got := buf.String()
	if want := "Infotype Name: PERSON_NAME"; !strings.Contains(got, want) {
		t.Errorf("inspectStringMultipleRules got %q, want %q", got, want)
	}
}

func TestInspectWithHotWordRules(t *testing.T) {
	tc := testutil.SystemTest(t)
	var buf bytes.Buffer

	if err := inspectWithHotWordRules(&buf, tc.ProjectID, "Patient's MRN 444-5-22222 and just a number 333-2-33333"); err != nil {
		t.Fatal(err)
	}

	got := buf.String()
	if want := "InfoType Name: C_MRN"; !strings.Contains(got, want) {
		t.Errorf("inspectWithHotWordRules got %q, want %q", got, want)
	}
	if want := "Findings: 2"; !strings.Contains(got, want) {
		t.Errorf("inspectWithHotWordRules got %q, want %q", got, want)
	}
}

func TestInspectPhoneNumber(t *testing.T) {
	tc := testutil.SystemTest(t)
	var buf bytes.Buffer

	if err := inspectPhoneNumber(&buf, tc.ProjectID, "I'm Gary and my phone number is (415) 555-0890"); err != nil {
		t.Fatal(err)
	}

	got := buf.String()
	if want := "Info type: PHONE_NUMBER"; !strings.Contains(got, want) {
		t.Errorf("inspectPhoneNumber got %q, want %q", got, want)
	}
}

func TestInspectStringWithoutOverlap(t *testing.T) {
	tc := testutil.SystemTest(t)
	var buf bytes.Buffer

	if err := inspectStringWithoutOverlap(&buf, tc.ProjectID, "example.com is a domain, james@example.org is an email."); err != nil {
		t.Fatal(err)
	}

	got := buf.String()
	if want := "Infotype Name: DOMAIN_NAME"; !strings.Contains(got, want) {
		t.Errorf("inspectStringWithoutOverlap got %q, want %q", got, want)
	}
	if want := "Quote: example.com"; !strings.Contains(got, want) {
		t.Errorf("inspectStringWithoutOverlap got %q, want %q", got, want)
	}
	if want := "Quote: example.org"; strings.Contains(got, want) {
		t.Errorf("inspectStringWithoutOverlap got %q, want %q", got, want)
	}
}

func TestInspectStringCustomHotWord(t *testing.T) {
	tc := testutil.SystemTest(t)
	var buf bytes.Buffer

	if err := inspectStringCustomHotWord(&buf, tc.ProjectID, "patient name: John Doe", "patient", "PERSON_NAME"); err != nil {
		t.Fatal(err)
	}
	got := buf.String()
	if want := "Infotype Name: PERSON_NAME"; !strings.Contains(got, want) {
		t.Errorf("inspectStringCustomHotWord got %q, want %q", got, want)
	}
}

func TestInspectStringWithExclusionDictSubstring(t *testing.T) {
	tc := testutil.SystemTest(t)
	var buf bytes.Buffer

	if err := inspectStringWithExclusionDictSubstring(&buf, tc.ProjectID, "Some email addresses: gary@example.com, TEST@example.com", []string{"TEST"}); err != nil {
		t.Fatal(err)
	}
	got := buf.String()
	if want := "Infotype Name: EMAIL_ADDRESS"; !strings.Contains(got, want) {
		t.Errorf("inspectStringWithExclusionDictSubstring got %q, want %q", got, want)
	}
	if want := "Infotype Name: DOMAIN_NAME"; !strings.Contains(got, want) {
		t.Errorf("inspectStringWithExclusionDictSubstring got %q, want %q", got, want)
	}
	if want := "Quote: TEST"; strings.Contains(got, want) {
		t.Errorf("inspectStringWithExclusionDictSubstring got %q, want %q", got, want)
	}
}

func TestInspectStringOmitOverlap(t *testing.T) {
	tc := testutil.SystemTest(t)
	var buf bytes.Buffer

	if err := inspectStringOmitOverlap(&buf, tc.ProjectID, "gary@example.com"); err != nil {
		t.Fatal(err)
	}

	got := buf.String()
	if want := "Infotype Name: EMAIL_ADDRESS"; !strings.Contains(got, want) {
		t.Errorf("inspectStringOmitOverlap got %q, want %q", got, want)
	}
}

func TestInspectStringCustomOmitOverlap(t *testing.T) {
	tc := testutil.SystemTest(t)
	var buf bytes.Buffer

	if err := inspectStringCustomHotWord(&buf, tc.ProjectID, "patient name: John Doe", "patient", "PERSON_NAME"); err != nil {
		t.Fatal(err)
	}

	got := buf.String()
	if want := "Infotype Name: PERSON_NAME"; !strings.Contains(got, want) {
		t.Errorf("inspectStringCustomOmitOverlap got %q, want %q", got, want)
	}

	if want := "Quote: John Doe"; !strings.Contains(got, want) {
		t.Errorf("inspectStringCustomOmitOverlap got %q, want %q", got, want)
	}
	if want := "Quote: Larry Page"; strings.Contains(got, want) {
		t.Errorf("inspectStringCustomOmitOverlap got %q, want %q", got, want)
	}
}

func TestInspectWithCustomRegex(t *testing.T) {
	tc := testutil.SystemTest(t)

	var buf bytes.Buffer
	if err := inspectWithCustomRegex(&buf, tc.ProjectID, "Patients MRN 444-5-22222", "[1-9]{3}-[1-9]{1}-[1-9]{5}", "C_MRN"); err != nil {
		t.Fatal(err)
	}

	got := buf.String()
	if want := "Infotype Name: C_MRN"; !strings.Contains(got, want) {
		t.Errorf("inspectWithCustomRegex got %q, want %q", got, want)
	}
	if want := "Likelihood: POSSIBLE"; !strings.Contains(got, want) {
		t.Errorf("inspectWithCustomRegex got %q, want %q", got, want)
	}
}

func TestInspectStringWithExclusionDictionary(t *testing.T) {
	tc := testutil.SystemTest(t)
	var buf bytes.Buffer
	if err := inspectStringWithExclusionDictionary(&buf, tc.ProjectID, "Some email addresses: gary@example.com, example@example.com", []string{"example@example.com"}); err != nil {
		t.Fatal(err)
	}
	got := buf.String()
	if want := "Infotype Name: EMAIL_ADDRESS"; !strings.Contains(got, want) {
		t.Errorf("inspectStringWithExclusionDictionary got %q, want %q", got, want)
	}
}

func TestInspectImageFile(t *testing.T) {
	tc := testutil.SystemTest(t)
	var buf bytes.Buffer
	pathToImage := "testdata/test.png"
	if err := inspectImageFile(&buf, tc.ProjectID, pathToImage); err != nil {
		t.Fatal(err)
	}
	got := buf.String()
	if want := "Info type: PHONE_NUMBER"; !strings.Contains(got, want) {
		t.Errorf("TestInspectImageFile got %q, want %q", got, want)
	}
	if want := "Info type: EMAIL_ADDRESS"; !strings.Contains(got, want) {
		t.Errorf("TestInspectImageFile got %q, want %q", got, want)
	}
}

func TestInspectImageFileAllInfoTypes(t *testing.T) {
	tc := testutil.SystemTest(t)
	inputPath := "testdata/image.jpg"

	var buf bytes.Buffer
	if err := inspectImageFileAllInfoTypes(&buf, tc.ProjectID, inputPath); err != nil {
		t.Errorf("inspectImageFileAllInfoTypes: %v", err)
	}
	got := buf.String()
	if want := "Info type: DATE"; !strings.Contains(got, want) {
		t.Errorf("inspectImageFileAllInfoTypes got %q, want %q", got, want)
	}
	if want := "Info type: PHONE_NUMBER"; !strings.Contains(got, want) {
		t.Errorf("inspectImageFileAllInfoTypes got %q, want %q", got, want)
	}
	if want := "Info type: US_SOCIAL_SECURITY_NUMBER"; !strings.Contains(got, want) {
		t.Errorf("inspectImageFileAllInfoTypes got %q, want %q", got, want)
	}
}

func TestInspectImageFileListedInfoTypes(t *testing.T) {
	tc := testutil.SystemTest(t)
	var buf bytes.Buffer
	pathToImage := "testdata/sensitive-data-image.jpg"

	if err := inspectImageFileListedInfoTypes(&buf, tc.ProjectID, pathToImage); err != nil {
		t.Fatal(err)
	}
	got := buf.String()
	if want := "Info type: PHONE_NUMBER"; !strings.Contains(got, want) {
		t.Errorf("inspectImageFileListedInfoTypes got %q, want %q", got, want)
	}
	if want := "Info type: EMAIL_ADDRESS"; !strings.Contains(got, want) {
		t.Errorf("inspectImageFileListedInfoTypes got %q, want %q", got, want)
	}
	if want := "Info type: US_SOCIAL_SECURITY_NUMBER"; !strings.Contains(got, want) {
		t.Errorf("inspectImageFileListedInfoTypes got %q, want %q", got, want)
	}
>>>>>>> f38acc5b
}<|MERGE_RESOLUTION|>--- conflicted
+++ resolved
@@ -17,7 +17,6 @@
 import (
 	"bytes"
 	"context"
-	"os"
 	"strings"
 	"testing"
 	"time"
@@ -278,27 +277,23 @@
 	}
 }
 
-<<<<<<< HEAD
 func TestInspectBigQueryTableWithSampling(t *testing.T) {
 	tc := testutil.SystemTest(t)
 
-	topicID := os.Getenv("topicID")
-	subscriptionID := os.Getenv("subscriptionID")
-	dataSetID := os.Getenv("dataSetID")
-	tableID := os.Getenv("tableID")
-
-	t.Run("inspectBigQueryTableWithSampling", func(t *testing.T) {
-		t.Parallel()
-		buf := new(bytes.Buffer)
-		if err := inspectBigQueryTableWithSampling(buf, tc.ProjectID, topicID, subscriptionID, dataSetID, tableID); err != nil {
-			t.Errorf("InspectBigQueryTableWithSampling: %v", err)
-		}
-		got := buf.String()
-		if want := "Job Created"; !strings.Contains(got, want) {
-			t.Errorf("InspectBigQueryTableWithSampling got %q, want %q", got, want)
-		}
-	})
-=======
+	topicID := "go-lang-dlp-test-bigquery-with-sampling-topic"
+	subscriptionID := "go-lang-dlp-test-bigquery-with-sampling-subscription"
+
+	buf := new(bytes.Buffer)
+	if err := inspectBigQueryTableWithSampling(buf, tc.ProjectID, topicID, subscriptionID); err != nil {
+		t.Fatal(err)
+	}
+	got := buf.String()
+	if want := "Job Created"; !strings.Contains(got, want) {
+		t.Errorf("InspectBigQueryTableWithSampling got %q, want %q", got, want)
+	}
+
+}
+
 func TestInspectTable(t *testing.T) {
 	tc := testutil.SystemTest(t)
 	var buf bytes.Buffer
@@ -566,5 +561,4 @@
 	if want := "Info type: US_SOCIAL_SECURITY_NUMBER"; !strings.Contains(got, want) {
 		t.Errorf("inspectImageFileListedInfoTypes got %q, want %q", got, want)
 	}
->>>>>>> f38acc5b
 }