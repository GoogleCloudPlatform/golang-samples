// Copyright 2019 Google LLC
//
// Licensed under the Apache License, Version 2.0 (the "License");
// you may not use this file except in compliance with the License.
// You may obtain a copy of the License at
//
//     https://www.apache.org/licenses/LICENSE-2.0
//
// Unless required by applicable law or agreed to in writing, software
// distributed under the License is distributed on an "AS IS" BASIS,
// WITHOUT WARRANTIES OR CONDITIONS OF ANY KIND, either express or implied.
// See the License for the specific language governing permissions and
// limitations under the License.

package inspect

import (
	"bytes"
	"context"
	"strings"
	"testing"
	"time"

	"cloud.google.com/go/bigquery"
	"cloud.google.com/go/datastore"
	"cloud.google.com/go/storage"
	"github.com/GoogleCloudPlatform/golang-samples/internal/testutil"
	"github.com/gofrs/uuid"
)

const (
	topicName        = "dlp-inspect-test-topic-"
	subscriptionName = "dlp-inspect-test-sub-"

	ssnFileName = "fake_ssn.txt"
	bucketName  = "golang-samples-dlp-test2"
)

func TestInspectDatastore(t *testing.T) {
	tc := testutil.EndToEndTest(t)
	writeTestDatastoreFiles(t, tc.ProjectID)
	tests := []struct {
		kind string
		want string
	}{
		{
			kind: "SSNTask",
			want: "Created job",
		},
	}
	for _, test := range tests {
		test := test
		t.Run(test.kind, func(t *testing.T) {
			t.Parallel()
			testutil.Retry(t, 5, 15*time.Second, func(r *testutil.R) {
				u := uuid.Must(uuid.NewV4()).String()[:8]
				buf := new(bytes.Buffer)
				if err := inspectDatastore(buf, tc.ProjectID, []string{"US_SOCIAL_SECURITY_NUMBER"}, []string{}, []string{}, topicName+u, subscriptionName+u, tc.ProjectID, "", test.kind); err != nil {
					r.Errorf("inspectDatastore(%s) got err: %v", test.kind, err)
					return
				}
				if got := buf.String(); !strings.Contains(got, test.want) {
					r.Errorf("inspectDatastore(%s) = %q, want %q substring", test.kind, got, test.want)
				}
			})
		})
	}
}

type SSNTask struct {
	Description string
}

func writeTestDatastoreFiles(t *testing.T, projectID string) {
	t.Helper()
	ctx := context.Background()
	client, err := datastore.NewClient(ctx, projectID)
	if err != nil {
		t.Fatalf("datastore.NewClient: %v", err)
	}
	kind := "SSNTask"
	name := "ssntask1"
	ssnKey := datastore.NameKey(kind, name, nil)
	task := SSNTask{
		Description: "My SSN is 111222333",
	}
	if _, err := client.Put(ctx, ssnKey, &task); err != nil {
		t.Fatalf("Failed to save task: %v", err)
	}
}

func TestInspectGCS(t *testing.T) {
	tc := testutil.SystemTest(t)
	writeTestGCSFiles(t, tc.ProjectID)
	tests := []struct {
		fileName string
		want     string
	}{
		{
			fileName: ssnFileName,
			want:     "Created job",
		},
	}
	for _, test := range tests {
		test := test
		t.Run(test.fileName, func(t *testing.T) {
			t.Parallel()
			testutil.Retry(t, 5, 15*time.Second, func(r *testutil.R) {
				u := uuid.Must(uuid.NewV4()).String()[:8]
				buf := new(bytes.Buffer)
				if err := inspectGCSFile(buf, tc.ProjectID, []string{"US_SOCIAL_SECURITY_NUMBER"}, []string{}, []string{}, topicName+u, subscriptionName+u, bucketName, test.fileName); err != nil {
					r.Errorf("inspectGCSFile(%s) got err: %v", test.fileName, err)
					return
				}
				if got := buf.String(); !strings.Contains(got, test.want) {
					r.Errorf("inspectGCSFile(%s) = %q, want %q substring", test.fileName, got, test.want)
				}
			})
		})
	}
}

func writeTestGCSFiles(t *testing.T, projectID string) {
	t.Helper()
	ctx := context.Background()
	client, err := storage.NewClient(ctx)
	if err != nil {
		t.Fatalf("storage.NewClient: %v", err)
	}
	bucket := client.Bucket(bucketName)
	_, err = bucket.Attrs(ctx)
	if err != nil {
		switch err {
		case storage.ErrObjectNotExist:
			if err := bucket.Create(ctx, projectID, nil); err != nil {
				t.Fatalf("bucket.Create: %v", err)
			}
		default:
			t.Fatalf("error getting bucket attrs: %v", err)
		}
	}
	if err := writeObject(ctx, bucket, ssnFileName, "My SSN is 111222333"); err != nil {
		t.Fatalf("writeObject: %v", err)
	}
}

func writeObject(ctx context.Context, bucket *storage.BucketHandle, fileName, content string) error {
	obj := bucket.Object(fileName)
	_, err := obj.Attrs(ctx)
	if err != nil {
		switch err {
		case storage.ErrObjectNotExist:
			w := obj.NewWriter(ctx)
			w.Write([]byte(content))
			if err := w.Close(); err != nil {
				return err
			}
		default:
			return err
		}
	}
	return nil
}

func TestInspectString(t *testing.T) {
	tc := testutil.SystemTest(t)
	buf := new(bytes.Buffer)

	if err := inspectString(buf, tc.ProjectID, "I'm Gary and my email is gary@example.com"); err != nil {
		t.Errorf("TestInspectFile: %v", err)
	}

	got := buf.String()
	if want := "Info type: EMAIL_ADDRESS"; !strings.Contains(got, want) {
		t.Errorf("inspectString got %q, want %q", got, want)
	}
}

func TestInspectTextFile(t *testing.T) {
	tc := testutil.SystemTest(t)
	buf := new(bytes.Buffer)

	if err := inspectTextFile(buf, tc.ProjectID, "testdata/test.txt"); err != nil {
		t.Errorf("TestInspectTextFile: %v", err)
	}

	got := buf.String()
	if want := "Info type: PHONE_NUMBER"; !strings.Contains(got, want) {
		t.Errorf("inspectTextFile got %q, want %q", got, want)
	}
	if want := "Info type: EMAIL_ADDRESS"; !strings.Contains(got, want) {
		t.Errorf("inspectTextFile got %q, want %q", got, want)
	}
}

type Item struct {
	Description string
}

const (
	harmfulTable = "harmful"
	bqDatasetID  = "golang_samples_dlp"
)

func mustCreateBigqueryTestFiles(t *testing.T, projectID, datasetID string) {
	t.Helper()

	ctx := context.Background()
	client, err := bigquery.NewClient(ctx, projectID)
	if err != nil {
		t.Fatalf("bigquery.NewClient: %v", err)
	}
	defer client.Close()
	d := client.Dataset(datasetID)
	if _, err := d.Metadata(ctx); err != nil {
		if err := d.Create(ctx, &bigquery.DatasetMetadata{}); err != nil {
			t.Fatalf("Create: %v", err)
		}
	}
	schema, err := bigquery.InferSchema(Item{})
	if err != nil {
		t.Fatalf("InferSchema: %v", err)
	}
	if err := uploadBigQuery(ctx, d, schema, harmfulTable, "My SSN is 111222333"); err != nil {
		t.Fatalf("uploadBigQuery: %v", err)
	}
}

func uploadBigQuery(ctx context.Context, d *bigquery.Dataset, schema bigquery.Schema, table, content string) error {
	t := d.Table(table)
	if _, err := t.Metadata(ctx); err == nil {
		return nil
	}
	if err := t.Create(ctx, &bigquery.TableMetadata{Schema: schema}); err != nil {
		return err
	}
	source := bigquery.NewReaderSource(strings.NewReader(content))
	l := t.LoaderFrom(source)
	job, err := l.Run(ctx)
	if err != nil {
		return err
	}
	status, err := job.Wait(ctx)
	if err != nil {
		return err
	}
	return status.Err()
}

func TestInspectBigquery(t *testing.T) {
	tc := testutil.EndToEndTest(t)

	mustCreateBigqueryTestFiles(t, tc.ProjectID, bqDatasetID)

	tests := []struct {
		table string
		want  string
	}{
		{
			table: harmfulTable,
			want:  "Created job",
		},
	}
	for _, test := range tests {
		test := test
		t.Run(test.table, func(t *testing.T) {
			t.Parallel()
			u := uuid.Must(uuid.NewV4()).String()[:8]
			buf := new(bytes.Buffer)
			if err := inspectBigquery(buf, tc.ProjectID, []string{"US_SOCIAL_SECURITY_NUMBER"}, []string{}, []string{}, topicName+u, subscriptionName+u, tc.ProjectID, bqDatasetID, test.table); err != nil {
				t.Errorf("inspectBigquery(%s) got err: %v", test.table, err)
			}
			if got := buf.String(); !strings.Contains(got, test.want) {
				t.Errorf("inspectBigquery(%s) = %q, want %q substring", test.table, got, test.want)
			}
		})
	}
}

<<<<<<< HEAD
func TestInspectImageFileAllInfoTypes(t *testing.T) {
	tc := testutil.SystemTest(t)
	inputPath := "testdata/image.jpg"
	t.Run("inspectImageFileAllInfoTypes", func(t *testing.T) {
		t.Parallel()
		buf := new(bytes.Buffer)
		if err := InspectImageFileAllInfoTypes(buf, tc.ProjectID, inputPath); err != nil {
			t.Errorf("InspectBigQueryTableWithSampling: %v", err)
		}
		got := buf.String()
		if want := "Info type: DATE"; !strings.Contains(got, want) {
			t.Errorf("InspectBigQueryTableWithSampling got %q, want %q", got, want)
		}
		if want := "Info type: PHONE_NUMBER"; !strings.Contains(got, want) {
			t.Errorf("InspectBigQueryTableWithSampling got %q, want %q", got, want)
		}
		if want := "Info type: US_SOCIAL_SECURITY_NUMBER"; !strings.Contains(got, want) {
			t.Errorf("InspectBigQueryTableWithSampling got %q, want %q", got, want)
		}
	})
=======
func TestInspectPhoneNumber(t *testing.T) {
	tc := testutil.SystemTest(t)
	buf := new(bytes.Buffer)

	if err := inspectPhoneNumber(buf, tc.ProjectID, "I'm Gary and my phone number is (415) 555-0890"); err != nil {
		t.Errorf("TestInspectFile: %v", err)
	}

	got := buf.String()
	if want := "Info type: PHONE_NUMBER"; !strings.Contains(got, want) {
		t.Errorf("inspectPhoneNumber got %q, want %q", got, want)
	}
}

func TestInspectStringCustomHotWord(t *testing.T) {
	tc := testutil.SystemTest(t)
	buf := new(bytes.Buffer)

	if err := inspectStringCustomHotWord(buf, tc.ProjectID, "patient name: John Doe", "patient", "PERSON_NAME"); err != nil {
		t.Errorf("inspectStringCustomHotWord: %v", err)
	}

	got := buf.String()
	if want := "Infotype Name: PERSON_NAME"; !strings.Contains(got, want) {
		t.Errorf("inspectStringCustomHotWord got %q, want %q", got, want)
	}
}

func TestInspectStringWithExclusionDictSubstring(t *testing.T) {
	tc := testutil.SystemTest(t)
	buf := new(bytes.Buffer)

	if err := inspectStringWithExclusionDictSubstring(buf, tc.ProjectID, "Some email addresses: gary@example.com, TEST@example.com", []string{"TEST"}); err != nil {
		t.Fatal(err)
	}

	got := buf.String()
	if want := "Infotype Name: EMAIL_ADDRESS"; !strings.Contains(got, want) {
		t.Errorf("inspectStringWithExclusionDictSubstring got %q, want %q", got, want)
	}

	if want := "Infotype Name: DOMAIN_NAME"; !strings.Contains(got, want) {
		t.Errorf("inspectStringWithExclusionDictSubstring got %q, want %q", got, want)
	}

	if want := "Quote: TEST"; strings.Contains(got, want) {
		t.Errorf("inspectStringWithExclusionDictSubstring got %q, want %q", got, want)
	}
}

func TestInspectStringOmitOverlap(t *testing.T) {
	tc := testutil.SystemTest(t)
	buf := new(bytes.Buffer)

	if err := inspectStringOmitOverlap(buf, tc.ProjectID, "gary@example.com"); err != nil {
		t.Fatal(err)
	}

	got := buf.String()
	if want := "Infotype Name: EMAIL_ADDRESS"; !strings.Contains(got, want) {
		t.Errorf("inspectStringOmitOverlap got %q, want %q", got, want)
	}

	if want := "Infotype Name: PERSON_NAME"; strings.Contains(got, want) {
		t.Errorf("inspectStringOmitOverlap got %q, want %q", got, want)
	}
>>>>>>> 9c826829
}<|MERGE_RESOLUTION|>--- conflicted
+++ resolved
@@ -277,33 +277,32 @@
 	}
 }
 
-<<<<<<< HEAD
 func TestInspectImageFileAllInfoTypes(t *testing.T) {
 	tc := testutil.SystemTest(t)
 	inputPath := "testdata/image.jpg"
-	t.Run("inspectImageFileAllInfoTypes", func(t *testing.T) {
-		t.Parallel()
-		buf := new(bytes.Buffer)
-		if err := InspectImageFileAllInfoTypes(buf, tc.ProjectID, inputPath); err != nil {
-			t.Errorf("InspectBigQueryTableWithSampling: %v", err)
-		}
-		got := buf.String()
-		if want := "Info type: DATE"; !strings.Contains(got, want) {
-			t.Errorf("InspectBigQueryTableWithSampling got %q, want %q", got, want)
-		}
-		if want := "Info type: PHONE_NUMBER"; !strings.Contains(got, want) {
-			t.Errorf("InspectBigQueryTableWithSampling got %q, want %q", got, want)
-		}
-		if want := "Info type: US_SOCIAL_SECURITY_NUMBER"; !strings.Contains(got, want) {
-			t.Errorf("InspectBigQueryTableWithSampling got %q, want %q", got, want)
-		}
-	})
-=======
+
+	var buf bytes.Buffer
+	if err := InspectImageFileAllInfoTypes(&buf, tc.ProjectID, inputPath); err != nil {
+		t.Errorf("InspectBigQueryTableWithSampling: %v", err)
+	}
+	got := buf.String()
+	if want := "Info type: DATE"; !strings.Contains(got, want) {
+		t.Errorf("InspectBigQueryTableWithSampling got %q, want %q", got, want)
+	}
+	if want := "Info type: PHONE_NUMBER"; !strings.Contains(got, want) {
+		t.Errorf("InspectBigQueryTableWithSampling got %q, want %q", got, want)
+	}
+	if want := "Info type: US_SOCIAL_SECURITY_NUMBER"; !strings.Contains(got, want) {
+		t.Errorf("InspectBigQueryTableWithSampling got %q, want %q", got, want)
+	}
+
+}
+
 func TestInspectPhoneNumber(t *testing.T) {
 	tc := testutil.SystemTest(t)
-	buf := new(bytes.Buffer)
-
-	if err := inspectPhoneNumber(buf, tc.ProjectID, "I'm Gary and my phone number is (415) 555-0890"); err != nil {
+	var buf bytes.Buffer
+
+	if err := inspectPhoneNumber(&buf, tc.ProjectID, "I'm Gary and my phone number is (415) 555-0890"); err != nil {
 		t.Errorf("TestInspectFile: %v", err)
 	}
 
@@ -315,9 +314,9 @@
 
 func TestInspectStringCustomHotWord(t *testing.T) {
 	tc := testutil.SystemTest(t)
-	buf := new(bytes.Buffer)
-
-	if err := inspectStringCustomHotWord(buf, tc.ProjectID, "patient name: John Doe", "patient", "PERSON_NAME"); err != nil {
+	var buf bytes.Buffer
+
+	if err := inspectStringCustomHotWord(&buf, tc.ProjectID, "patient name: John Doe", "patient", "PERSON_NAME"); err != nil {
 		t.Errorf("inspectStringCustomHotWord: %v", err)
 	}
 
@@ -329,9 +328,9 @@
 
 func TestInspectStringWithExclusionDictSubstring(t *testing.T) {
 	tc := testutil.SystemTest(t)
-	buf := new(bytes.Buffer)
-
-	if err := inspectStringWithExclusionDictSubstring(buf, tc.ProjectID, "Some email addresses: gary@example.com, TEST@example.com", []string{"TEST"}); err != nil {
+	var buf bytes.Buffer
+
+	if err := inspectStringWithExclusionDictSubstring(&buf, tc.ProjectID, "Some email addresses: gary@example.com, TEST@example.com", []string{"TEST"}); err != nil {
 		t.Fatal(err)
 	}
 
@@ -351,9 +350,9 @@
 
 func TestInspectStringOmitOverlap(t *testing.T) {
 	tc := testutil.SystemTest(t)
-	buf := new(bytes.Buffer)
-
-	if err := inspectStringOmitOverlap(buf, tc.ProjectID, "gary@example.com"); err != nil {
+	var buf bytes.Buffer
+
+	if err := inspectStringOmitOverlap(&buf, tc.ProjectID, "gary@example.com"); err != nil {
 		t.Fatal(err)
 	}
 
@@ -365,5 +364,4 @@
 	if want := "Infotype Name: PERSON_NAME"; strings.Contains(got, want) {
 		t.Errorf("inspectStringOmitOverlap got %q, want %q", got, want)
 	}
->>>>>>> 9c826829
 }