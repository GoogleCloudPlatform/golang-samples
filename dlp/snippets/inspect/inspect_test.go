--- conflicted
+++ resolved
@@ -669,32 +669,11 @@
 }
 
 var (
-	outputBucketPathForStoredInfotype string
 	projectID                         string
+	jobTriggerForInspectSample        string
 	bucketExpiryAge                   = time.Minute * 2
 	testPrefix                        = "dlp-test-inspect-prefix"
 )
-
-func TestMain(m *testing.M) {
-	tc, ok := testutil.ContextMain(m)
-	projectID = tc.ProjectID
-	if !ok {
-		log.Fatal("couldn't initialize test")
-		return
-	}
-	ctx := context.Background()
-	c, err := storage.NewClient(ctx)
-	if err != nil {
-		log.Fatalf("storage.NewClient: %v", err)
-	}
-	defer c.Close()
-	m.Run()
-	if err := testutil.DeleteExpiredBuckets(c, tc.ProjectID, testPrefix, bucketExpiryAge); err != nil {
-		// Don't fail the test if cleanup fails
-		log.Printf("Post-test cleanup failed: %v", err)
-	}
-
-}
 
 func createStoredInfoTypeForTesting(t *testing.T, projectID, outputPath string) (string, error) {
 	t.Helper()
@@ -881,11 +860,24 @@
 	return nil
 }
 
-<<<<<<< HEAD
 func deleteStoredInfoTypeAfterTest(t *testing.T, name string) error {
 	t.Helper()
-=======
-var projectID, jobTriggerForInspectSample string
+	ctx := context.Background()
+	client, err := dlp.NewClient(ctx)
+	if err != nil {
+		return err
+	}
+	defer client.Close()
+
+	req := &dlppb.DeleteStoredInfoTypeRequest{
+		Name: name,
+	}
+	err = client.DeleteStoredInfoType(ctx, req)
+	if err != nil {
+		return err
+	}
+	return nil
+}
 
 func TestMain(m *testing.M) {
 	tc, ok := testutil.ContextMain(m)
@@ -900,9 +892,19 @@
 		log.Fatal("couldn't initialize test")
 		return
 	}
+	ctx := context.Background()
+	c, err := storage.NewClient(ctx)
+	if err != nil {
+		log.Fatalf("storage.NewClient: %v", err)
+	}
+	defer c.Close()
 	m.Run()
 	deleteActiveJob(tc.ProjectID, jobTriggerForInspectSample)
 	deleteJobTriggerForInspectDataToHybridJobTrigger(tc.ProjectID, jobTriggerForInspectSample)
+	if err := testutil.DeleteExpiredBuckets(c, tc.ProjectID, testPrefix, bucketExpiryAge); err != nil {
+		// Don't fail the test if cleanup fails
+		log.Printf("Post-test cleanup failed: %v", err)
+	}
 }
 
 func TestInspectDataToHybridJobTrigger(t *testing.T) {
@@ -934,23 +936,12 @@
 
 func deleteActiveJob(project, trigger string) error {
 
->>>>>>> 722feb51
 	ctx := context.Background()
 	client, err := dlp.NewClient(ctx)
 	if err != nil {
 		return err
 	}
 	defer client.Close()
-<<<<<<< HEAD
-
-	req := &dlppb.DeleteStoredInfoTypeRequest{
-		Name: name,
-	}
-	err = client.DeleteStoredInfoType(ctx, req)
-	if err != nil {
-		return err
-	}
-=======
 	req := &dlppb.ListDlpJobsRequest{
 		Parent: fmt.Sprintf("projects/%s/locations/global", project),
 		Filter: fmt.Sprintf("trigger_name=%s", trigger),
@@ -1068,6 +1059,5 @@
 		return err
 	}
 	log.Print("[END] deleteJobTriggerForInspectDataToHybridJobTrigger")
->>>>>>> 722feb51
 	return nil
 }