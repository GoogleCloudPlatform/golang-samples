// Copyright 2019 Google LLC
//
// Licensed under the Apache License, Version 2.0 (the "License");
// you may not use this file except in compliance with the License.
// You may obtain a copy of the License at
//
//     https://www.apache.org/licenses/LICENSE-2.0
//
// Unless required by applicable law or agreed to in writing, software
// distributed under the License is distributed on an "AS IS" BASIS,
// WITHOUT WARRANTIES OR CONDITIONS OF ANY KIND, either express or implied.
// See the License for the specific language governing permissions and
// limitations under the License.

package inspect

import (
	"bytes"
	"context"
	"strings"
	"testing"
	"time"

	"cloud.google.com/go/bigquery"
	"cloud.google.com/go/datastore"
	"cloud.google.com/go/storage"
	"github.com/GoogleCloudPlatform/golang-samples/internal/testutil"
	"github.com/gofrs/uuid"
)

const (
	topicName        = "dlp-inspect-test-topic-"
	subscriptionName = "dlp-inspect-test-sub-"

	ssnFileName = "fake_ssn.txt"
	bucketName  = "golang-samples-dlp-test2"
)

func TestInspectDatastore(t *testing.T) {
	tc := testutil.EndToEndTest(t)
	writeTestDatastoreFiles(t, tc.ProjectID)
	tests := []struct {
		kind string
		want string
	}{
		{
			kind: "SSNTask",
			want: "Created job",
		},
	}
	for _, test := range tests {
		test := test
		t.Run(test.kind, func(t *testing.T) {
			t.Parallel()
			testutil.Retry(t, 5, 15*time.Second, func(r *testutil.R) {
				u := uuid.Must(uuid.NewV4()).String()[:8]
				buf := new(bytes.Buffer)
				if err := inspectDatastore(buf, tc.ProjectID, []string{"US_SOCIAL_SECURITY_NUMBER"}, []string{}, []string{}, topicName+u, subscriptionName+u, tc.ProjectID, "", test.kind); err != nil {
					r.Errorf("inspectDatastore(%s) got err: %v", test.kind, err)
					return
				}
				if got := buf.String(); !strings.Contains(got, test.want) {
					r.Errorf("inspectDatastore(%s) = %q, want %q substring", test.kind, got, test.want)
				}
			})
		})
	}
}

type SSNTask struct {
	Description string
}

func writeTestDatastoreFiles(t *testing.T, projectID string) {
	t.Helper()
	ctx := context.Background()
	client, err := datastore.NewClient(ctx, projectID)
	if err != nil {
		t.Fatalf("datastore.NewClient: %v", err)
	}
	kind := "SSNTask"
	name := "ssntask1"
	ssnKey := datastore.NameKey(kind, name, nil)
	task := SSNTask{
		Description: "My SSN is 111222333",
	}
	if _, err := client.Put(ctx, ssnKey, &task); err != nil {
		t.Fatalf("Failed to save task: %v", err)
	}
}

func TestInspectGCS(t *testing.T) {
	tc := testutil.SystemTest(t)
	writeTestGCSFiles(t, tc.ProjectID)
	tests := []struct {
		fileName string
		want     string
	}{
		{
			fileName: ssnFileName,
			want:     "Created job",
		},
	}
	for _, test := range tests {
		test := test
		t.Run(test.fileName, func(t *testing.T) {
			t.Parallel()
			testutil.Retry(t, 5, 15*time.Second, func(r *testutil.R) {
				u := uuid.Must(uuid.NewV4()).String()[:8]
				buf := new(bytes.Buffer)
				if err := inspectGCSFile(buf, tc.ProjectID, []string{"US_SOCIAL_SECURITY_NUMBER"}, []string{}, []string{}, topicName+u, subscriptionName+u, bucketName, test.fileName); err != nil {
					r.Errorf("inspectGCSFile(%s) got err: %v", test.fileName, err)
					return
				}
				if got := buf.String(); !strings.Contains(got, test.want) {
					r.Errorf("inspectGCSFile(%s) = %q, want %q substring", test.fileName, got, test.want)
				}
			})
		})
	}
}

func writeTestGCSFiles(t *testing.T, projectID string) {
	t.Helper()
	ctx := context.Background()
	client, err := storage.NewClient(ctx)
	if err != nil {
		t.Fatalf("storage.NewClient: %v", err)
	}
	bucket := client.Bucket(bucketName)
	_, err = bucket.Attrs(ctx)
	if err != nil {
		switch err {
		case storage.ErrObjectNotExist:
			if err := bucket.Create(ctx, projectID, nil); err != nil {
				t.Fatalf("bucket.Create: %v", err)
			}
		default:
			t.Fatalf("error getting bucket attrs: %v", err)
		}
	}
	if err := writeObject(ctx, bucket, ssnFileName, "My SSN is 111222333"); err != nil {
		t.Fatalf("writeObject: %v", err)
	}
}

func writeObject(ctx context.Context, bucket *storage.BucketHandle, fileName, content string) error {
	obj := bucket.Object(fileName)
	_, err := obj.Attrs(ctx)
	if err != nil {
		switch err {
		case storage.ErrObjectNotExist:
			w := obj.NewWriter(ctx)
			w.Write([]byte(content))
			if err := w.Close(); err != nil {
				return err
			}
		default:
			return err
		}
	}
	return nil
}

func TestInspectString(t *testing.T) {
	tc := testutil.SystemTest(t)
	buf := new(bytes.Buffer)

	if err := inspectString(buf, tc.ProjectID, "I'm Gary and my email is gary@example.com"); err != nil {
		t.Errorf("TestInspectFile: %v", err)
	}

	got := buf.String()
	if want := "Info type: EMAIL_ADDRESS"; !strings.Contains(got, want) {
		t.Errorf("inspectString got %q, want %q", got, want)
	}
}

func TestInspectTextFile(t *testing.T) {
	tc := testutil.SystemTest(t)
	buf := new(bytes.Buffer)

	if err := inspectTextFile(buf, tc.ProjectID, "testdata/test.txt"); err != nil {
		t.Errorf("TestInspectTextFile: %v", err)
	}

	got := buf.String()
	if want := "Info type: PHONE_NUMBER"; !strings.Contains(got, want) {
		t.Errorf("inspectTextFile got %q, want %q", got, want)
	}
	if want := "Info type: EMAIL_ADDRESS"; !strings.Contains(got, want) {
		t.Errorf("inspectTextFile got %q, want %q", got, want)
	}
}

type Item struct {
	Description string
}

const (
	harmfulTable = "harmful"
	bqDatasetID  = "golang_samples_dlp"
)

func mustCreateBigqueryTestFiles(t *testing.T, projectID, datasetID string) {
	t.Helper()

	ctx := context.Background()
	client, err := bigquery.NewClient(ctx, projectID)
	if err != nil {
		t.Fatalf("bigquery.NewClient: %v", err)
	}
	defer client.Close()
	d := client.Dataset(datasetID)
	if _, err := d.Metadata(ctx); err != nil {
		if err := d.Create(ctx, &bigquery.DatasetMetadata{}); err != nil {
			t.Fatalf("Create: %v", err)
		}
	}
	schema, err := bigquery.InferSchema(Item{})
	if err != nil {
		t.Fatalf("InferSchema: %v", err)
	}
	if err := uploadBigQuery(ctx, d, schema, harmfulTable, "My SSN is 111222333"); err != nil {
		t.Fatalf("uploadBigQuery: %v", err)
	}
}

func uploadBigQuery(ctx context.Context, d *bigquery.Dataset, schema bigquery.Schema, table, content string) error {
	t := d.Table(table)
	if _, err := t.Metadata(ctx); err == nil {
		return nil
	}
	if err := t.Create(ctx, &bigquery.TableMetadata{Schema: schema}); err != nil {
		return err
	}
	source := bigquery.NewReaderSource(strings.NewReader(content))
	l := t.LoaderFrom(source)
	job, err := l.Run(ctx)
	if err != nil {
		return err
	}
	status, err := job.Wait(ctx)
	if err != nil {
		return err
	}
	return status.Err()
}

func TestInspectBigquery(t *testing.T) {
	tc := testutil.EndToEndTest(t)

	mustCreateBigqueryTestFiles(t, tc.ProjectID, bqDatasetID)

	tests := []struct {
		table string
		want  string
	}{
		{
			table: harmfulTable,
			want:  "Created job",
		},
	}
	for _, test := range tests {
		test := test
		t.Run(test.table, func(t *testing.T) {
			t.Parallel()
			u := uuid.Must(uuid.NewV4()).String()[:8]
			buf := new(bytes.Buffer)
			if err := inspectBigquery(buf, tc.ProjectID, []string{"US_SOCIAL_SECURITY_NUMBER"}, []string{}, []string{}, topicName+u, subscriptionName+u, tc.ProjectID, bqDatasetID, test.table); err != nil {
				t.Errorf("inspectBigquery(%s) got err: %v", test.table, err)
			}
			if got := buf.String(); !strings.Contains(got, test.want) {
				t.Errorf("inspectBigquery(%s) = %q, want %q substring", test.table, got, test.want)
			}
		})
	}
}

func TestInspectTable(t *testing.T) {
	tc := testutil.SystemTest(t)

	var buf bytes.Buffer
	if err := inspectTable(&buf, tc.ProjectID); err != nil {
		t.Fatal(err)
	}
	got := buf.String()
	if want := "Infotype Name: PHONE_NUMBER"; !strings.Contains(got, want) {
		t.Errorf("InspectTable got %q, want %q", got, want)
	}
	if want := "Likelihood: VERY_LIKELY"; !strings.Contains(got, want) {
		t.Errorf("InspectTable got %q, want %q", got, want)
	}
}

func TestInspectStringWithExclusionRegex(t *testing.T) {
	tc := testutil.SystemTest(t)

	var buf bytes.Buffer

	if err := inspectStringWithExclusionRegex(&buf, tc.ProjectID, "Some email addresses: gary@example.com, bob@example.org", ".+@example.com"); err != nil {
		t.Errorf("inspectStringWithExclusionRegex: %v", err)
	}

	got := buf.String()

	if want := "Quote: bob@example.org"; !strings.Contains(got, want) {
		t.Errorf("inspectStringWithExclusionRegex got %q, want %q", got, want)
	}
	if want := "Quote: gary@example.com"; strings.Contains(got, want) {
		t.Errorf("inspectStringWithExclusionRegex got %q, want %q", got, want)
	}
}

func TestInspectStringCustomExcludingSubstring(t *testing.T) {
	tc := testutil.SystemTest(t)
	var buf bytes.Buffer

	if err := inspectStringCustomExcludingSubstring(&buf, tc.ProjectID, "Name: Doe, John. Name: Example, Jimmy", "[A-Z][a-z]{1,15}, [A-Z][a-z]{1,15}", []string{"Jimmy"}); err != nil {
		t.Fatal(err)
	}

	got := buf.String()

	if want := "Infotype Name: CUSTOM_NAME_DETECTOR"; !strings.Contains(got, want) {
		t.Errorf("inspectStringCustomExcludingSubstring got %q, want %q", got, want)
	}
	if want := "Quote: Doe, John"; !strings.Contains(got, want) {
		t.Errorf("inspectStringCustomExcludingSubstring got %q, want %q", got, want)
	}
	if want := "Jimmy"; strings.Contains(got, want) {
		t.Errorf("inspectStringCustomExcludingSubstring got %q, want %q", got, want)
	}
}

func TestInspectStringMultipleRules(t *testing.T) {
	tc := testutil.SystemTest(t)
	var buf bytes.Buffer

	if err := inspectStringMultipleRules(&buf, tc.ProjectID, "patient: Jane Doe"); err != nil {
		t.Errorf("inspectStringMultipleRules: %v", err)
	}
	got := buf.String()
	if want := "Infotype Name: PERSON_NAME"; !strings.Contains(got, want) {
		t.Errorf("inspectStringMultipleRules got %q, want %q", got, want)
	}
}

func TestInspectWithHotWordRules(t *testing.T) {
	tc := testutil.SystemTest(t)
	var buf bytes.Buffer

	if err := inspectWithHotWordRules(&buf, tc.ProjectID, "Patient's MRN 444-5-22222 and just a number 333-2-33333"); err != nil {
		t.Fatal(err)
	}

	got := buf.String()
	if want := "InfoType Name: C_MRN"; !strings.Contains(got, want) {
		t.Errorf("inspectWithHotWordRules got %q, want %q", got, want)
	}
	if want := "Findings: 2"; !strings.Contains(got, want) {
		t.Errorf("inspectWithHotWordRules got %q, want %q", got, want)
	}
}

func TestInspectPhoneNumber(t *testing.T) {
	tc := testutil.SystemTest(t)
	var buf bytes.Buffer

	if err := inspectPhoneNumber(&buf, tc.ProjectID, "I'm Gary and my phone number is (415) 555-0890"); err != nil {
		t.Fatal(err)
	}

	got := buf.String()
	if want := "Info type: PHONE_NUMBER"; !strings.Contains(got, want) {
		t.Errorf("inspectPhoneNumber got %q, want %q", got, want)
	}
}

func TestInspectStringWithoutOverlap(t *testing.T) {
	tc := testutil.SystemTest(t)
	var buf bytes.Buffer

	if err := inspectStringWithoutOverlap(&buf, tc.ProjectID, "example.com is a domain, james@example.org is an email."); err != nil {
		t.Fatal(err)
	}

	got := buf.String()
	if want := "Infotype Name: DOMAIN_NAME"; !strings.Contains(got, want) {
		t.Errorf("inspectStringWithoutOverlap got %q, want %q", got, want)
	}
	if want := "Quote: example.com"; !strings.Contains(got, want) {
		t.Errorf("inspectStringWithoutOverlap got %q, want %q", got, want)
	}
	if want := "Quote: example.org"; strings.Contains(got, want) {
		t.Errorf("inspectStringWithoutOverlap got %q, want %q", got, want)
	}
}

func TestInspectStringCustomHotWord(t *testing.T) {
	tc := testutil.SystemTest(t)
	var buf bytes.Buffer

	if err := inspectStringCustomHotWord(&buf, tc.ProjectID, "patient name: John Doe", "patient", "PERSON_NAME"); err != nil {
		t.Fatal(err)
	}
	got := buf.String()
	if want := "Infotype Name: PERSON_NAME"; !strings.Contains(got, want) {
		t.Errorf("inspectStringCustomHotWord got %q, want %q", got, want)
	}
}

func TestInspectStringWithExclusionDictSubstring(t *testing.T) {
	tc := testutil.SystemTest(t)
	var buf bytes.Buffer

	if err := inspectStringWithExclusionDictSubstring(&buf, tc.ProjectID, "Some email addresses: gary@example.com, TEST@example.com", []string{"TEST"}); err != nil {
		t.Fatal(err)
	}
	got := buf.String()
	if want := "Infotype Name: EMAIL_ADDRESS"; !strings.Contains(got, want) {
		t.Errorf("inspectStringWithExclusionDictSubstring got %q, want %q", got, want)
	}
	if want := "Infotype Name: DOMAIN_NAME"; !strings.Contains(got, want) {
		t.Errorf("inspectStringWithExclusionDictSubstring got %q, want %q", got, want)
	}
	if want := "Quote: TEST"; strings.Contains(got, want) {
		t.Errorf("inspectStringWithExclusionDictSubstring got %q, want %q", got, want)
	}
}

func TestInspectStringOmitOverlap(t *testing.T) {
	tc := testutil.SystemTest(t)
	var buf bytes.Buffer

	if err := inspectStringOmitOverlap(&buf, tc.ProjectID, "gary@example.com"); err != nil {
		t.Fatal(err)
	}

	got := buf.String()
	if want := "Infotype Name: EMAIL_ADDRESS"; !strings.Contains(got, want) {
		t.Errorf("inspectStringOmitOverlap got %q, want %q", got, want)
	}
}

func TestInspectStringCustomOmitOverlap(t *testing.T) {
	tc := testutil.SystemTest(t)
	var buf bytes.Buffer

	if err := inspectStringCustomHotWord(&buf, tc.ProjectID, "patient name: John Doe", "patient", "PERSON_NAME"); err != nil {
		t.Fatal(err)
<<<<<<< HEAD
=======
	}

	got := buf.String()
	if want := "Infotype Name: PERSON_NAME"; !strings.Contains(got, want) {
		t.Errorf("inspectStringCustomOmitOverlap got %q, want %q", got, want)
	}

	if want := "Quote: John Doe"; !strings.Contains(got, want) {
		t.Errorf("inspectStringCustomOmitOverlap got %q, want %q", got, want)
	}
	if want := "Quote: Larry Page"; strings.Contains(got, want) {
		t.Errorf("inspectStringCustomOmitOverlap got %q, want %q", got, want)
	}
}

func TestInspectWithCustomRegex(t *testing.T) {
	tc := testutil.SystemTest(t)

	var buf bytes.Buffer
	if err := inspectWithCustomRegex(&buf, tc.ProjectID, "Patients MRN 444-5-22222", "[1-9]{3}-[1-9]{1}-[1-9]{5}", "C_MRN"); err != nil {
		t.Fatal(err)
	}

	got := buf.String()
	if want := "Infotype Name: C_MRN"; !strings.Contains(got, want) {
		t.Errorf("inspectWithCustomRegex got %q, want %q", got, want)
	}
	if want := "Likelihood: POSSIBLE"; !strings.Contains(got, want) {
		t.Errorf("inspectWithCustomRegex got %q, want %q", got, want)
	}
}

func TestInspectStringWithExclusionDictionary(t *testing.T) {
	tc := testutil.SystemTest(t)
	buf := new(bytes.Buffer)

	if err := inspectStringWithExclusionDictionary(buf, tc.ProjectID, "Some email addresses: gary@example.com, example@example.com", []string{"example@example.com"}); err != nil {
		t.Fatal(err)
	}
	got := buf.String()
	if want := "Infotype Name: EMAIL_ADDRESS"; !strings.Contains(got, want) {
		t.Errorf("inspectStringWithExclusionDictionary got %q, want %q", got, want)
	}
}

func TestInspectImageFile(t *testing.T) {
	tc := testutil.SystemTest(t)

	var buf bytes.Buffer

	pathToImage := "testdata/test.png"

	if err := inspectImageFile(&buf, tc.ProjectID, pathToImage); err != nil {
		t.Fatal(err)
	}

	got := buf.String()
	if want := "Info type: PHONE_NUMBER"; !strings.Contains(got, want) {
		t.Errorf("TestInspectImageFile got %q, want %q", got, want)
	}
	if want := "Info type: EMAIL_ADDRESS"; !strings.Contains(got, want) {
		t.Errorf("TestInspectImageFile got %q, want %q", got, want)
>>>>>>> ab8cb89d
	}

	got := buf.String()
	if want := "Infotype Name: PERSON_NAME"; !strings.Contains(got, want) {
		t.Errorf("inspectStringCustomOmitOverlap got %q, want %q", got, want)
	}

	if want := "Quote: John Doe"; !strings.Contains(got, want) {
		t.Errorf("inspectStringCustomOmitOverlap got %q, want %q", got, want)
	}
	if want := "Quote: Larry Page"; strings.Contains(got, want) {
		t.Errorf("inspectStringCustomOmitOverlap got %q, want %q", got, want)
	}
}

func TestInspectWithCustomRegex(t *testing.T) {
	tc := testutil.SystemTest(t)

	var buf bytes.Buffer
	if err := inspectWithCustomRegex(&buf, tc.ProjectID, "Patients MRN 444-5-22222", "[1-9]{3}-[1-9]{1}-[1-9]{5}", "C_MRN"); err != nil {
		t.Fatal(err)
	}

	got := buf.String()
	if want := "Infotype Name: C_MRN"; !strings.Contains(got, want) {
		t.Errorf("inspectWithCustomRegex got %q, want %q", got, want)
	}
	if want := "Likelihood: POSSIBLE"; !strings.Contains(got, want) {
		t.Errorf("inspectWithCustomRegex got %q, want %q", got, want)
	}
}

func TestInspectImageFileAllInfoTypes(t *testing.T) {
	tc := testutil.SystemTest(t)
	inputPath := "testdata/image.jpg"

	var buf bytes.Buffer
	if err := InspectImageFileAllInfoTypes(&buf, tc.ProjectID, inputPath); err != nil {
		t.Errorf("InspectBigQueryTableWithSampling: %v", err)
	}
	got := buf.String()
	if want := "Info type: DATE"; !strings.Contains(got, want) {
		t.Errorf("InspectBigQueryTableWithSampling got %q, want %q", got, want)
	}
	if want := "Info type: PHONE_NUMBER"; !strings.Contains(got, want) {
		t.Errorf("InspectBigQueryTableWithSampling got %q, want %q", got, want)
	}
	if want := "Info type: US_SOCIAL_SECURITY_NUMBER"; !strings.Contains(got, want) {
		t.Errorf("InspectBigQueryTableWithSampling got %q, want %q", got, want)
	}

}<|MERGE_RESOLUTION|>--- conflicted
+++ resolved
@@ -449,8 +449,6 @@
 
 	if err := inspectStringCustomHotWord(&buf, tc.ProjectID, "patient name: John Doe", "patient", "PERSON_NAME"); err != nil {
 		t.Fatal(err)
-<<<<<<< HEAD
-=======
 	}
 
 	got := buf.String()
@@ -513,19 +511,6 @@
 	}
 	if want := "Info type: EMAIL_ADDRESS"; !strings.Contains(got, want) {
 		t.Errorf("TestInspectImageFile got %q, want %q", got, want)
->>>>>>> ab8cb89d
-	}
-
-	got := buf.String()
-	if want := "Infotype Name: PERSON_NAME"; !strings.Contains(got, want) {
-		t.Errorf("inspectStringCustomOmitOverlap got %q, want %q", got, want)
-	}
-
-	if want := "Quote: John Doe"; !strings.Contains(got, want) {
-		t.Errorf("inspectStringCustomOmitOverlap got %q, want %q", got, want)
-	}
-	if want := "Quote: Larry Page"; strings.Contains(got, want) {
-		t.Errorf("inspectStringCustomOmitOverlap got %q, want %q", got, want)
 	}
 }
 
