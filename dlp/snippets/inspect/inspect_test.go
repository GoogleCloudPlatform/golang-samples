--- conflicted
+++ resolved
@@ -168,68 +168,6 @@
 	return status.Err()
 }
 
-<<<<<<< HEAD
-func TestInspectTable(t *testing.T) {
-	tc := testutil.SystemTest(t)
-	var buf bytes.Buffer
-	if err := inspectTable(&buf, tc.ProjectID); err != nil {
-		t.Fatal(err)
-	}
-	got := buf.String()
-	if want := "Infotype Name: PHONE_NUMBER"; !strings.Contains(got, want) {
-		t.Errorf("InspectTable got %q, want %q", got, want)
-	}
-	if want := "Likelihood: VERY_LIKELY"; !strings.Contains(got, want) {
-		t.Errorf("InspectTable got %q, want %q", got, want)
-	}
-}
-
-func TestInspectStringWithExclusionRegex(t *testing.T) {
-	tc := testutil.SystemTest(t)
-	var buf bytes.Buffer
-	if err := inspectStringWithExclusionRegex(&buf, tc.ProjectID, "Some email addresses: gary@example.com, bob@example.org", ".+@example.com"); err != nil {
-		t.Errorf("inspectStringWithExclusionRegex: %v", err)
-	}
-
-	got := buf.String()
-
-	if want := "Quote: bob@example.org"; !strings.Contains(got, want) {
-		t.Errorf("inspectStringWithExclusionRegex got %q, want %q", got, want)
-	}
-	if want := "Quote: gary@example.com"; strings.Contains(got, want) {
-		t.Errorf("inspectStringWithExclusionRegex got %q, want %q", got, want)
-=======
-func TestInspectBigquery(t *testing.T) {
-	tc := testutil.EndToEndTest(t)
-
-	mustCreateBigqueryTestFiles(t, tc.ProjectID, bqDatasetID)
-
-	tests := []struct {
-		table string
-		want  string
-	}{
-		{
-			table: harmfulTable,
-			want:  "Created job",
-		},
-	}
-	for _, test := range tests {
-		test := test
-		t.Run(test.table, func(t *testing.T) {
-			t.Parallel()
-			u := uuid.New().String()[:8]
-			buf := new(bytes.Buffer)
-			if err := inspectBigquery(buf, tc.ProjectID, []string{"US_SOCIAL_SECURITY_NUMBER"}, []string{}, []string{}, topicName+u, subscriptionName+u, tc.ProjectID, bqDatasetID, test.table); err != nil {
-				t.Errorf("inspectBigquery(%s) got err: %v", test.table, err)
-			}
-			if got := buf.String(); !strings.Contains(got, test.want) {
-				t.Errorf("inspectBigquery(%s) = %q, want %q substring", test.table, got, test.want)
-			}
-		})
->>>>>>> a3ea976f
-	}
-}
-
 func TestInspectStringCustomExcludingSubstring(t *testing.T) {
 	tc := testutil.SystemTest(t)
 	var buf bytes.Buffer
