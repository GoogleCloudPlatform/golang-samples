--- conflicted
+++ resolved
@@ -20,7 +20,6 @@
 	"fmt"
 	"io/ioutil"
 	"log"
-	"os"
 	"strings"
 	"testing"
 	"time"
@@ -41,16 +40,10 @@
 	ssnFileName = "fake_ssn.txt"
 	bucketName  = "golang-samples-dlp-test2"
 
-<<<<<<< HEAD
-	termListFileName = "term_list.txt"
-	filePathToUpload = "./testdata/term_list_storedInfotype.txt"
-	bucket_prefix    = "test"
-=======
 	inspectsGCSTestFileName                 = "test.txt"
 	filePathToUpload                        = "./testdata/test.txt"
 	dirPathForInspectGCSSendToScc           = "dlp-go-lang-test-for-inspect-gcs-send-to-scc/"
 	bucketnameForInspectGCSFileWithSampling = "dlp-job-go-lang-test-inspect-gcs-file-with-sampling"
->>>>>>> 98bf872f
 )
 
 func TestInspectDatastore(t *testing.T) {
@@ -590,190 +583,117 @@
 	}
 	err = testutil.DeleteBucketIfExists(ctx, sc, bucketnameForInspectGCSFileWithSampling)
 	if err != nil {
-<<<<<<< HEAD
-		return "", err
-	}
-	defer client.Close()
+		t.Fatal(err)
+	}
+
+}
+
+func TestInspectBigQueryTableWithSampling(t *testing.T) {
+	tc := testutil.SystemTest(t)
+
+	topicID := "go-lang-dlp-test-bigquery-with-sampling-topic"
+	subscriptionID := "go-lang-dlp-test-bigquery-with-sampling-subscription"
+
+	var buf bytes.Buffer
+	if err := inspectBigQueryTableWithSampling(&buf, tc.ProjectID, topicID, subscriptionID); err != nil {
+		t.Fatal(err)
+	}
+	got := buf.String()
+	if want := "Job Created"; !strings.Contains(got, want) {
+		t.Errorf("InspectBigQueryTableWithSampling got %q, want %q", got, want)
+	}
+	if want := "Found"; !strings.Contains(got, want) {
+		t.Errorf("InspectBigQueryTableWithSampling got %q, want %q", got, want)
+	}
+
+}
+
+func TestInspectAugmentInfoTypes(t *testing.T) {
+	tc := testutil.SystemTest(t)
+	var buf bytes.Buffer
+
+	textToInspect := "The patient's name is Quasimodo"
+	wordList := []string{"quasimodo"}
+
+	if err := inspectAugmentInfoTypes(&buf, tc.ProjectID, textToInspect, wordList); err != nil {
+		t.Fatal(err)
+	}
+	got := buf.String()
+	if want := "Quote: Quasimodo"; !strings.Contains(got, want) {
+		t.Errorf("TestInspectAugmentInfoTypes got %q, want %q", got, want)
+	}
+	if want := "Info type: PERSON_NAME"; !strings.Contains(got, want) {
+		t.Errorf("TestInspectAugmentInfoTypes got %q, want %q", got, want)
+	}
+}
+
+func TestInspectTableWithCustomHotword(t *testing.T) {
+	tc := testutil.SystemTest(t)
+	var buf bytes.Buffer
+	hotwordRegexPattern := "(Fake Social Security Number)"
+	if err := inspectTableWithCustomHotword(&buf, tc.ProjectID, hotwordRegexPattern); err != nil {
+		t.Fatal(err)
+	}
+	got := buf.String()
+
+	if want := "Quote: 222-22-2222"; !strings.Contains(got, want) {
+		t.Errorf("TestInspectTableWithCustomHotword got %q, want %q", got, want)
+	}
+	if want := "Infotype Name: US_SOCIAL_SECURITY_NUMBER"; !strings.Contains(got, want) {
+		t.Errorf("TestInspectTableWithCustomHotword got %q, want %q", got, want)
+	}
+	if want := "Quote: 111-11-1111"; strings.Contains(got, want) {
+		t.Errorf("TestInspectTableWithCustomHotword got %q, want %q", got, want)
+	}
+}
+
+func TestInspectDataStoreSendToScc(t *testing.T) {
+	tc := testutil.SystemTest(t)
+	var buf bytes.Buffer
 	u := uuid.New().String()[:8]
-	bucketName := "dlp-job-go-lang-test" + u
-
-	// Check if the bucket already exists.
-	bucketExists := false
-	_, err = client.Bucket(bucketName).Attrs(ctx)
-	if err == nil {
-		bucketExists = true
-	}
-
-	// If the bucket doesn't exist, create it.
-	if !bucketExists {
-		if err := client.Bucket(bucketName).Create(ctx, projectID, &storage.BucketAttrs{
-			StorageClass: "STANDARD",
-			Location:     "us-central1",
-		}); err != nil {
-			log.Fatalf("---Failed to create bucket: %v", err)
-		}
-		t.Logf("---Bucket '%s' created successfully.\n", bucketName)
-	} else {
-		t.Logf("---Bucket '%s' already exists.\n", bucketName)
-	}
-
-	return bucketName, nil
-}
-
-func deleteBucket(t *testing.T, projectID, bucketName string) error {
-	t.Helper()
+	datastoreNamespace := fmt.Sprint("golang-samples" + u)
+	datastoreKind := "task"
+
+	if err := inspectDataStoreSendToScc(&buf, tc.ProjectID, datastoreNamespace, datastoreKind); err != nil {
+		t.Fatal(err)
+	}
+
+	got := buf.String()
+	if want := "Job created successfully:"; !strings.Contains(got, want) {
+		t.Errorf("InspectBigQuerySendToScc got %q, want %q", got, want)
+	}
+}
+
+func TestInspectWithStoredInfotype(t *testing.T) {
+	tc := testutil.SystemTest(t)
+	var buf bytes.Buffer
 
 	ctx := context.Background()
 	client, err := storage.NewClient(ctx)
 	if err != nil {
-		return err
+		t.Fatal(err)
 	}
 	defer client.Close()
-
-	bucket := client.Bucket(bucketName)
-	if err := bucket.Delete(ctx); err != nil {
-=======
->>>>>>> 98bf872f
-		t.Fatal(err)
-	}
-
-}
-
-func TestInspectBigQueryTableWithSampling(t *testing.T) {
-	tc := testutil.SystemTest(t)
-
-	topicID := "go-lang-dlp-test-bigquery-with-sampling-topic"
-	subscriptionID := "go-lang-dlp-test-bigquery-with-sampling-subscription"
-
-	var buf bytes.Buffer
-	if err := inspectBigQueryTableWithSampling(&buf, tc.ProjectID, topicID, subscriptionID); err != nil {
-		t.Fatal(err)
-	}
-	got := buf.String()
-	if want := "Job Created"; !strings.Contains(got, want) {
-		t.Errorf("InspectBigQueryTableWithSampling got %q, want %q", got, want)
-	}
-	if want := "Found"; !strings.Contains(got, want) {
-		t.Errorf("InspectBigQueryTableWithSampling got %q, want %q", got, want)
-	}
-
-}
-
-func TestInspectAugmentInfoTypes(t *testing.T) {
-	tc := testutil.SystemTest(t)
-	var buf bytes.Buffer
-
-	textToInspect := "The patient's name is Quasimodo"
-	wordList := []string{"quasimodo"}
-
-	if err := inspectAugmentInfoTypes(&buf, tc.ProjectID, textToInspect, wordList); err != nil {
-		t.Fatal(err)
-	}
-	got := buf.String()
-	if want := "Quote: Quasimodo"; !strings.Contains(got, want) {
-		t.Errorf("TestInspectAugmentInfoTypes got %q, want %q", got, want)
-	}
-	if want := "Info type: PERSON_NAME"; !strings.Contains(got, want) {
-		t.Errorf("TestInspectAugmentInfoTypes got %q, want %q", got, want)
-	}
-}
-
-func TestInspectTableWithCustomHotword(t *testing.T) {
-	tc := testutil.SystemTest(t)
-	var buf bytes.Buffer
-	hotwordRegexPattern := "(Fake Social Security Number)"
-	if err := inspectTableWithCustomHotword(&buf, tc.ProjectID, hotwordRegexPattern); err != nil {
-		t.Fatal(err)
-	}
-	got := buf.String()
-
-	if want := "Quote: 222-22-2222"; !strings.Contains(got, want) {
-		t.Errorf("TestInspectTableWithCustomHotword got %q, want %q", got, want)
-	}
-	if want := "Infotype Name: US_SOCIAL_SECURITY_NUMBER"; !strings.Contains(got, want) {
-		t.Errorf("TestInspectTableWithCustomHotword got %q, want %q", got, want)
-	}
-	if want := "Quote: 111-11-1111"; strings.Contains(got, want) {
-		t.Errorf("TestInspectTableWithCustomHotword got %q, want %q", got, want)
-	}
-}
-
-func TestInspectDataStoreSendToScc(t *testing.T) {
-	tc := testutil.SystemTest(t)
-	var buf bytes.Buffer
-	u := uuid.New().String()[:8]
-<<<<<<< HEAD
-	datastoreNamespace := fmt.Sprint("golang-samples" + u)
-=======
-	datastoreNamespace := "golang-samples" + u
->>>>>>> 98bf872f
-	datastoreKind := "task"
-
-	if err := inspectDataStoreSendToScc(&buf, tc.ProjectID, datastoreNamespace, datastoreKind); err != nil {
-		t.Fatal(err)
-	}
-
-	got := buf.String()
-	if want := "Job created successfully:"; !strings.Contains(got, want) {
-		t.Errorf("InspectBigQuerySendToScc got %q, want %q", got, want)
-	}
-}
-
-<<<<<<< HEAD
-func TestInspectWithStoredInfotype(t *testing.T) {
-	tc := testutil.SystemTest(t)
-	var buf bytes.Buffer
-
-	ctx := context.Background()
-	client, err := storage.NewClient(ctx)
-	if err != nil {
-		t.Fatal(err)
-	}
-	defer client.Close()
-	outputBucket, err := testutil.CreateTestBucket(ctx, t, client, tc.ProjectID, bucket_prefix)
+	outputBucket, err := testutil.CreateTestBucket(ctx, t, client, tc.ProjectID, "dlp-test-inspect-prefix")
 	if err != nil {
 		t.Fatal(err)
 	}
 	outputPath := fmt.Sprintf("gs://" + outputBucket + "/")
 
 	infoTypeId, err := createStoredInfoTypeForTesting(t, tc.ProjectID, outputPath)
-=======
-func TestInspectGCSFileSendToScc(t *testing.T) {
-	tc := testutil.SystemTest(t)
-	var buf bytes.Buffer
-	ctx := context.Background()
-	sc, err := storage.NewClient(ctx)
-	if err != nil {
-		log.Fatalf("storage.NewClient: %v", err)
-	}
-	defer sc.Close()
-
-	// Creates a bucket using a function available in testutil.
-	bucketNameForInspectGCSSendToScc, err := testutil.CreateTestBucket(ctx, t, sc, tc.ProjectID, "dlp-test-inspect-prefix")
->>>>>>> 98bf872f
-	if err != nil {
-		t.Fatal(err)
-	}
-
-<<<<<<< HEAD
+	if err != nil {
+		t.Fatal(err)
+	}
+
 	duration := time.Duration(30) * time.Second
 	time.Sleep(duration)
 
 	textToDeidentify := "This commit was made by kewin2010"
 	if err := inspectWithStoredInfotype(&buf, tc.ProjectID, infoTypeId, textToDeidentify); err != nil {
-=======
-	// Uploads a file on created bucket.
-	filePathtoGCS(t, tc.ProjectID, bucketNameForInspectGCSSendToScc, dirPathForInspectGCSSendToScc)
-
-	gcsPath := fmt.Sprint("gs://" + bucketNameForInspectGCSSendToScc + "/" + dirPathForInspectGCSSendToScc + "/test.txt")
-
-	if err := inspectGCSFileSendToScc(&buf, tc.ProjectID, gcsPath); err != nil {
->>>>>>> 98bf872f
-		t.Fatal(err)
-	}
-
-	got := buf.String()
-<<<<<<< HEAD
+		t.Fatal(err)
+	}
+
+	got := buf.String()
 	if want := "Quote: kewin2010"; !strings.Contains(got, want) {
 		t.Errorf("TestInspectWithStoredInfotype got %q, want %q", got, want)
 	}
@@ -839,8 +759,32 @@
 	return resp.Name, nil
 }
 
-func filesForUpdateStoredInfoType(t *testing.T, projectID, bucketName string) (string, string, error) {
-=======
+func TestInspectGCSFileSendToScc(t *testing.T) {
+	tc := testutil.SystemTest(t)
+	var buf bytes.Buffer
+	ctx := context.Background()
+	sc, err := storage.NewClient(ctx)
+	if err != nil {
+		log.Fatalf("storage.NewClient: %v", err)
+	}
+	defer sc.Close()
+
+	// Creates a bucket using a function available in testutil.
+	bucketNameForInspectGCSSendToScc, err := testutil.CreateTestBucket(ctx, t, sc, tc.ProjectID, "dlp-test-inspect-prefix")
+	if err != nil {
+		t.Fatal(err)
+	}
+
+	// Uploads a file on created bucket.
+	filePathtoGCS(t, tc.ProjectID, bucketNameForInspectGCSSendToScc, dirPathForInspectGCSSendToScc)
+
+	gcsPath := fmt.Sprint("gs://" + bucketNameForInspectGCSSendToScc + "/" + dirPathForInspectGCSSendToScc + "/test.txt")
+
+	if err := inspectGCSFileSendToScc(&buf, tc.ProjectID, gcsPath); err != nil {
+		t.Fatal(err)
+	}
+
+	got := buf.String()
 	if want := "Job created successfully:"; !strings.Contains(got, want) {
 		t.Errorf("TestInspectGCSFileSendToScc got %q, want %q", got, want)
 	}
@@ -854,23 +798,10 @@
 
 // filePathtoGCS uploads a file test.txt in given path from the testdata directory.
 func filePathtoGCS(t *testing.T, projectID, bucketNameForInspectGCSSendToScc, dirPathForInspectGCSSendToScc string) error {
->>>>>>> 98bf872f
 	t.Helper()
 	ctx := context.Background()
 	client, err := storage.NewClient(ctx)
 	if err != nil {
-<<<<<<< HEAD
-		return "", "", err
-	}
-	defer client.Close()
-
-	dirPath := "update-stored-infoType-data/"
-
-	// Check if the directory already exists in the bucket.
-	dirExists := false
-	query := &storage.Query{Prefix: dirPath}
-	it := client.Bucket(bucketName).Objects(ctx, query)
-=======
 		return err
 	}
 	defer client.Close()
@@ -899,7 +830,6 @@
 	dirExists := false
 	query := &storage.Query{Prefix: dirPathForInspectGCSSendToScc}
 	it := client.Bucket(bucketNameForInspectGCSSendToScc).Objects(ctx, query)
->>>>>>> 98bf872f
 	_, err = it.Next()
 	if err == nil {
 		dirExists = true
@@ -907,15 +837,6 @@
 
 	// If the directory doesn't exist, create it.
 	if !dirExists {
-<<<<<<< HEAD
-		obj := client.Bucket(bucketName).Object(dirPath)
-		if _, err := obj.NewWriter(ctx).Write([]byte("")); err != nil {
-			log.Fatalf("Failed to create directory: %v", err)
-		}
-		t.Logf("Directory '%s' created successfully in bucket '%s'.\n", dirPath, bucketName)
-	} else {
-		t.Logf("Directory '%s' already exists in bucket '%s'.\n", dirPath, bucketName)
-=======
 		obj := client.Bucket(bucketNameForInspectGCSSendToScc).Object(dirPathForInspectGCSSendToScc)
 		if _, err := obj.NewWriter(ctx).Write([]byte("")); err != nil {
 			log.Fatalf("Failed to create directory: %v", err)
@@ -923,24 +844,11 @@
 		fmt.Printf("Directory '%s' created successfully in bucket '%s'.\n", dirPathForInspectGCSSendToScc, bucketNameForInspectGCSSendToScc)
 	} else {
 		fmt.Printf("Directory '%s' already exists in bucket '%s'.\n", dirPathForInspectGCSSendToScc, bucketNameForInspectGCSSendToScc)
->>>>>>> 98bf872f
 	}
 
 	// file upload code
 
 	// Open local file.
-<<<<<<< HEAD
-	file, err := os.ReadFile(filePathToUpload)
-	if err != nil {
-		log.Fatalf("Failed to read file: %v", err)
-	}
-
-	// Get a reference to the bucket
-	bucket := client.Bucket(bucketName)
-
-	// Upload the file
-	object := bucket.Object(termListFileName)
-=======
 	file, err := ioutil.ReadFile(filePathToUpload)
 	if err != nil {
 		log.Fatalf("Failed to read file: %v", err)
@@ -952,29 +860,15 @@
 
 	// Upload the file
 	object := bucket.Object(inspectsGCSTestFileName)
->>>>>>> 98bf872f
 	writer := object.NewWriter(ctx)
 	_, err = writer.Write(file)
 	if err != nil {
 		log.Fatalf("Failed to write file: %v", err)
-<<<<<<< HEAD
-=======
 		return err
->>>>>>> 98bf872f
 	}
 	err = writer.Close()
 	if err != nil {
 		log.Fatalf("Failed to close writer: %v", err)
-<<<<<<< HEAD
-	}
-	t.Logf("File uploaded successfully: %v\n", termListFileName)
-
-	// Check if the file exists in the bucket
-	_, err = bucket.Object(termListFileName).Attrs(ctx)
-	if err != nil {
-		if err == storage.ErrObjectNotExist {
-			t.Logf("File %v does not exist in bucket %v\n", termListFileName, bucketName)
-=======
 		return err
 	}
 	fmt.Printf("File uploaded successfully: %v\n", inspectsGCSTestFileName)
@@ -984,19 +878,15 @@
 	if err != nil {
 		if err == storage.ErrObjectNotExist {
 			fmt.Printf("File %v does not exist in bucket %v\n", inspectsGCSTestFileName, bucketNameForInspectGCSSendToScc)
->>>>>>> 98bf872f
 		} else {
 			log.Fatalf("Failed to check file existence: %v", err)
 		}
 	} else {
-<<<<<<< HEAD
-		t.Logf("File %v exists in bucket %v\n", termListFileName, bucketName)
-	}
-
-	fileSetUrl := fmt.Sprint("gs://" + bucketName + "/" + termListFileName)
-	gcsUri := fmt.Sprint("gs://" + bucketName)
-
-	return fileSetUrl, gcsUri, err
+		fmt.Printf("File %v exists in bucket %v\n", inspectsGCSTestFileName, bucketNameForInspectGCSSendToScc)
+	}
+
+	fmt.Println("filePathtoGCS function is executed-------")
+	return nil
 }
 
 func deleteStoredInfoTypeAfterTest(t *testing.T, name string) error {
@@ -1015,11 +905,5 @@
 	if err != nil {
 		return err
 	}
-=======
-		fmt.Printf("File %v exists in bucket %v\n", inspectsGCSTestFileName, bucketNameForInspectGCSSendToScc)
-	}
-
-	fmt.Println("filePathtoGCS function is executed-------")
->>>>>>> 98bf872f
 	return nil
 }