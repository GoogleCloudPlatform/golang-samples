--- conflicted
+++ resolved
@@ -277,7 +277,7 @@
 	}
 }
 
-<<<<<<< HEAD
+
 func TestInspectStringCustomExcludingSubstring(t *testing.T) {
 	tc := testutil.SystemTest(t)
 	var buf bytes.Buffer
@@ -295,7 +295,9 @@
 	}
 	if want := "Jimmy"; strings.Contains(got, want) {
 		t.Errorf("inspectStringCustomExcludingSubstring got %q, want %q", got, want)
-=======
+	}
+}
+
 func TestInspectStringMultipleRules(t *testing.T) {
 	tc := testutil.SystemTest(t)
 	var buf bytes.Buffer
@@ -306,7 +308,6 @@
 	got := buf.String()
 	if want := "Infotype Name: PERSON_NAME"; !strings.Contains(got, want) {
 		t.Errorf("inspectStringMultipleRules got %q, want %q", got, want)
->>>>>>> 51cce4aa
 	}
 }
 func TestInspectWithHotWordRules(t *testing.T) {
@@ -314,11 +315,7 @@
 	var buf bytes.Buffer
 
 	if err := inspectWithHotWordRules(&buf, tc.ProjectID, "Patient's MRN 444-5-22222 and just a number 333-2-33333"); err != nil {
-<<<<<<< HEAD
-		t.Fatal(err)
-=======
-		t.Errorf("inspectWithHotWordRules: %v", err)
->>>>>>> 51cce4aa
+		t.Fatal(err)
 	}
 
 	got := buf.String()
