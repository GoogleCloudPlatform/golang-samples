// Copyright 2019 Google LLC
//
// Licensed under the Apache License, Version 2.0 (the "License");
// you may not use this file except in compliance with the License.
// You may obtain a copy of the License at
//
//     https://www.apache.org/licenses/LICENSE-2.0
//
// Unless required by applicable law or agreed to in writing, software
// distributed under the License is distributed on an "AS IS" BASIS,
// WITHOUT WARRANTIES OR CONDITIONS OF ANY KIND, either express or implied.
// See the License for the specific language governing permissions and
// limitations under the License.

package inspect

import (
	"context"
	"fmt"
	"io/ioutil"
	"log"
	"strings"
	"testing"

	"cloud.google.com/go/bigquery"
	"cloud.google.com/go/datastore"
	dlp "cloud.google.com/go/dlp/apiv2"
	"cloud.google.com/go/dlp/apiv2/dlppb"
	"cloud.google.com/go/storage"
<<<<<<< HEAD
=======
	"github.com/GoogleCloudPlatform/golang-samples/internal/testutil"
	"github.com/google/uuid"
	"google.golang.org/api/iterator"
>>>>>>> 636cfcb1
)

const (
	topicName        = "dlp-inspect-test-topic-"
	subscriptionName = "dlp-inspect-test-sub-"

	ssnFileName = "fake_ssn.txt"
	bucketName  = "golang-samples-dlp-test2"

	jobTriggerIdPrefix                      = "dlp-job-trigger-unit-test-case-12345678"
	dataSetIDForHybridJob                   = "dlp_test_dataset"
	tableIDForHybridJob                     = "dlp_inspect_test_table_table_id"
	inspectsGCSTestFileName                 = "test.txt"
	filePathToUpload                        = "./testdata/test.txt"
	dirPathForInspectGCSSendToScc           = "dlp-go-lang-test-for-inspect-gcs-send-to-scc/"
	bucketnameForInspectGCSFileWithSampling = "dlp-job-go-lang-test-inspect-gcs-file-with-sampling"
)

type SSNTask struct {
	Description string
}

func writeTestDatastoreFiles(t *testing.T, projectID string) {
	t.Helper()
	ctx := context.Background()
	client, err := datastore.NewClient(ctx, projectID)
	if err != nil {
		t.Fatalf("datastore.NewClient: %v", err)
	}
	kind := "SSNTask"
	name := "ssntask1"
	ssnKey := datastore.NameKey(kind, name, nil)
	task := SSNTask{
		Description: "My SSN is 111222333",
	}
	if _, err := client.Put(ctx, ssnKey, &task); err != nil {
		t.Fatalf("Failed to save task: %v", err)
	}
}

func writeTestGCSFiles(t *testing.T, projectID string) {
	t.Helper()
	ctx := context.Background()
	client, err := storage.NewClient(ctx)
	if err != nil {
		t.Fatalf("storage.NewClient: %v", err)
	}
	bucket := client.Bucket(bucketName)
	_, err = bucket.Attrs(ctx)
	if err != nil {
		switch err {
		case storage.ErrObjectNotExist:
			if err := bucket.Create(ctx, projectID, nil); err != nil {
				t.Fatalf("bucket.Create: %v", err)
			}
		default:
			t.Fatalf("error getting bucket attrs: %v", err)
		}
	}
	if err := writeObject(ctx, bucket, ssnFileName, "My SSN is 111222333"); err != nil {
		t.Fatalf("writeObject: %v", err)
	}
}

func writeObject(ctx context.Context, bucket *storage.BucketHandle, fileName, content string) error {
	obj := bucket.Object(fileName)
	_, err := obj.Attrs(ctx)
	if err != nil {
		switch err {
		case storage.ErrObjectNotExist:
			w := obj.NewWriter(ctx)
			w.Write([]byte(content))
			if err := w.Close(); err != nil {
				return err
			}
		default:
			return err
		}
	}
	return nil
}

type Item struct {
	Description string
}

const (
	harmfulTable = "harmful"
	bqDatasetID  = "golang_samples_dlp"
)

func mustCreateBigqueryTestFiles(t *testing.T, projectID, datasetID string) {
	t.Helper()

	ctx := context.Background()
	client, err := bigquery.NewClient(ctx, projectID)
	if err != nil {
		t.Fatalf("bigquery.NewClient: %v", err)
	}
	defer client.Close()
	d := client.Dataset(datasetID)
	if _, err := d.Metadata(ctx); err != nil {
		if err := d.Create(ctx, &bigquery.DatasetMetadata{}); err != nil {
			t.Fatalf("Create: %v", err)
		}
	}
	schema, err := bigquery.InferSchema(Item{})
	if err != nil {
		t.Fatalf("InferSchema: %v", err)
	}
	if err := uploadBigQuery(ctx, d, schema, harmfulTable, "My SSN is 111222333"); err != nil {
		t.Fatalf("uploadBigQuery: %v", err)
	}
}

func uploadBigQuery(ctx context.Context, d *bigquery.Dataset, schema bigquery.Schema, table, content string) error {
	t := d.Table(table)
	if _, err := t.Metadata(ctx); err == nil {
		return nil
	}
	if err := t.Create(ctx, &bigquery.TableMetadata{Schema: schema}); err != nil {
		return err
	}
	source := bigquery.NewReaderSource(strings.NewReader(content))
	l := t.LoaderFrom(source)
	job, err := l.Run(ctx)
	if err != nil {
		return err
	}
	status, err := job.Wait(ctx)
	if err != nil {
		return err
	}
	return status.Err()
}

<<<<<<< HEAD
=======
func TestInspectBigquery(t *testing.T) {
	tc := testutil.EndToEndTest(t)

	mustCreateBigqueryTestFiles(t, tc.ProjectID, bqDatasetID)

	tests := []struct {
		table string
		want  string
	}{
		{
			table: harmfulTable,
			want:  "Created job",
		},
	}
	for _, test := range tests {
		test := test
		t.Run(test.table, func(t *testing.T) {
			t.Parallel()
			u := uuid.New().String()[:8]
			buf := new(bytes.Buffer)
			if err := inspectBigquery(buf, tc.ProjectID, []string{"US_SOCIAL_SECURITY_NUMBER"}, []string{}, []string{}, topicName+u, subscriptionName+u, tc.ProjectID, bqDatasetID, test.table); err != nil {
				t.Errorf("inspectBigquery(%s) got err: %v", test.table, err)
			}
			if got := buf.String(); !strings.Contains(got, test.want) {
				t.Errorf("inspectBigquery(%s) = %q, want %q substring", test.table, got, test.want)
			}
		})
	}
}

func TestInspectTable(t *testing.T) {
	tc := testutil.SystemTest(t)
	var buf bytes.Buffer
	if err := inspectTable(&buf, tc.ProjectID); err != nil {
		t.Fatal(err)
	}
	got := buf.String()
	if want := "Infotype Name: PHONE_NUMBER"; !strings.Contains(got, want) {
		t.Errorf("InspectTable got %q, want %q", got, want)
	}
	if want := "Likelihood: VERY_LIKELY"; !strings.Contains(got, want) {
		t.Errorf("InspectTable got %q, want %q", got, want)
	}
}

func TestInspectStringWithExclusionRegex(t *testing.T) {
	tc := testutil.SystemTest(t)
	var buf bytes.Buffer
	if err := inspectStringWithExclusionRegex(&buf, tc.ProjectID, "Some email addresses: gary@example.com, bob@example.org", ".+@example.com"); err != nil {
		t.Errorf("inspectStringWithExclusionRegex: %v", err)
	}

	got := buf.String()

	if want := "Quote: bob@example.org"; !strings.Contains(got, want) {
		t.Errorf("inspectStringWithExclusionRegex got %q, want %q", got, want)
	}
	if want := "Quote: gary@example.com"; strings.Contains(got, want) {
		t.Errorf("inspectStringWithExclusionRegex got %q, want %q", got, want)
	}
}

func TestInspectStringCustomExcludingSubstring(t *testing.T) {
	tc := testutil.SystemTest(t)
	var buf bytes.Buffer

	if err := inspectStringCustomExcludingSubstring(&buf, tc.ProjectID, "Name: Doe, John. Name: Example, Jimmy", "[A-Z][a-z]{1,15}, [A-Z][a-z]{1,15}", []string{"Jimmy"}); err != nil {
		t.Fatal(err)
	}

	got := buf.String()

	if want := "Infotype Name: CUSTOM_NAME_DETECTOR"; !strings.Contains(got, want) {
		t.Errorf("inspectStringCustomExcludingSubstring got %q, want %q", got, want)
	}
	if want := "Quote: Doe, John"; !strings.Contains(got, want) {
		t.Errorf("inspectStringCustomExcludingSubstring got %q, want %q", got, want)
	}
	if want := "Jimmy"; strings.Contains(got, want) {
		t.Errorf("inspectStringCustomExcludingSubstring got %q, want %q", got, want)
	}
}

func TestInspectStringMultipleRules(t *testing.T) {
	tc := testutil.SystemTest(t)
	var buf bytes.Buffer

	if err := inspectStringMultipleRules(&buf, tc.ProjectID, "patient: Jane Doe"); err != nil {
		t.Fatal(err)
	}
	got := buf.String()
	if want := "Infotype Name: PERSON_NAME"; !strings.Contains(got, want) {
		t.Errorf("inspectStringMultipleRules got %q, want %q", got, want)
	}
}

func TestInspectWithHotWordRules(t *testing.T) {
	tc := testutil.SystemTest(t)
	var buf bytes.Buffer

	if err := inspectWithHotWordRules(&buf, tc.ProjectID, "Patient's MRN 444-5-22222 and just a number 333-2-33333"); err != nil {
		t.Fatal(err)
	}

	got := buf.String()
	if want := "InfoType Name: C_MRN"; !strings.Contains(got, want) {
		t.Errorf("inspectWithHotWordRules got %q, want %q", got, want)
	}
	if want := "Findings: 2"; !strings.Contains(got, want) {
		t.Errorf("inspectWithHotWordRules got %q, want %q", got, want)
	}
}

func TestInspectPhoneNumber(t *testing.T) {
	tc := testutil.SystemTest(t)
	var buf bytes.Buffer

	if err := inspectPhoneNumber(&buf, tc.ProjectID, "I'm Gary and my phone number is (415) 555-0890"); err != nil {
		t.Fatal(err)
	}

	got := buf.String()
	if want := "Info type: PHONE_NUMBER"; !strings.Contains(got, want) {
		t.Errorf("inspectPhoneNumber got %q, want %q", got, want)
	}
}

func TestInspectStringWithoutOverlap(t *testing.T) {
	tc := testutil.SystemTest(t)
	var buf bytes.Buffer

	if err := inspectStringWithoutOverlap(&buf, tc.ProjectID, "example.com is a domain, james@example.org is an email."); err != nil {
		t.Fatal(err)
	}

	got := buf.String()
	if want := "Infotype Name: DOMAIN_NAME"; !strings.Contains(got, want) {
		t.Errorf("inspectStringWithoutOverlap got %q, want %q", got, want)
	}
	if want := "Quote: example.com"; !strings.Contains(got, want) {
		t.Errorf("inspectStringWithoutOverlap got %q, want %q", got, want)
	}
	if want := "Quote: example.org"; strings.Contains(got, want) {
		t.Errorf("inspectStringWithoutOverlap got %q, want %q", got, want)
	}
}

func TestInspectStringCustomHotWord(t *testing.T) {
	tc := testutil.SystemTest(t)
	var buf bytes.Buffer

	if err := inspectStringCustomHotWord(&buf, tc.ProjectID, "patient name: John Doe", "patient", "PERSON_NAME"); err != nil {
		t.Fatal(err)
	}
	got := buf.String()
	if want := "Infotype Name: PERSON_NAME"; !strings.Contains(got, want) {
		t.Errorf("inspectStringCustomHotWord got %q, want %q", got, want)
	}
}

func TestInspectStringWithExclusionDictSubstring(t *testing.T) {
	tc := testutil.SystemTest(t)
	var buf bytes.Buffer

	if err := inspectStringWithExclusionDictSubstring(&buf, tc.ProjectID, "Some email addresses: gary@example.com, TEST@example.com", []string{"TEST"}); err != nil {
		t.Fatal(err)
	}
	got := buf.String()
	if want := "Infotype Name: EMAIL_ADDRESS"; !strings.Contains(got, want) {
		t.Errorf("inspectStringWithExclusionDictSubstring got %q, want %q", got, want)
	}
	if want := "Infotype Name: DOMAIN_NAME"; !strings.Contains(got, want) {
		t.Errorf("inspectStringWithExclusionDictSubstring got %q, want %q", got, want)
	}
	if want := "Quote: TEST"; strings.Contains(got, want) {
		t.Errorf("inspectStringWithExclusionDictSubstring got %q, want %q", got, want)
	}
}

func TestInspectStringOmitOverlap(t *testing.T) {
	tc := testutil.SystemTest(t)
	var buf bytes.Buffer

	if err := inspectStringOmitOverlap(&buf, tc.ProjectID, "gary@example.com"); err != nil {
		t.Fatal(err)
	}

	got := buf.String()
	if want := "Infotype Name: EMAIL_ADDRESS"; !strings.Contains(got, want) {
		t.Errorf("inspectStringOmitOverlap got %q, want %q", got, want)
	}
}

func TestInspectStringCustomOmitOverlap(t *testing.T) {
	tc := testutil.SystemTest(t)
	var buf bytes.Buffer

	if err := inspectStringCustomHotWord(&buf, tc.ProjectID, "patient name: John Doe", "patient", "PERSON_NAME"); err != nil {
		t.Fatal(err)
	}

	got := buf.String()
	if want := "Infotype Name: PERSON_NAME"; !strings.Contains(got, want) {
		t.Errorf("inspectStringCustomOmitOverlap got %q, want %q", got, want)
	}

	if want := "Quote: John Doe"; !strings.Contains(got, want) {
		t.Errorf("inspectStringCustomOmitOverlap got %q, want %q", got, want)
	}
	if want := "Quote: Larry Page"; strings.Contains(got, want) {
		t.Errorf("inspectStringCustomOmitOverlap got %q, want %q", got, want)
	}
}

func TestInspectWithCustomRegex(t *testing.T) {
	tc := testutil.SystemTest(t)

	var buf bytes.Buffer
	if err := inspectWithCustomRegex(&buf, tc.ProjectID, "Patients MRN 444-5-22222", "[1-9]{3}-[1-9]{1}-[1-9]{5}", "C_MRN"); err != nil {
		t.Fatal(err)
	}

	got := buf.String()
	if want := "Infotype Name: C_MRN"; !strings.Contains(got, want) {
		t.Errorf("inspectWithCustomRegex got %q, want %q", got, want)
	}
	if want := "Likelihood: POSSIBLE"; !strings.Contains(got, want) {
		t.Errorf("inspectWithCustomRegex got %q, want %q", got, want)
	}
}

func TestInspectStringWithExclusionDictionary(t *testing.T) {
	tc := testutil.SystemTest(t)
	var buf bytes.Buffer
	if err := inspectStringWithExclusionDictionary(&buf, tc.ProjectID, "Some email addresses: gary@example.com, example@example.com", []string{"example@example.com"}); err != nil {
		t.Fatal(err)
	}
	got := buf.String()
	if want := "Infotype Name: EMAIL_ADDRESS"; !strings.Contains(got, want) {
		t.Errorf("inspectStringWithExclusionDictionary got %q, want %q", got, want)
	}
}

func TestInspectImageFile(t *testing.T) {
	tc := testutil.SystemTest(t)
	var buf bytes.Buffer
	pathToImage := "testdata/test.png"
	if err := inspectImageFile(&buf, tc.ProjectID, pathToImage); err != nil {
		t.Fatal(err)
	}
	got := buf.String()
	if want := "Info type: PHONE_NUMBER"; !strings.Contains(got, want) {
		t.Errorf("TestInspectImageFile got %q, want %q", got, want)
	}
	if want := "Info type: EMAIL_ADDRESS"; !strings.Contains(got, want) {
		t.Errorf("TestInspectImageFile got %q, want %q", got, want)
	}
}

func TestInspectImageFileAllInfoTypes(t *testing.T) {
	tc := testutil.SystemTest(t)
	inputPath := "testdata/image.jpg"

	var buf bytes.Buffer
	if err := inspectImageFileAllInfoTypes(&buf, tc.ProjectID, inputPath); err != nil {
		t.Errorf("inspectImageFileAllInfoTypes: %v", err)
	}
	got := buf.String()
	if want := "Info type: DATE"; !strings.Contains(got, want) {
		t.Errorf("inspectImageFileAllInfoTypes got %q, want %q", got, want)
	}
	if want := "Info type: PHONE_NUMBER"; !strings.Contains(got, want) {
		t.Errorf("inspectImageFileAllInfoTypes got %q, want %q", got, want)
	}
	if want := "Info type: US_SOCIAL_SECURITY_NUMBER"; !strings.Contains(got, want) {
		t.Errorf("inspectImageFileAllInfoTypes got %q, want %q", got, want)
	}
}

func TestInspectImageFileListedInfoTypes(t *testing.T) {
	tc := testutil.SystemTest(t)
	var buf bytes.Buffer
	pathToImage := "testdata/sensitive-data-image.jpg"

	if err := inspectImageFileListedInfoTypes(&buf, tc.ProjectID, pathToImage); err != nil {
		t.Fatal(err)
	}
	got := buf.String()
	if want := "Info type: PHONE_NUMBER"; !strings.Contains(got, want) {
		t.Errorf("inspectImageFileListedInfoTypes got %q, want %q", got, want)
	}
	if want := "Info type: EMAIL_ADDRESS"; !strings.Contains(got, want) {
		t.Errorf("inspectImageFileListedInfoTypes got %q, want %q", got, want)
	}
	if want := "Info type: US_SOCIAL_SECURITY_NUMBER"; !strings.Contains(got, want) {
		t.Errorf("inspectImageFileListedInfoTypes got %q, want %q", got, want)
	}
}

func TestInspectGcsFileWithSampling(t *testing.T) {
	tc := testutil.SystemTest(t)
	topicID := "go-lang-dlp-test-bigquery-with-sampling-topic"
	subscriptionID := "go-lang-dlp-test-bigquery-with-sampling-subscription"
	ctx := context.Background()
	sc, err := storage.NewClient(ctx)
	if err != nil {
		log.Fatalf("storage.NewClient: %v", err)
	}
	defer sc.Close()

	bucketnameForInspectGCSFileWithSampling, err := testutil.CreateTestBucket(ctx, t, sc, tc.ProjectID, "dlp-test-inspect-prefix")
	if err != nil {
		t.Fatal(err)
	}
	GCSUri := "gs://" + bucketnameForInspectGCSFileWithSampling + "/"

	var buf bytes.Buffer
	if err := inspectGcsFileWithSampling(&buf, tc.ProjectID, GCSUri, topicID, subscriptionID); err != nil {
		t.Fatal(err)
	}
	got := buf.String()
	if want := "Job Created"; !strings.Contains(got, want) {
		t.Errorf("inspectGcsFileWithSampling got %q, want %q", got, want)
	}
	err = testutil.DeleteBucketIfExists(ctx, sc, bucketnameForInspectGCSFileWithSampling)
	if err != nil {
		t.Fatal(err)
	}

}

func TestInspectBigQueryTableWithSampling(t *testing.T) {
	tc := testutil.SystemTest(t)

	topicID := "go-lang-dlp-test-bigquery-with-sampling-topic"
	subscriptionID := "go-lang-dlp-test-bigquery-with-sampling-subscription"

	var buf bytes.Buffer
	if err := inspectBigQueryTableWithSampling(&buf, tc.ProjectID, topicID, subscriptionID); err != nil {
		t.Fatal(err)
	}
	got := buf.String()
	if want := "Job Created"; !strings.Contains(got, want) {
		t.Errorf("InspectBigQueryTableWithSampling got %q, want %q", got, want)
	}
	if want := "Found"; !strings.Contains(got, want) {
		t.Errorf("InspectBigQueryTableWithSampling got %q, want %q", got, want)
	}

}

func TestInspectAugmentInfoTypes(t *testing.T) {
	tc := testutil.SystemTest(t)
	var buf bytes.Buffer

	textToInspect := "The patient's name is Quasimodo"
	wordList := []string{"quasimodo"}

	if err := inspectAugmentInfoTypes(&buf, tc.ProjectID, textToInspect, wordList); err != nil {
		t.Fatal(err)
	}
	got := buf.String()
	if want := "Quote: Quasimodo"; !strings.Contains(got, want) {
		t.Errorf("TestInspectAugmentInfoTypes got %q, want %q", got, want)
	}
	if want := "Info type: PERSON_NAME"; !strings.Contains(got, want) {
		t.Errorf("TestInspectAugmentInfoTypes got %q, want %q", got, want)
	}
}

func TestInspectTableWithCustomHotword(t *testing.T) {
	tc := testutil.SystemTest(t)
	var buf bytes.Buffer
	hotwordRegexPattern := "(Fake Social Security Number)"
	if err := inspectTableWithCustomHotword(&buf, tc.ProjectID, hotwordRegexPattern); err != nil {
		t.Fatal(err)
	}
	got := buf.String()

	if want := "Quote: 222-22-2222"; !strings.Contains(got, want) {
		t.Errorf("TestInspectTableWithCustomHotword got %q, want %q", got, want)
	}
	if want := "Infotype Name: US_SOCIAL_SECURITY_NUMBER"; !strings.Contains(got, want) {
		t.Errorf("TestInspectTableWithCustomHotword got %q, want %q", got, want)
	}
	if want := "Quote: 111-11-1111"; strings.Contains(got, want) {
		t.Errorf("TestInspectTableWithCustomHotword got %q, want %q", got, want)
	}
}

func createBigQueryDataSetId(projectID string) error {

	ctx := context.Background()

	client, err := bigquery.NewClient(ctx, projectID)
	if err != nil {
		return err
	}
	defer client.Close()

	meta := &bigquery.DatasetMetadata{
		Location: "US", // See https://cloud.google.com/bigquery/docs/locations
	}

	if err := client.Dataset(dataSetID).Create(ctx, meta); err != nil {
		return err
	}

	return nil
}

func createTableInsideDataset(projectID, dataSetID string) error {
	ctx := context.Background()
	client, err := bigquery.NewClient(ctx, projectID)
	if err != nil {
		return err
	}
	defer client.Close()

	sampleSchema := bigquery.Schema{
		{Name: "user_id", Type: bigquery.StringFieldType},
		{Name: "age", Type: bigquery.IntegerFieldType},
		{Name: "title", Type: bigquery.StringFieldType},
		{Name: "score", Type: bigquery.StringFieldType},
	}

	metaData := &bigquery.TableMetadata{
		Schema:         sampleSchema,
		ExpirationTime: time.Now().AddDate(1, 0, 0), // Table will be automatically deleted in 1 year.
	}

	tableRef := client.Dataset(dataSetID).Table(tableID)
	if err := tableRef.Create(ctx, metaData); err != nil {
		log.Printf("[INFO] createBigQueryDataSetId Error while table creation: %v", err)
		return err
	}

	duration := time.Duration(90) * time.Second
	time.Sleep(duration)

	inserter := client.Dataset(dataSetID).Table(tableID).Inserter()
	items := []*BigQueryTableItem{
		// Item implements the ValueSaver interface.
		{UserId: "602-61-8588", Age: 32, Title: "Biostatistician III", Score: "A"},
		{UserId: "618-96-2322", Age: 69, Title: "Programmer I", Score: "C"},
		{UserId: "618-96-2322", Age: 69, Title: "Executive Secretary", Score: "C"},
	}
	if err := inserter.Put(ctx, items); err != nil {
		return err
	}

	return nil
}

type BigQueryTableItem struct {
	UserId string
	Age    int
	Title  string
	Score  string
}

func (i *BigQueryTableItem) Save() (map[string]bigquery.Value, string, error) {
	return map[string]bigquery.Value{
		"user_id": i.UserId,
		"age":     i.Age,
		"title":   i.Title,
		"score":   i.Score,
	}, bigquery.NoDedupeID, nil
}

func deleteBigQueryAssets(projectID string) error {

	log.Printf("[START] deleteBigQueryAssets: projectID %v and ", projectID)
	ctx := context.Background()

	client, err := bigquery.NewClient(ctx, projectID)
	if err != nil {
		return err
	}
	defer client.Close()

	log.Printf("[INFO] deleteBigQueryAssets: delete dataset err %v", err)

	if err := client.Dataset("dlp_test_dataset").DeleteWithContents(ctx); err != nil {
		log.Printf("[INFO] deleteBigQueryAssets: delete dataset err %v", err)
		return err
	}

	duration := time.Duration(30) * time.Second
	time.Sleep(duration)

	log.Printf("[END] deleteBigQueryAssets:")
	return nil
}

func deleteJob(projectID, jobName string) error {
	ctx := context.Background()

	log.Printf("[START] deleteJob: projectID %v", projectID)
	// delete job
	client, err := dlp.NewClient(ctx)
	if err != nil {
		log.Printf("[INFO] deleteJob:: error %v", err)
		return err
	}
	log.Printf("[INFO] deleteJob:: error %v", err)

	req := &dlppb.DeleteDlpJobRequest{
		Name: jobName,
	}
	for {
		ct, cancel := context.WithTimeout(ctx, 300000)
		defer cancel()
		abc, err := client.GetDlpJob(ct, &dlppb.GetDlpJobRequest{
			Name: jobName,
		})
		if err != nil {
			log.Printf("[INFO] deleteJob:: error %v", err)
			return err
		}
		if abc.State == dlppb.DlpJob_DONE {
			log.Printf("[INFO] deleteJob:: job done")
			break
		} else if abc.State == dlppb.DlpJob_FAILED {
			log.Printf("[INFO] deleteJob:: job failed")
			return err
		} else {
			log.Printf("[INFO] deleteJob:: job continue")
			continue
		}
	}
	err = client.DeleteDlpJob(ctx, req)
	if err != nil {
		log.Printf("[INFO] deleteJob:: error %v", err)
		return err
	}

	log.Printf("[END] deleteJob")
	return nil
}

func TestInspectDataStoreSendToScc(t *testing.T) {
	tc := testutil.SystemTest(t)
	var buf bytes.Buffer
	u := uuid.New().String()[:8]
	datastoreNamespace := fmt.Sprint("golang-samples" + u)
	datastoreKind := "task"

	if err := inspectDataStoreSendToScc(&buf, tc.ProjectID, datastoreNamespace, datastoreKind); err != nil {
		t.Fatal(err)
	}

	got := buf.String()
	if want := "Job created successfully:"; !strings.Contains(got, want) {
		t.Errorf("InspectBigQuerySendToScc got %q, want %q", got, want)
	}
}

var (
	projectID                  string
	jobTriggerForInspectSample string
	bucketExpiryAge            = time.Minute * 2
	testPrefix                 = "dlp-test-inspect-prefix"
)

func createStoredInfoTypeForTesting(t *testing.T, projectID, outputPath string) (string, error) {
	t.Helper()
	ctx := context.Background()
	client, err := dlp.NewClient(ctx)
	if err != nil {
		return "", err
	}
	defer client.Close()
	u := uuid.New().String()[:8]
	displayName := "stored-info-type-for-inspect-test" + u
	description := "Dictionary of GitHub usernames used in commits"

	cloudStoragePath := &dlppb.CloudStoragePath{
		Path: outputPath,
	}

	bigQueryField := &dlppb.BigQueryField{
		Table: &dlppb.BigQueryTable{
			ProjectId: "bigquery-public-data",
			DatasetId: "samples",
			TableId:   "github_nested",
		},
		Field: &dlppb.FieldId{
			Name: "actor",
		},
	}

	largeCustomDictionaryConfig := &dlppb.LargeCustomDictionaryConfig{
		OutputPath: cloudStoragePath,
		Source: &dlppb.LargeCustomDictionaryConfig_BigQueryField{
			BigQueryField: bigQueryField,
		},
	}

	storedInfoTypeConfig := &dlppb.StoredInfoTypeConfig{
		DisplayName: displayName,
		Description: description,
		Type: &dlppb.StoredInfoTypeConfig_LargeCustomDictionary{
			LargeCustomDictionary: largeCustomDictionaryConfig,
		},
	}

	req := &dlppb.CreateStoredInfoTypeRequest{
		Parent:           fmt.Sprintf("projects/%s/locations/global", projectID),
		Config:           storedInfoTypeConfig,
		StoredInfoTypeId: "go-sample-test-stored-infoType" + u,
	}
	resp, err := client.CreateStoredInfoType(ctx, req)
	if err != nil {
		return "nil", err
	}

	return resp.Name, nil
}

func TestInspectGCSFileSendToScc(t *testing.T) {
	tc := testutil.SystemTest(t)
	var buf bytes.Buffer
	ctx := context.Background()
	sc, err := storage.NewClient(ctx)
	if err != nil {
		log.Fatalf("storage.NewClient: %v", err)
	}
	defer sc.Close()

	// Creates a bucket using a function available in testutil.
	bucketNameForInspectGCSSendToScc, err := testutil.CreateTestBucket(ctx, t, sc, tc.ProjectID, "dlp-test-inspect-prefix")
	if err != nil {
		t.Fatal(err)
	}

	// Uploads a file on created bucket.
	filePathtoGCS(t, tc.ProjectID, bucketNameForInspectGCSSendToScc, dirPathForInspectGCSSendToScc)

	gcsPath := fmt.Sprint("gs://" + bucketNameForInspectGCSSendToScc + "/" + dirPathForInspectGCSSendToScc + "/test.txt")

	if err := inspectGCSFileSendToScc(&buf, tc.ProjectID, gcsPath); err != nil {
		t.Fatal(err)
	}

	got := buf.String()
	if want := "Job created successfully:"; !strings.Contains(got, want) {
		t.Errorf("TestInspectGCSFileSendToScc got %q, want %q", got, want)
	}

	// Delete a bucket that has just been created.
	err = testutil.DeleteBucketIfExists(ctx, sc, bucketNameForInspectGCSSendToScc)
	if err != nil {
		t.Fatal(err)
	}
}

>>>>>>> 636cfcb1
// filePathtoGCS uploads a file test.txt in given path from the testdata directory.
func filePathtoGCS(t *testing.T, projectID, bucketNameForInspectGCSSendToScc, dirPathForInspectGCSSendToScc string) error {
	t.Helper()
	ctx := context.Background()
	client, err := storage.NewClient(ctx)
	if err != nil {
		return err
	}
	defer client.Close()

	// Check if the bucket already exists.
	bucketExists := false
	_, err = client.Bucket(bucketNameForInspectGCSSendToScc).Attrs(ctx)
	if err == nil {
		bucketExists = true
	}

	// If the bucket doesn't exist, create it.
	if !bucketExists {
		if err := client.Bucket(bucketNameForInspectGCSSendToScc).Create(ctx, projectID, &storage.BucketAttrs{
			StorageClass: "STANDARD",
			Location:     "us-central1",
		}); err != nil {
			return err
		}
		fmt.Printf("Bucket '%s' created successfully.\n", bucketNameForInspectGCSSendToScc)
	} else {
		fmt.Printf("Bucket '%s' already exists.\n", bucketNameForInspectGCSSendToScc)
	}

	// Check if the directory already exists in the bucket.
	dirExists := false
	query := &storage.Query{Prefix: dirPathForInspectGCSSendToScc}
	it := client.Bucket(bucketNameForInspectGCSSendToScc).Objects(ctx, query)
	_, err = it.Next()
	if err == nil {
		dirExists = true
	}

	// If the directory doesn't exist, create it.
	if !dirExists {
		obj := client.Bucket(bucketNameForInspectGCSSendToScc).Object(dirPathForInspectGCSSendToScc)
		if _, err := obj.NewWriter(ctx).Write([]byte("")); err != nil {
			log.Fatalf("Failed to create directory: %v", err)
		}
		fmt.Printf("Directory '%s' created successfully in bucket '%s'.\n", dirPathForInspectGCSSendToScc, bucketNameForInspectGCSSendToScc)
	} else {
		fmt.Printf("Directory '%s' already exists in bucket '%s'.\n", dirPathForInspectGCSSendToScc, bucketNameForInspectGCSSendToScc)
	}

	// file upload code

	// Open local file.
	file, err := ioutil.ReadFile(filePathToUpload)
	if err != nil {
		log.Fatalf("Failed to read file: %v", err)
		return err
	}

	// Get a reference to the bucket
	bucket := client.Bucket(bucketNameForInspectGCSSendToScc)

	// Upload the file
	object := bucket.Object(inspectsGCSTestFileName)
	writer := object.NewWriter(ctx)
	_, err = writer.Write(file)
	if err != nil {
		log.Fatalf("Failed to write file: %v", err)
		return err
	}
	err = writer.Close()
	if err != nil {
		log.Fatalf("Failed to close writer: %v", err)
		return err
	}
	fmt.Printf("File uploaded successfully: %v\n", inspectsGCSTestFileName)

	// Check if the file exists in the bucket
	_, err = bucket.Object(inspectsGCSTestFileName).Attrs(ctx)
	if err != nil {
		if err == storage.ErrObjectNotExist {
			fmt.Printf("File %v does not exist in bucket %v\n", inspectsGCSTestFileName, bucketNameForInspectGCSSendToScc)
		} else {
			log.Fatalf("Failed to check file existence: %v", err)
		}
	} else {
		fmt.Printf("File %v exists in bucket %v\n", inspectsGCSTestFileName, bucketNameForInspectGCSSendToScc)
	}

	fmt.Println("filePathtoGCS function is executed-------")
	return nil
}

func deleteStoredInfoTypeAfterTest(t *testing.T, name string) error {
	t.Helper()
	ctx := context.Background()
	client, err := dlp.NewClient(ctx)
	if err != nil {
		return err
	}
	defer client.Close()

	req := &dlppb.DeleteStoredInfoTypeRequest{
		Name: name,
	}
	err = client.DeleteStoredInfoType(ctx, req)
	if err != nil {
		return err
	}
	return nil
}

func TestMain(m *testing.M) {
	tc, ok := testutil.ContextMain(m)
	projectID = tc.ProjectID
	if !ok {
		log.Fatal("couldn't initialize test")
		return
	}
	xyz, err := createJobTriggerForInspectDataToHybridJobTrigger(tc.ProjectID)
	jobTriggerForInspectSample = xyz
	if err != nil {
		log.Fatal("couldn't initialize test")
		return
	}
	createBigQueryDataSetId(tc.ProjectID)
	createTableInsideDataset(tc.ProjectID, dataSetID)

	ctx := context.Background()
	c, err := storage.NewClient(ctx)
	if err != nil {
		log.Fatalf("storage.NewClient: %v", err)
	}
	defer c.Close()
	m.Run()
	deleteBigQueryAssets(tc.ProjectID)
	deleteActiveJob(tc.ProjectID, jobTriggerForInspectSample)
	deleteJobTriggerForInspectDataToHybridJobTrigger(tc.ProjectID, jobTriggerForInspectSample)
	if err := testutil.DeleteExpiredBuckets(c, tc.ProjectID, testPrefix, bucketExpiryAge); err != nil {
		// Don't fail the test if cleanup fails
		log.Printf("Post-test cleanup failed: %v", err)
	}
}

func TestInspectDataToHybridJobTrigger(t *testing.T) {
	tc := testutil.SystemTest(t)
	var buf bytes.Buffer
	trigger := jobTriggerForInspectSample
	fmt.Print("Name:" + trigger)
	if err := inspectDataToHybridJobTrigger(&buf, tc.ProjectID, "My email is test@example.org and my name is Gary.", trigger); err != nil {
		t.Fatal(err)
	}
	got := buf.String()
	if want := "successfully inspected data using hybrid job trigger"; !strings.Contains(got, want) {
		t.Errorf("TestInspectDataToHybridJobTrigger got %q, want %q", got, want)
	}
	if want := "Findings"; !strings.Contains(got, want) {
		t.Errorf("TestInspectDataToHybridJobTrigger got %q, want %q", got, want)
	}
	if want := "Job State: ACTIVE"; !strings.Contains(got, want) {
		t.Errorf("TestInspectDataToHybridJobTrigger got %q, want %q", got, want)
	}
	if want := "EMAIL_ADDRESS"; !strings.Contains(got, want) {
		t.Errorf("TestInspectDataToHybridJobTrigger got %q, want %q", got, want)
	}
	if want := "PERSON_NAME"; !strings.Contains(got, want) {
		t.Errorf("TestInspectDataToHybridJobTrigger got %q, want %q", got, want)
	}

}

func deleteActiveJob(project, trigger string) error {

	ctx := context.Background()
	client, err := dlp.NewClient(ctx)
	if err != nil {
		return err
	}
	defer client.Close()
	req := &dlppb.ListDlpJobsRequest{
		Parent: fmt.Sprintf("projects/%s/locations/global", project),
		Filter: fmt.Sprintf("trigger_name=%s", trigger),
	}

	it := client.ListDlpJobs(ctx, req)
	var jobIds []string
	for {
		j, err := it.Next()
		jobIds = append(jobIds, j.GetName())
		if err == iterator.Done {
			break
		}
		if err != nil {
			fmt.Printf("Next: %v", err)
		}
		fmt.Printf("Job %v status: %v\n", j.GetName(), j.GetState())
	}
	for _, v := range jobIds {
		req := &dlppb.DeleteDlpJobRequest{
			Name: v,
		}
		if err = client.DeleteDlpJob(ctx, req); err != nil {
			fmt.Printf("DeleteDlpJob: %v", err)
			return err
		}
		fmt.Printf("\nSuccessfully deleted job %v\n", v)
	}
	fmt.Print("Deleted Job Successfully !!!")
	return nil
}

// helpers for inspect hybrid job
func createJobTriggerForInspectDataToHybridJobTrigger(projectID string) (string, error) {

	log.Printf("[START] createJobTriggerForInspectDataToHybridJobTrigger: projectID %v and ", projectID)
	// Set up the client.
	ctx := context.Background()
	client, err := dlp.NewClient(ctx)
	if err != nil {
		return "", err
	}
	defer client.Close()

	// Define the job trigger.
	hybridOptions := &dlppb.HybridOptions{
		Labels: map[string]string{
			"env": "prod",
		},
	}

	storageConfig := &dlppb.StorageConfig_HybridOptions{
		HybridOptions: hybridOptions,
	}
	infoTypes := []*dlppb.InfoType{
		{Name: "PERSON_NAME"},
		{Name: "EMAIL_ADDRESS"},
	}

	inspectConfig := &dlppb.InspectConfig{
		InfoTypes: infoTypes,
	}

	inspectJobConfig := &dlppb.InspectJobConfig{
		StorageConfig: &dlppb.StorageConfig{
			Type: storageConfig,
		},
		InspectConfig: inspectConfig,
	}

	trigger := &dlppb.JobTrigger_Trigger{
		Trigger: &dlppb.JobTrigger_Trigger_Manual{},
	}

	jobTrigger := &dlppb.JobTrigger{
		Triggers: []*dlppb.JobTrigger_Trigger{
			trigger,
		},
		Job: &dlppb.JobTrigger_InspectJob{
			InspectJob: inspectJobConfig,
		},
	}

	u := uuid.New().String()[:8]
	createDlpJobRequest := &dlppb.CreateJobTriggerRequest{
		Parent:     fmt.Sprintf("projects/%s/locations/global", projectID),
		JobTrigger: jobTrigger,
		TriggerId:  jobTriggerIdPrefix + u,
	}

	resp, err := client.CreateJobTrigger(ctx, createDlpJobRequest)
	if err != nil {
		return "", err
	}
	log.Printf("[END] createJobTriggerForInspectDataToHybridJobTrigger: trigger.Name %v", resp.Name)
	return resp.Name, nil
}

func deleteJobTriggerForInspectDataToHybridJobTrigger(projectID, jobTriggerName string) error {

	log.Printf("\n[START] deleteJobTriggerForInspectDataToHybridJobTrigger")
	ctx := context.Background()
	client, err := dlp.NewClient(ctx)
	if err != nil {
		return err
	}
	defer client.Close()

	req := &dlppb.DeleteJobTriggerRequest{
		Name: jobTriggerName,
	}

	err = client.DeleteJobTrigger(ctx, req)
	if err != nil {
		return err
	}
	log.Print("[END] deleteJobTriggerForInspectDataToHybridJobTrigger")
	return nil
}<|MERGE_RESOLUTION|>--- conflicted
+++ resolved
@@ -21,18 +21,16 @@
 	"log"
 	"strings"
 	"testing"
+	"time"
 
 	"cloud.google.com/go/bigquery"
 	"cloud.google.com/go/datastore"
 	dlp "cloud.google.com/go/dlp/apiv2"
 	"cloud.google.com/go/dlp/apiv2/dlppb"
 	"cloud.google.com/go/storage"
-<<<<<<< HEAD
-=======
 	"github.com/GoogleCloudPlatform/golang-samples/internal/testutil"
 	"github.com/google/uuid"
 	"google.golang.org/api/iterator"
->>>>>>> 636cfcb1
 )
 
 const (
@@ -169,398 +167,6 @@
 	return status.Err()
 }
 
-<<<<<<< HEAD
-=======
-func TestInspectBigquery(t *testing.T) {
-	tc := testutil.EndToEndTest(t)
-
-	mustCreateBigqueryTestFiles(t, tc.ProjectID, bqDatasetID)
-
-	tests := []struct {
-		table string
-		want  string
-	}{
-		{
-			table: harmfulTable,
-			want:  "Created job",
-		},
-	}
-	for _, test := range tests {
-		test := test
-		t.Run(test.table, func(t *testing.T) {
-			t.Parallel()
-			u := uuid.New().String()[:8]
-			buf := new(bytes.Buffer)
-			if err := inspectBigquery(buf, tc.ProjectID, []string{"US_SOCIAL_SECURITY_NUMBER"}, []string{}, []string{}, topicName+u, subscriptionName+u, tc.ProjectID, bqDatasetID, test.table); err != nil {
-				t.Errorf("inspectBigquery(%s) got err: %v", test.table, err)
-			}
-			if got := buf.String(); !strings.Contains(got, test.want) {
-				t.Errorf("inspectBigquery(%s) = %q, want %q substring", test.table, got, test.want)
-			}
-		})
-	}
-}
-
-func TestInspectTable(t *testing.T) {
-	tc := testutil.SystemTest(t)
-	var buf bytes.Buffer
-	if err := inspectTable(&buf, tc.ProjectID); err != nil {
-		t.Fatal(err)
-	}
-	got := buf.String()
-	if want := "Infotype Name: PHONE_NUMBER"; !strings.Contains(got, want) {
-		t.Errorf("InspectTable got %q, want %q", got, want)
-	}
-	if want := "Likelihood: VERY_LIKELY"; !strings.Contains(got, want) {
-		t.Errorf("InspectTable got %q, want %q", got, want)
-	}
-}
-
-func TestInspectStringWithExclusionRegex(t *testing.T) {
-	tc := testutil.SystemTest(t)
-	var buf bytes.Buffer
-	if err := inspectStringWithExclusionRegex(&buf, tc.ProjectID, "Some email addresses: gary@example.com, bob@example.org", ".+@example.com"); err != nil {
-		t.Errorf("inspectStringWithExclusionRegex: %v", err)
-	}
-
-	got := buf.String()
-
-	if want := "Quote: bob@example.org"; !strings.Contains(got, want) {
-		t.Errorf("inspectStringWithExclusionRegex got %q, want %q", got, want)
-	}
-	if want := "Quote: gary@example.com"; strings.Contains(got, want) {
-		t.Errorf("inspectStringWithExclusionRegex got %q, want %q", got, want)
-	}
-}
-
-func TestInspectStringCustomExcludingSubstring(t *testing.T) {
-	tc := testutil.SystemTest(t)
-	var buf bytes.Buffer
-
-	if err := inspectStringCustomExcludingSubstring(&buf, tc.ProjectID, "Name: Doe, John. Name: Example, Jimmy", "[A-Z][a-z]{1,15}, [A-Z][a-z]{1,15}", []string{"Jimmy"}); err != nil {
-		t.Fatal(err)
-	}
-
-	got := buf.String()
-
-	if want := "Infotype Name: CUSTOM_NAME_DETECTOR"; !strings.Contains(got, want) {
-		t.Errorf("inspectStringCustomExcludingSubstring got %q, want %q", got, want)
-	}
-	if want := "Quote: Doe, John"; !strings.Contains(got, want) {
-		t.Errorf("inspectStringCustomExcludingSubstring got %q, want %q", got, want)
-	}
-	if want := "Jimmy"; strings.Contains(got, want) {
-		t.Errorf("inspectStringCustomExcludingSubstring got %q, want %q", got, want)
-	}
-}
-
-func TestInspectStringMultipleRules(t *testing.T) {
-	tc := testutil.SystemTest(t)
-	var buf bytes.Buffer
-
-	if err := inspectStringMultipleRules(&buf, tc.ProjectID, "patient: Jane Doe"); err != nil {
-		t.Fatal(err)
-	}
-	got := buf.String()
-	if want := "Infotype Name: PERSON_NAME"; !strings.Contains(got, want) {
-		t.Errorf("inspectStringMultipleRules got %q, want %q", got, want)
-	}
-}
-
-func TestInspectWithHotWordRules(t *testing.T) {
-	tc := testutil.SystemTest(t)
-	var buf bytes.Buffer
-
-	if err := inspectWithHotWordRules(&buf, tc.ProjectID, "Patient's MRN 444-5-22222 and just a number 333-2-33333"); err != nil {
-		t.Fatal(err)
-	}
-
-	got := buf.String()
-	if want := "InfoType Name: C_MRN"; !strings.Contains(got, want) {
-		t.Errorf("inspectWithHotWordRules got %q, want %q", got, want)
-	}
-	if want := "Findings: 2"; !strings.Contains(got, want) {
-		t.Errorf("inspectWithHotWordRules got %q, want %q", got, want)
-	}
-}
-
-func TestInspectPhoneNumber(t *testing.T) {
-	tc := testutil.SystemTest(t)
-	var buf bytes.Buffer
-
-	if err := inspectPhoneNumber(&buf, tc.ProjectID, "I'm Gary and my phone number is (415) 555-0890"); err != nil {
-		t.Fatal(err)
-	}
-
-	got := buf.String()
-	if want := "Info type: PHONE_NUMBER"; !strings.Contains(got, want) {
-		t.Errorf("inspectPhoneNumber got %q, want %q", got, want)
-	}
-}
-
-func TestInspectStringWithoutOverlap(t *testing.T) {
-	tc := testutil.SystemTest(t)
-	var buf bytes.Buffer
-
-	if err := inspectStringWithoutOverlap(&buf, tc.ProjectID, "example.com is a domain, james@example.org is an email."); err != nil {
-		t.Fatal(err)
-	}
-
-	got := buf.String()
-	if want := "Infotype Name: DOMAIN_NAME"; !strings.Contains(got, want) {
-		t.Errorf("inspectStringWithoutOverlap got %q, want %q", got, want)
-	}
-	if want := "Quote: example.com"; !strings.Contains(got, want) {
-		t.Errorf("inspectStringWithoutOverlap got %q, want %q", got, want)
-	}
-	if want := "Quote: example.org"; strings.Contains(got, want) {
-		t.Errorf("inspectStringWithoutOverlap got %q, want %q", got, want)
-	}
-}
-
-func TestInspectStringCustomHotWord(t *testing.T) {
-	tc := testutil.SystemTest(t)
-	var buf bytes.Buffer
-
-	if err := inspectStringCustomHotWord(&buf, tc.ProjectID, "patient name: John Doe", "patient", "PERSON_NAME"); err != nil {
-		t.Fatal(err)
-	}
-	got := buf.String()
-	if want := "Infotype Name: PERSON_NAME"; !strings.Contains(got, want) {
-		t.Errorf("inspectStringCustomHotWord got %q, want %q", got, want)
-	}
-}
-
-func TestInspectStringWithExclusionDictSubstring(t *testing.T) {
-	tc := testutil.SystemTest(t)
-	var buf bytes.Buffer
-
-	if err := inspectStringWithExclusionDictSubstring(&buf, tc.ProjectID, "Some email addresses: gary@example.com, TEST@example.com", []string{"TEST"}); err != nil {
-		t.Fatal(err)
-	}
-	got := buf.String()
-	if want := "Infotype Name: EMAIL_ADDRESS"; !strings.Contains(got, want) {
-		t.Errorf("inspectStringWithExclusionDictSubstring got %q, want %q", got, want)
-	}
-	if want := "Infotype Name: DOMAIN_NAME"; !strings.Contains(got, want) {
-		t.Errorf("inspectStringWithExclusionDictSubstring got %q, want %q", got, want)
-	}
-	if want := "Quote: TEST"; strings.Contains(got, want) {
-		t.Errorf("inspectStringWithExclusionDictSubstring got %q, want %q", got, want)
-	}
-}
-
-func TestInspectStringOmitOverlap(t *testing.T) {
-	tc := testutil.SystemTest(t)
-	var buf bytes.Buffer
-
-	if err := inspectStringOmitOverlap(&buf, tc.ProjectID, "gary@example.com"); err != nil {
-		t.Fatal(err)
-	}
-
-	got := buf.String()
-	if want := "Infotype Name: EMAIL_ADDRESS"; !strings.Contains(got, want) {
-		t.Errorf("inspectStringOmitOverlap got %q, want %q", got, want)
-	}
-}
-
-func TestInspectStringCustomOmitOverlap(t *testing.T) {
-	tc := testutil.SystemTest(t)
-	var buf bytes.Buffer
-
-	if err := inspectStringCustomHotWord(&buf, tc.ProjectID, "patient name: John Doe", "patient", "PERSON_NAME"); err != nil {
-		t.Fatal(err)
-	}
-
-	got := buf.String()
-	if want := "Infotype Name: PERSON_NAME"; !strings.Contains(got, want) {
-		t.Errorf("inspectStringCustomOmitOverlap got %q, want %q", got, want)
-	}
-
-	if want := "Quote: John Doe"; !strings.Contains(got, want) {
-		t.Errorf("inspectStringCustomOmitOverlap got %q, want %q", got, want)
-	}
-	if want := "Quote: Larry Page"; strings.Contains(got, want) {
-		t.Errorf("inspectStringCustomOmitOverlap got %q, want %q", got, want)
-	}
-}
-
-func TestInspectWithCustomRegex(t *testing.T) {
-	tc := testutil.SystemTest(t)
-
-	var buf bytes.Buffer
-	if err := inspectWithCustomRegex(&buf, tc.ProjectID, "Patients MRN 444-5-22222", "[1-9]{3}-[1-9]{1}-[1-9]{5}", "C_MRN"); err != nil {
-		t.Fatal(err)
-	}
-
-	got := buf.String()
-	if want := "Infotype Name: C_MRN"; !strings.Contains(got, want) {
-		t.Errorf("inspectWithCustomRegex got %q, want %q", got, want)
-	}
-	if want := "Likelihood: POSSIBLE"; !strings.Contains(got, want) {
-		t.Errorf("inspectWithCustomRegex got %q, want %q", got, want)
-	}
-}
-
-func TestInspectStringWithExclusionDictionary(t *testing.T) {
-	tc := testutil.SystemTest(t)
-	var buf bytes.Buffer
-	if err := inspectStringWithExclusionDictionary(&buf, tc.ProjectID, "Some email addresses: gary@example.com, example@example.com", []string{"example@example.com"}); err != nil {
-		t.Fatal(err)
-	}
-	got := buf.String()
-	if want := "Infotype Name: EMAIL_ADDRESS"; !strings.Contains(got, want) {
-		t.Errorf("inspectStringWithExclusionDictionary got %q, want %q", got, want)
-	}
-}
-
-func TestInspectImageFile(t *testing.T) {
-	tc := testutil.SystemTest(t)
-	var buf bytes.Buffer
-	pathToImage := "testdata/test.png"
-	if err := inspectImageFile(&buf, tc.ProjectID, pathToImage); err != nil {
-		t.Fatal(err)
-	}
-	got := buf.String()
-	if want := "Info type: PHONE_NUMBER"; !strings.Contains(got, want) {
-		t.Errorf("TestInspectImageFile got %q, want %q", got, want)
-	}
-	if want := "Info type: EMAIL_ADDRESS"; !strings.Contains(got, want) {
-		t.Errorf("TestInspectImageFile got %q, want %q", got, want)
-	}
-}
-
-func TestInspectImageFileAllInfoTypes(t *testing.T) {
-	tc := testutil.SystemTest(t)
-	inputPath := "testdata/image.jpg"
-
-	var buf bytes.Buffer
-	if err := inspectImageFileAllInfoTypes(&buf, tc.ProjectID, inputPath); err != nil {
-		t.Errorf("inspectImageFileAllInfoTypes: %v", err)
-	}
-	got := buf.String()
-	if want := "Info type: DATE"; !strings.Contains(got, want) {
-		t.Errorf("inspectImageFileAllInfoTypes got %q, want %q", got, want)
-	}
-	if want := "Info type: PHONE_NUMBER"; !strings.Contains(got, want) {
-		t.Errorf("inspectImageFileAllInfoTypes got %q, want %q", got, want)
-	}
-	if want := "Info type: US_SOCIAL_SECURITY_NUMBER"; !strings.Contains(got, want) {
-		t.Errorf("inspectImageFileAllInfoTypes got %q, want %q", got, want)
-	}
-}
-
-func TestInspectImageFileListedInfoTypes(t *testing.T) {
-	tc := testutil.SystemTest(t)
-	var buf bytes.Buffer
-	pathToImage := "testdata/sensitive-data-image.jpg"
-
-	if err := inspectImageFileListedInfoTypes(&buf, tc.ProjectID, pathToImage); err != nil {
-		t.Fatal(err)
-	}
-	got := buf.String()
-	if want := "Info type: PHONE_NUMBER"; !strings.Contains(got, want) {
-		t.Errorf("inspectImageFileListedInfoTypes got %q, want %q", got, want)
-	}
-	if want := "Info type: EMAIL_ADDRESS"; !strings.Contains(got, want) {
-		t.Errorf("inspectImageFileListedInfoTypes got %q, want %q", got, want)
-	}
-	if want := "Info type: US_SOCIAL_SECURITY_NUMBER"; !strings.Contains(got, want) {
-		t.Errorf("inspectImageFileListedInfoTypes got %q, want %q", got, want)
-	}
-}
-
-func TestInspectGcsFileWithSampling(t *testing.T) {
-	tc := testutil.SystemTest(t)
-	topicID := "go-lang-dlp-test-bigquery-with-sampling-topic"
-	subscriptionID := "go-lang-dlp-test-bigquery-with-sampling-subscription"
-	ctx := context.Background()
-	sc, err := storage.NewClient(ctx)
-	if err != nil {
-		log.Fatalf("storage.NewClient: %v", err)
-	}
-	defer sc.Close()
-
-	bucketnameForInspectGCSFileWithSampling, err := testutil.CreateTestBucket(ctx, t, sc, tc.ProjectID, "dlp-test-inspect-prefix")
-	if err != nil {
-		t.Fatal(err)
-	}
-	GCSUri := "gs://" + bucketnameForInspectGCSFileWithSampling + "/"
-
-	var buf bytes.Buffer
-	if err := inspectGcsFileWithSampling(&buf, tc.ProjectID, GCSUri, topicID, subscriptionID); err != nil {
-		t.Fatal(err)
-	}
-	got := buf.String()
-	if want := "Job Created"; !strings.Contains(got, want) {
-		t.Errorf("inspectGcsFileWithSampling got %q, want %q", got, want)
-	}
-	err = testutil.DeleteBucketIfExists(ctx, sc, bucketnameForInspectGCSFileWithSampling)
-	if err != nil {
-		t.Fatal(err)
-	}
-
-}
-
-func TestInspectBigQueryTableWithSampling(t *testing.T) {
-	tc := testutil.SystemTest(t)
-
-	topicID := "go-lang-dlp-test-bigquery-with-sampling-topic"
-	subscriptionID := "go-lang-dlp-test-bigquery-with-sampling-subscription"
-
-	var buf bytes.Buffer
-	if err := inspectBigQueryTableWithSampling(&buf, tc.ProjectID, topicID, subscriptionID); err != nil {
-		t.Fatal(err)
-	}
-	got := buf.String()
-	if want := "Job Created"; !strings.Contains(got, want) {
-		t.Errorf("InspectBigQueryTableWithSampling got %q, want %q", got, want)
-	}
-	if want := "Found"; !strings.Contains(got, want) {
-		t.Errorf("InspectBigQueryTableWithSampling got %q, want %q", got, want)
-	}
-
-}
-
-func TestInspectAugmentInfoTypes(t *testing.T) {
-	tc := testutil.SystemTest(t)
-	var buf bytes.Buffer
-
-	textToInspect := "The patient's name is Quasimodo"
-	wordList := []string{"quasimodo"}
-
-	if err := inspectAugmentInfoTypes(&buf, tc.ProjectID, textToInspect, wordList); err != nil {
-		t.Fatal(err)
-	}
-	got := buf.String()
-	if want := "Quote: Quasimodo"; !strings.Contains(got, want) {
-		t.Errorf("TestInspectAugmentInfoTypes got %q, want %q", got, want)
-	}
-	if want := "Info type: PERSON_NAME"; !strings.Contains(got, want) {
-		t.Errorf("TestInspectAugmentInfoTypes got %q, want %q", got, want)
-	}
-}
-
-func TestInspectTableWithCustomHotword(t *testing.T) {
-	tc := testutil.SystemTest(t)
-	var buf bytes.Buffer
-	hotwordRegexPattern := "(Fake Social Security Number)"
-	if err := inspectTableWithCustomHotword(&buf, tc.ProjectID, hotwordRegexPattern); err != nil {
-		t.Fatal(err)
-	}
-	got := buf.String()
-
-	if want := "Quote: 222-22-2222"; !strings.Contains(got, want) {
-		t.Errorf("TestInspectTableWithCustomHotword got %q, want %q", got, want)
-	}
-	if want := "Infotype Name: US_SOCIAL_SECURITY_NUMBER"; !strings.Contains(got, want) {
-		t.Errorf("TestInspectTableWithCustomHotword got %q, want %q", got, want)
-	}
-	if want := "Quote: 111-11-1111"; strings.Contains(got, want) {
-		t.Errorf("TestInspectTableWithCustomHotword got %q, want %q", got, want)
-	}
-}
-
 func createBigQueryDataSetId(projectID string) error {
 
 	ctx := context.Background()
@@ -712,23 +318,6 @@
 	return nil
 }
 
-func TestInspectDataStoreSendToScc(t *testing.T) {
-	tc := testutil.SystemTest(t)
-	var buf bytes.Buffer
-	u := uuid.New().String()[:8]
-	datastoreNamespace := fmt.Sprint("golang-samples" + u)
-	datastoreKind := "task"
-
-	if err := inspectDataStoreSendToScc(&buf, tc.ProjectID, datastoreNamespace, datastoreKind); err != nil {
-		t.Fatal(err)
-	}
-
-	got := buf.String()
-	if want := "Job created successfully:"; !strings.Contains(got, want) {
-		t.Errorf("InspectBigQuerySendToScc got %q, want %q", got, want)
-	}
-}
-
 var (
 	projectID                  string
 	jobTriggerForInspectSample string
@@ -791,44 +380,6 @@
 	return resp.Name, nil
 }
 
-func TestInspectGCSFileSendToScc(t *testing.T) {
-	tc := testutil.SystemTest(t)
-	var buf bytes.Buffer
-	ctx := context.Background()
-	sc, err := storage.NewClient(ctx)
-	if err != nil {
-		log.Fatalf("storage.NewClient: %v", err)
-	}
-	defer sc.Close()
-
-	// Creates a bucket using a function available in testutil.
-	bucketNameForInspectGCSSendToScc, err := testutil.CreateTestBucket(ctx, t, sc, tc.ProjectID, "dlp-test-inspect-prefix")
-	if err != nil {
-		t.Fatal(err)
-	}
-
-	// Uploads a file on created bucket.
-	filePathtoGCS(t, tc.ProjectID, bucketNameForInspectGCSSendToScc, dirPathForInspectGCSSendToScc)
-
-	gcsPath := fmt.Sprint("gs://" + bucketNameForInspectGCSSendToScc + "/" + dirPathForInspectGCSSendToScc + "/test.txt")
-
-	if err := inspectGCSFileSendToScc(&buf, tc.ProjectID, gcsPath); err != nil {
-		t.Fatal(err)
-	}
-
-	got := buf.String()
-	if want := "Job created successfully:"; !strings.Contains(got, want) {
-		t.Errorf("TestInspectGCSFileSendToScc got %q, want %q", got, want)
-	}
-
-	// Delete a bucket that has just been created.
-	err = testutil.DeleteBucketIfExists(ctx, sc, bucketNameForInspectGCSSendToScc)
-	if err != nil {
-		t.Fatal(err)
-	}
-}
-
->>>>>>> 636cfcb1
 // filePathtoGCS uploads a file test.txt in given path from the testdata directory.
 func filePathtoGCS(t *testing.T, projectID, bucketNameForInspectGCSSendToScc, dirPathForInspectGCSSendToScc string) error {
 	t.Helper()
@@ -973,33 +524,6 @@
 	}
 }
 
-func TestInspectDataToHybridJobTrigger(t *testing.T) {
-	tc := testutil.SystemTest(t)
-	var buf bytes.Buffer
-	trigger := jobTriggerForInspectSample
-	fmt.Print("Name:" + trigger)
-	if err := inspectDataToHybridJobTrigger(&buf, tc.ProjectID, "My email is test@example.org and my name is Gary.", trigger); err != nil {
-		t.Fatal(err)
-	}
-	got := buf.String()
-	if want := "successfully inspected data using hybrid job trigger"; !strings.Contains(got, want) {
-		t.Errorf("TestInspectDataToHybridJobTrigger got %q, want %q", got, want)
-	}
-	if want := "Findings"; !strings.Contains(got, want) {
-		t.Errorf("TestInspectDataToHybridJobTrigger got %q, want %q", got, want)
-	}
-	if want := "Job State: ACTIVE"; !strings.Contains(got, want) {
-		t.Errorf("TestInspectDataToHybridJobTrigger got %q, want %q", got, want)
-	}
-	if want := "EMAIL_ADDRESS"; !strings.Contains(got, want) {
-		t.Errorf("TestInspectDataToHybridJobTrigger got %q, want %q", got, want)
-	}
-	if want := "PERSON_NAME"; !strings.Contains(got, want) {
-		t.Errorf("TestInspectDataToHybridJobTrigger got %q, want %q", got, want)
-	}
-
-}
-
 func deleteActiveJob(project, trigger string) error {
 
 	ctx := context.Background()
