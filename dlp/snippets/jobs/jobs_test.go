// Copyright 2019 Google LLC
//
// Licensed under the Apache License, Version 2.0 (the "License");
// you may not use this file except in compliance with the License.
// You may obtain a copy of the License at
//
//     https://www.apache.org/licenses/LICENSE-2.0
//
// Unless required by applicable law or agreed to in writing, software
// distributed under the License is distributed on an "AS IS" BASIS,
// WITHOUT WARRANTIES OR CONDITIONS OF ANY KIND, either express or implied.
// See the License for the specific language governing permissions and
// limitations under the License.

// Package jobs contains example snippets using the DLP jobs API.
package jobs

import (
	"bytes"
	"context"
	"fmt"
	"io/ioutil"
	"log"
	"regexp"
	"strings"
	"testing"

	dlp "cloud.google.com/go/dlp/apiv2"
	"cloud.google.com/go/dlp/apiv2/dlppb"
	"cloud.google.com/go/pubsub"
	"cloud.google.com/go/storage"
	"github.com/GoogleCloudPlatform/golang-samples/internal/testutil"
)

// setupPubSub creates a subscription to the given topic.
func setupPubSub(projectID, topic, sub string) (*pubsub.Subscription, error) {
	ctx := context.Background()
	client, err := pubsub.NewClient(ctx, projectID)
	if err != nil {
		return nil, fmt.Errorf("pubsub.NewClient: %w", err)
	}
	// Create the Topic if it doesn't exist.
	t := client.Topic(topic)
	if exists, err := t.Exists(ctx); err != nil {
		return nil, fmt.Errorf("error checking PubSub topic: %w", err)
	} else if !exists {
		if t, err = client.CreateTopic(ctx, topic); err != nil {
			return nil, fmt.Errorf("error creating PubSub topic: %w", err)
		}
	}

	// Create the Subscription if it doesn't exist.
	s := client.Subscription(sub)
	if exists, err := s.Exists(ctx); err != nil {
		return nil, fmt.Errorf("error checking for subscription: %w", err)
	} else if !exists {
		if s, err = client.CreateSubscription(ctx, sub, pubsub.SubscriptionConfig{Topic: t}); err != nil {
			return nil, fmt.Errorf("failed to create subscription: %w", err)
		}
	}

	return s, nil
}

// riskNumerical computes the numerical risk of the given column.
func riskNumerical(projectID, dataProject, pubSubTopic, pubSubSub, datasetID, tableID, columnName string) error {
	ctx := context.Background()
	client, err := dlp.NewClient(ctx)
	if err != nil {
		return fmt.Errorf("dlp.NewClient: %w", err)
	}
	// Create a PubSub Client used to listen for when the inspect job finishes.
	pubsubClient, err := pubsub.NewClient(ctx, projectID)
	if err != nil {
		return fmt.Errorf("Error creating PubSub client: %w", err)
	}
	defer pubsubClient.Close()

	// Create a PubSub subscription we can use to listen for messages.
	s, err := setupPubSub(projectID, pubSubTopic, pubSubSub)
	if err != nil {
		return fmt.Errorf("setupPubSub: %w", err)
	}

	// topic is the PubSub topic string where messages should be sent.
	topic := "projects/" + projectID + "/topics/" + pubSubTopic

	// Create a configured request.
	req := &dlppb.CreateDlpJobRequest{
		Parent: fmt.Sprintf("projects/%s/locations/global", projectID),
		Job: &dlppb.CreateDlpJobRequest_RiskJob{
			RiskJob: &dlppb.RiskAnalysisJobConfig{
				// PrivacyMetric configures what to compute.
				PrivacyMetric: &dlppb.PrivacyMetric{
					Type: &dlppb.PrivacyMetric_NumericalStatsConfig_{
						NumericalStatsConfig: &dlppb.PrivacyMetric_NumericalStatsConfig{
							Field: &dlppb.FieldId{
								Name: columnName,
							},
						},
					},
				},
				// SourceTable describes where to find the data.
				SourceTable: &dlppb.BigQueryTable{
					ProjectId: dataProject,
					DatasetId: datasetID,
					TableId:   tableID,
				},
				// Send a message to PubSub using Actions.
				Actions: []*dlppb.Action{
					{
						Action: &dlppb.Action_PubSub{
							PubSub: &dlppb.Action_PublishToPubSub{
								Topic: topic,
							},
						},
					},
				},
			},
		},
	}
	// Create the risk job.
	j, err := client.CreateDlpJob(ctx, req)
	if err != nil {
		return fmt.Errorf("CreateDlpJob: %w", err)
	}

	// Wait for the risk job to finish by waiting for a PubSub message.
	ctx, cancel := context.WithCancel(ctx)
	err = s.Receive(ctx, func(ctx context.Context, msg *pubsub.Message) {
		// If this is the wrong job, do not process the result.
		if msg.Attributes["DlpJobName"] != j.GetName() {
			msg.Nack()
			return
		}
		msg.Ack()
		// Stop listening for more messages.
		cancel()
	})
	if err != nil {
		return fmt.Errorf("Recieve: %w", err)
	}
	return nil
}

func TestListJobs(t *testing.T) {
	tc := testutil.SystemTest(t)
	buf := new(bytes.Buffer)
	listJobs(buf, tc.ProjectID, "", "RISK_ANALYSIS_JOB")
	s := buf.String()
	if len(s) == 0 {
		// Create job.
		riskNumerical(tc.ProjectID, "bigquery-public-data", "risk-topic", "risk-sub", "nhtsa_traffic_fatalities", "accident_2015", "state_number")
		buf.Reset()
		err := listJobs(buf, tc.ProjectID, "", "RISK_ANALYSIS_JOB")
		if err != nil {
			t.Errorf("listJobs(%s, %s, %s) = error %q, want nil", buf, tc.ProjectID, "", err)
		}
		s = buf.String()
	}
	if !strings.Contains(buf.String(), "Job") {
		t.Errorf("%q not found in listJobs output: %q", "Job", s)
	}
}

var jobIDRegexp = regexp.MustCompile(`Job ([^ ]+) status.*`)

func TestDeleteJob(t *testing.T) {
	tc := testutil.SystemTest(t)
	buf := new(bytes.Buffer)
	listJobs(buf, tc.ProjectID, "", "RISK_ANALYSIS_JOB")
	s := buf.String()
	if len(s) == 0 {
		// Create job.
		riskNumerical(tc.ProjectID, "bigquery-public-data", "risk-topic", "risk-sub", "nhtsa_traffic_fatalities", "accident_2015", "state_number")
		buf.Reset()
		listJobs(buf, tc.ProjectID, "", "RISK_ANALYSIS_JOB")
		s = buf.String()
	}
	jobName := string(jobIDRegexp.FindSubmatch([]byte(s))[1])
	buf.Reset()
	deleteJob(buf, jobName)
	if got := buf.String(); got != "Successfully deleted job" {
		t.Errorf("unable to delete job: %s", s)
	}
}

<<<<<<< HEAD
func TestCreateJob(t *testing.T) {
	tc := testutil.SystemTest(t)

	var buf bytes.Buffer
	// createBucketForCreatJob will create a bucket and upload a txt file
	createBucketForCreatJob(t, tc.ProjectID)

	gcsPath := "gs://dlp-go-lang-test/test.txt"
	infoTypeNames := []string{"EMAIL_ADDRESS", "PERSON_NAME", "LOCATION", "PHONE_NUMBER"}

	if err := createJob(&buf, tc.ProjectID, gcsPath, infoTypeNames); err != nil {
		t.Fatal(err)
	}

	got := buf.String()
	if want := "Created a Dlp Job "; !strings.Contains(got, want) {
		t.Errorf("TestInspectWithCustomRegex got %q, want %q", got, want)
	}

	defer deleteAssetsOfCreateJobTest(t, tc.ProjectID)
}

func createBucketForCreatJob(t *testing.T, projectID string) error {
	t.Helper()

	ctx := context.Background()

	client, err := storage.NewClient(ctx)
	if err != nil {
		return err
	}
	defer client.Close()

	bucketName := "dlp-job-go-lang-test"

	// Check if the bucket already exists.
	bucketExists := false
	_, err = client.Bucket(bucketName).Attrs(ctx)
	if err == nil {
		bucketExists = true
	}

	// If the bucket doesn't exist, create it.
	if !bucketExists {
		if err := client.Bucket(bucketName).Create(ctx, projectID, &storage.BucketAttrs{
			StorageClass: "STANDARD",
			Location:     "us-central1",
		}); err != nil {
			log.Fatalf("---Failed to create bucket: %v", err)
		}
		fmt.Printf("---Bucket '%s' created successfully.\n", bucketName)
	} else {
		fmt.Printf("---Bucket '%s' already exists.\n", bucketName)
	}

	filePathToUpload := "testdata/test.txt"

	// Open local file.
	file, err := ioutil.ReadFile(filePathToUpload)
	if err != nil {
		log.Fatalf("Failed to read file: %v", err)
	}

	// Get a reference to the bucket
	bucket := client.Bucket(bucketName)

	// Upload the file
	fileName := "test.txt"
	object := bucket.Object(fileName)
	writer := object.NewWriter(ctx)
	_, err = writer.Write(file)
	if err != nil {
		log.Fatalf("---Failed to write file: %v", err)
	}
	err = writer.Close()
	if err != nil {
		log.Fatalf("---Failed to close writer: %v", err)
	}
	fmt.Printf("---File uploaded successfully: %v\n", fileName)

	// Check if the file exists in the bucket
	_, err = bucket.Object(fileName).Attrs(ctx)
	if err != nil {
		if err == storage.ErrObjectNotExist {
			fmt.Printf("---File %v does not exist in bucket %v\n", fileName, bucketName)
		} else {
			log.Fatalf("---Failed to check file existence: %v", err)
		}
	} else {
		fmt.Printf("---File %v exists in bucket %v\n", fileName, bucketName)
	}

	return err
}

func deleteAssetsOfCreateJobTest(t *testing.T, projectID string) error {
	t.Helper()

	bucketName := "dlp-job-go-lang-test"

	ctx := context.Background()
	client, err := storage.NewClient(ctx)
	if err != nil {
		return err
	}
	defer client.Close()

	objectName := "test.txt"

	o := client.Bucket(bucketName).Object(objectName)
	attrs, err := o.Attrs(ctx)
	if err != nil {
		t.Fatal(err)
	}
	o = o.If(storage.Conditions{GenerationMatch: attrs.Generation})

	if err := o.Delete(ctx); err != nil {
		t.Fatal(err)
	}

	bucket := client.Bucket(bucketName)
	if err := bucket.Delete(ctx); err != nil {
		t.Fatal(err)
	}
	return nil
=======
func TestJobsGet(t *testing.T) {
	tc := testutil.SystemTest(t)
	var buf bytes.Buffer

	listJobs(&buf, tc.ProjectID, "", "RISK_ANALYSIS_JOB")
	s := buf.String()
	if len(s) == 0 {
		// Create job.
		riskNumerical(tc.ProjectID, "bigquery-public-data", "risk-topic", "risk-sub", "nhtsa_traffic_fatalities", "accident_2015", "state_number")
		buf.Reset()
		listJobs(&buf, tc.ProjectID, "", "RISK_ANALYSIS_JOB")
		s = buf.String()
	}

	jobName := string(jobIDRegexp.FindSubmatch([]byte(s))[1])
	buf.Reset()

	if err := jobsGet(&buf, tc.ProjectID, jobName); err != nil {
		t.Fatal(err)
	}

	got := buf.String()
	if want := string(jobIDRegexp.FindSubmatch([]byte(s))[1]); !strings.Contains(got, want) {
		t.Errorf("TestJobsGet got %q, want %q", got, want)
	}
>>>>>>> ab8cb89d
}<|MERGE_RESOLUTION|>--- conflicted
+++ resolved
@@ -185,7 +185,6 @@
 	}
 }
 
-<<<<<<< HEAD
 func TestCreateJob(t *testing.T) {
 	tc := testutil.SystemTest(t)
 
@@ -311,7 +310,8 @@
 		t.Fatal(err)
 	}
 	return nil
-=======
+}
+
 func TestJobsGet(t *testing.T) {
 	tc := testutil.SystemTest(t)
 	var buf bytes.Buffer
@@ -332,10 +332,7 @@
 	if err := jobsGet(&buf, tc.ProjectID, jobName); err != nil {
 		t.Fatal(err)
 	}
-
-	got := buf.String()
 	if want := string(jobIDRegexp.FindSubmatch([]byte(s))[1]); !strings.Contains(got, want) {
 		t.Errorf("TestJobsGet got %q, want %q", got, want)
 	}
->>>>>>> ab8cb89d
 }