--- conflicted
+++ resolved
@@ -77,12 +77,10 @@
 }
 
 func TestCreateStoredInfoType(t *testing.T) {
-<<<<<<< HEAD
-
-=======
->>>>>>> a93e6ca2
+
 	tc := testutil.SystemTest(t)
 	ctx := context.Background()
+  
 	client, err := storage.NewClient(ctx)
 	if err != nil {
 		t.Fatal(err)
