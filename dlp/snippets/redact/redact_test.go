--- conflicted
+++ resolved
@@ -68,7 +68,6 @@
 	}
 }
 
-<<<<<<< HEAD
 func TestRedactImageFileListedInfoTypes(t *testing.T) {
 	tc := testutil.SystemTest(t)
 	inputPath := "testdata/image.jpg"
@@ -76,21 +75,11 @@
 
 	var buf bytes.Buffer
 	if err := redactImageFileListedInfoTypes(&buf, tc.ProjectID, inputPath, outputPath); err != nil {
-=======
-func TestRedactImageFileAllText(t *testing.T) {
-	tc := testutil.SystemTest(t)
-	inputPath := "testdata/image.jpg"
-	outputPath := "testdata/test-output-sensitive-data-image-redacted.jpeg"
-
-	var buf bytes.Buffer
-	if err := redactImageFileAllText(&buf, tc.ProjectID, inputPath, outputPath); err != nil {
->>>>>>> f9e2f948
 		t.Fatal(err)
 	}
 
 	hash1, err := calculateImageHash(inputPath)
 	if err != nil {
-<<<<<<< HEAD
 		t.Errorf("redactImageFileListedInfoTypes: Error calculating hash for image 1: %q", err)
 	}
 
@@ -104,7 +93,32 @@
 
 		if hash1 == hash2 {
 			t.Error("redactImageFileListedInfoTypes: image is not redacted.")
-=======
+		}
+	}
+
+	got := buf.String()
+	if want := "Wrote output to"; !strings.Contains(got, want) {
+		t.Errorf("redactImageFileListedInfoTypes got %q, want %q", got, want)
+	}
+
+	if want := "ioutil.ReadFile: open testdata/image.jpg: The system cannot find the path specified."; strings.Contains(got, want) {
+		t.Errorf("redactImageFileListedInfoTypes got %q, want %q", got, want)
+	}
+
+}
+
+func TestRedactImageFileAllText(t *testing.T) {
+	tc := testutil.SystemTest(t)
+	inputPath := "testdata/image.jpg"
+	outputPath := "testdata/test-output-sensitive-data-image-redacted.jpeg"
+
+	var buf bytes.Buffer
+	if err := redactImageFileAllText(&buf, tc.ProjectID, inputPath, outputPath); err != nil {
+		t.Fatal(err)
+	}
+
+	hash1, err := calculateImageHash(inputPath)
+	if err != nil {
 		t.Errorf("redactImageFileAllText: Error calculating hash for image 1: %q", err)
 	}
 
@@ -118,21 +132,12 @@
 
 		if hash1 == hash2 {
 			t.Error("redactImageFileAllText: image is not redacted.")
->>>>>>> f9e2f948
 		}
 	}
 
 	got := buf.String()
 	if want := "Wrote output to"; !strings.Contains(got, want) {
-<<<<<<< HEAD
-		t.Errorf("redactImageFileListedInfoTypes got %q, want %q", got, want)
-	}
-
-	if want := "ioutil.ReadFile: open testdata/image.jpg: The system cannot find the path specified."; strings.Contains(got, want) {
-		t.Errorf("redactImageFileListedInfoTypes got %q, want %q", got, want)
-=======
 		t.Errorf("redactImageFileAllText got %q, want %q", got, want)
->>>>>>> f9e2f948
 	}
 
 }
