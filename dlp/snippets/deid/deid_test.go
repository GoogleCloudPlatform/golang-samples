--- conflicted
+++ resolved
@@ -48,245 +48,6 @@
 	redactImageTemplate            = "redact-image-template-go"
 )
 
-<<<<<<< HEAD
-func TestDeidentifyTableRowSuppress(t *testing.T) {
-	tc := testutil.SystemTest(t)
-
-	var buf bytes.Buffer
-	if err := deidentifyTableRowSuppress(&buf, tc.ProjectID); err != nil {
-		t.Errorf("deidentifyTableRowSuppress: %v", err)
-	}
-	got := buf.String()
-	if want := "Table after de-identification"; !strings.Contains(got, want) {
-		t.Errorf("deidentifyTableRowSuppress got %q, want %q", got, want)
-	}
-	if want := "values:{string_value:\"Charles Dickens\"} "; strings.Contains(got, want) {
-		t.Errorf("deidentifyTableRowSuppress got %q, want %q", got, want)
-	}
-}
-
-func TestDeidentifyTableInfoTypes(t *testing.T) {
-	tc := testutil.SystemTest(t)
-
-	var buf bytes.Buffer
-
-	if err := deidentifyTableInfotypes(&buf, tc.ProjectID); err != nil {
-		t.Fatal(err)
-	}
-
-	got := buf.String()
-	if want := "Table after de-identification"; !strings.Contains(got, want) {
-		t.Errorf("deidentifyTableInfotypes got %q, want %q", got, want)
-	}
-
-	if want := "[PERSON_NAME]"; !strings.Contains(got, want) {
-		t.Errorf("deidentifyTableInfotypes got %q, want %q", got, want)
-	}
-
-	if want := "Charles Dickens"; strings.Contains(got, want) {
-		t.Errorf("deidentifyTableInfotypes got %q, want %q", got, want)
-	}
-	if want := "Mark Twain"; strings.Contains(got, want) {
-		t.Errorf("deidentifyTableInfotypes got %q, want %q", got, want)
-	}
-	if want := "Jane Austen"; strings.Contains(got, want) {
-		t.Errorf("deidentifyTableInfotypes got %q, want %q", got, want)
-	}
-
-}
-
-func TestDeidentifyTableBucketing(t *testing.T) {
-	tc := testutil.SystemTest(t)
-	var buf bytes.Buffer
-
-	if err := deIdentifyTableBucketing(&buf, tc.ProjectID); err != nil {
-		t.Fatal(err)
-	}
-	got := buf.String()
-	if want := "values:{string_value:\"70:80\"}}"; !strings.Contains(got, want) {
-		t.Errorf("deIdentifyTableBucketing got %q, want %q", got, want)
-	}
-	if want := "values:{string_value:\"75\"}}"; strings.Contains(got, want) {
-		t.Errorf("deIdentifyTableBucketing got %q, want %q", got, want)
-	}
-
-}
-
-func TestDeidentifyTableMaskingCondition(t *testing.T) {
-	tc := testutil.SystemTest(t)
-	var buf bytes.Buffer
-	if err := deidentifyTableMaskingCondition(&buf, tc.ProjectID); err != nil {
-		t.Fatal(err)
-	}
-	got := buf.String()
-	if want := "Table after de-identification :"; !strings.Contains(got, want) {
-		t.Errorf("deidentifyTableMaskingCondition got (%q) =%q ", got, want)
-	}
-	if want := "values:{string_value:\"**\"}"; !strings.Contains(got, want) {
-		t.Errorf("deidentifyTableMaskingCondition got (%q) =%q ", got, want)
-	}
-}
-
-func TestDeidentifyTableConditionInfoTypes(t *testing.T) {
-	tc := testutil.SystemTest(t)
-	var buf bytes.Buffer
-
-	if err := deidentifyTableConditionInfoTypes(&buf, tc.ProjectID, []string{"PATIENT", "FACTOID"}); err != nil {
-		t.Fatal(err)
-	}
-
-	got := buf.String()
-	if want := "Table after de-identification"; !strings.Contains(got, want) {
-		t.Errorf("deidentifyTableConditionInfoTypes got %q, want %q", got, want)
-	}
-	if want := "values:{string_value:\"[PERSON_NAME] name was a curse invented by [PERSON_NAME].\"}}"; !strings.Contains(got, want) {
-		t.Errorf("deidentifyTableConditionInfoTypes got %q, want %q", got, want)
-	}
-}
-
-func TestDeidentifyTableFPE(t *testing.T) {
-	tc := testutil.SystemTest(t)
-
-=======
-func TestDeidentifyDateShift(t *testing.T) {
-	tc := testutil.SystemTest(t)
-	tests := []struct {
-		input      string
-		want       string
-		lowerBound int32
-		upperBound int32
-	}{
-		{
-			input:      "2016-01-10",
-			lowerBound: 1,
-			upperBound: 1,
-			want:       "2016-01-11",
-		},
-		{
-			input:      "2016-01-10",
-			lowerBound: -1,
-			upperBound: -1,
-			want:       "2016-01-09",
-		},
-	}
-	for _, test := range tests {
-		test := test
-		t.Run(test.input, func(t *testing.T) {
-			test := test
-			t.Parallel()
-			buf := new(bytes.Buffer)
-			err := deidentifyDateShift(buf, tc.ProjectID, test.lowerBound, test.upperBound, test.input)
-			if err != nil {
-				t.Errorf("deidentifyDateShift(%v, %v, %q) = error '%q', want %q", test.lowerBound, test.upperBound, err, test.input, test.want)
-			}
-			if got := buf.String(); got != test.want {
-				t.Errorf("deidentifyDateShift(%v, %v, %q) = %q, want %q", test.lowerBound, test.upperBound, got, test.input, test.want)
-			}
-		})
-	}
-}
-
-func TestDeIdentifyWithReplacement(t *testing.T) {
-	tc := testutil.SystemTest(t)
-	input := "My name is Alicia Abernathy, and my email address is aabernathy@example.com."
-	infoType := []string{"EMAIL_ADDRESS"}
-	replaceVal := "[email-address]"
-	want := "output : My name is Alicia Abernathy, and my email address is [email-address]."
-
-	var buf bytes.Buffer
-	err := deidentifyWithReplacement(&buf, tc.ProjectID, input, infoType, replaceVal)
-	if err != nil {
-		t.Fatal(err)
-	}
-	if got := buf.String(); got != want {
-		t.Errorf("deidentifyWithReplacement(%q) = %q, want %q", input, got, want)
-	}
-}
-
-func TestDeIdentifyWithWordList(t *testing.T) {
-	tc := testutil.SystemTest(t)
-	var buf bytes.Buffer
-	input := "Patient was seen in RM-YELLOW then transferred to rm green."
-	infoType := "CUSTOM_ROOM_ID"
-	wordList := []string{"RM-GREEN", "RM-YELLOW", "RM-ORANGE"}
-	want := "output : Patient was seen in [CUSTOM_ROOM_ID] then transferred to [CUSTOM_ROOM_ID]."
-
-	if err := deidentifyWithWordList(&buf, tc.ProjectID, input, infoType, wordList); err != nil {
-		t.Errorf("deidentifyWithWordList(%q) = error '%q', want %q", input, err, want)
-	}
-	if got := buf.String(); got != want {
-		t.Errorf("deidentifyWithWordList(%q) = %q, want %q", input, got, want)
-	}
-}
-
-func TestDeIdentifyWithInfotype(t *testing.T) {
-	tc := testutil.SystemTest(t)
-
-	input := "My email is test@example.com"
-	infoType := []string{"EMAIL_ADDRESS"}
-	want := "output : My email is [EMAIL_ADDRESS]"
-
-	var buf bytes.Buffer
-
-	if err := deidentifyWithInfotype(&buf, tc.ProjectID, input, infoType); err != nil {
-		t.Fatal(err)
-	}
-	if got := buf.String(); got != want {
-		t.Errorf("deidentifyFreeTextWithFPEUsingSurrogate(%q) = %q, want %q", input, got, want)
-	}
-
-}
-
-func TestDeIdentifyDeterministic(t *testing.T) {
-	tc := testutil.SystemTest(t)
-
-	input := "Jack's phone number is 5555551212"
-	infoTypeNames := []string{"PHONE_NUMBER"}
->>>>>>> e9a00ad6
-	keyRingName, err := createKeyRing(t, tc.ProjectID)
-	if err != nil {
-		t.Fatal(err)
-	}
-<<<<<<< HEAD
-
-	kmsKeyName, wrappedAesKey, keyVersion, err := createKey(t, tc.ProjectID, keyRingName)
-=======
-	keyFileName, cryptoKeyName, keyVersion, err := createKey(t, tc.ProjectID, keyRingName)
->>>>>>> e9a00ad6
-	if err != nil {
-		t.Fatal(err)
-	}
-	defer destroyKey(t, tc.ProjectID, keyVersion)
-
-<<<<<<< HEAD
-	contains := "De-identify Table after format-preserving encryption"
-
-	var buf bytes.Buffer
-
-	if err := deidentifyTableFPE(&buf, tc.ProjectID, kmsKeyName, wrappedAesKey); err != nil {
-		t.Fatal(err)
-	}
-
-	if got := buf.String(); !strings.Contains(got, contains) {
-		t.Errorf("deidentifyTableFPE() = %q,%q ", got, contains)
-	}
-=======
-	surrogateInfoType := "PHONE_TOKEN"
-	want := "output : Jack's phone number is PHONE_TOKEN(36):"
-
-	var buf bytes.Buffer
-
-	if err := deIdentifyDeterministicEncryption(&buf, tc.ProjectID, input, infoTypeNames, keyFileName, cryptoKeyName, surrogateInfoType); err != nil {
-		t.Errorf("deIdentifyDeterministicEncryption(%q) = error '%q', want %q", err, input, want)
-	}
-
-	if got := buf.String(); !strings.Contains(got, want) {
-		t.Errorf("deIdentifyDeterministicEncryption(%q) = %q, want %q", input, got, want)
-	}
-
->>>>>>> e9a00ad6
-}
-
 func TestDeIdentifyFreeTextWithFPEUsingSurrogate(t *testing.T) {
 	tc := testutil.SystemTest(t)
 
@@ -416,117 +177,6 @@
 	}
 
 	return nil
-}
-
-<<<<<<< HEAD
-func TestDeIdentifyTableWithCryptoHash(t *testing.T) {
-	tc := testutil.SystemTest(t)
-
-	var buf bytes.Buffer
-	transientKeyName := "YOUR_TRANSIENT_CRYPTO_KEY_NAME"
-
-	if err := deIdentifyTableWithCryptoHash(&buf, tc.ProjectID, transientKeyName); err != nil {
-		t.Fatal(err)
-	}
-	got := buf.String()
-
-	if want := "Table after de-identification :"; !strings.Contains(got, want) {
-		t.Errorf("TestDeIdentifyTableWithCryptoHash got %q, want %q", got, want)
-	}
-	if want := "user3@example.org"; strings.Contains(got, want) {
-		t.Errorf("TestDeIdentifyTableWithCryptoHash got %q, want %q", got, want)
-	}
-	if want := "858-555-0224"; strings.Contains(got, want) {
-		t.Errorf("TestDeIdentifyTableWithCryptoHash got %q, want %q", got, want)
-	}
-	if want := "user2@example.org"; strings.Contains(got, want) {
-		t.Errorf("TestDeIdentifyTableWithCryptoHash got %q, want %q", got, want)
-	}
-	if want := "858-555-0223"; strings.Contains(got, want) {
-		t.Errorf("TestDeIdentifyTableWithCryptoHash got %q, want %q", got, want)
-	}
-	if want := "user1@example.org"; strings.Contains(got, want) {
-		t.Errorf("TestDeIdentifyTableWithCryptoHash got %q, want %q", got, want)
-	}
-	if want := "858-555-0222"; strings.Contains(got, want) {
-		t.Errorf("TestDeIdentifyTableWithCryptoHash got %q, want %q", got, want)
-	}
-}
-
-func TestDeIdentifyTableWithMultipleCryptoHash(t *testing.T) {
-	tc := testutil.SystemTest(t)
-	var buf bytes.Buffer
-
-	if err := deIdentifyTableWithMultipleCryptoHash(&buf, tc.ProjectID, "your-transient-crypto-key-name-1", "your-transient-crypto-key-name-2"); err != nil {
-		t.Fatal(err)
-	}
-	got := buf.String()
-	if want := "Table after de-identification :"; !strings.Contains(got, want) {
-		t.Errorf("TestDeIdentifyTableWithMultipleCryptoHash got %q, want %q", got, want)
-	}
-	if want := "user1@example.org"; strings.Contains(got, want) {
-		t.Errorf("TestDeIdentifyTableWithMultipleCryptoHash got %q, want %q", got, want)
-	}
-	if want := "858-555-0222"; strings.Contains(got, want) {
-		t.Errorf("TestDeIdentifyTableWithMultipleCryptoHash got %q, want %q", got, want)
-	}
-	if want := "abbyabernathy1"; !strings.Contains(got, want) {
-		t.Errorf("TestDeIdentifyTableWithMultipleCryptoHash got %q, want %q", got, want)
-	}
-}
-
-func TestDeIdentifyTablePrimitiveBucketing(t *testing.T) {
-	tc := testutil.SystemTest(t)
-	var buf bytes.Buffer
-	if err := deIdentifyTablePrimitiveBucketing(&buf, tc.ProjectID); err != nil {
-		t.Fatal(err)
-	}
-	got := buf.String()
-	if want := "Table after de-identification :"; !strings.Contains(got, want) {
-		t.Errorf("TestDeIdentifyTablePrimitiveBucketing got %q, want %q", got, want)
-	}
-
-	if want := `values:{string_value:"High"}`; !strings.Contains(got, want) {
-		t.Errorf("TestDeidentifyDataReplaceWithDictionary got %q, want %q", got, want)
-	}
-	if want := `values:{string_value:"75"}`; strings.Contains(got, want) {
-		t.Errorf("TestDeidentifyDataReplaceWithDictionary got %q, want %q", got, want)
-=======
-func TestDeidentifyDataReplaceWithDictionary(t *testing.T) {
-	tc := testutil.SystemTest(t)
-	var buf bytes.Buffer
-
-	if err := deidentifyDataReplaceWithDictionary(&buf, tc.ProjectID, "My name is Alicia Abernathy, and my email address is aabernathy@example.com."); err != nil {
-		t.Fatal(err)
-	}
-	got := buf.String()
-	want1 := "output: My name is Alicia Abernathy, and my email address is izumi@example.com."
-	want2 := "output: My name is Alicia Abernathy, and my email address is alex@example.com."
-	if !strings.Contains(got, want1) && !strings.Contains(got, want2) {
-		t.Errorf("TestDeidentifyDataReplaceWithDictionary got %q, output does not contains value from dictionary", got)
-	}
-}
-
-func TestDeidentifyCloudStorage(t *testing.T) {
-	tc := testutil.SystemTest(t)
-	var buf bytes.Buffer
-
-	gcsURI := fmt.Sprint("gs://" + bucketForDeidCloudStorageForInput + "/" + filePathToGCSForDeidTest)
-	outputBucket := fmt.Sprint("gs://" + bucketForDeidCloudStorageForOutput)
-
-	fullDeidentifyTemplateID := fmt.Sprint("projects/" + tc.ProjectID + "/deidentifyTemplates/" + deidentifyTemplateID)
-	fullDeidentifyStructuredTemplateID := fmt.Sprint("projects/" + tc.ProjectID + "/deidentifyTemplates/" + deidentifyStructuredTemplateID)
-	fullRedactImageTemplate := fmt.Sprint("projects/" + tc.ProjectID + "/deidentifyTemplates/" + redactImageTemplate)
-
-	if err := deidentifyCloudStorage(&buf, tc.ProjectID, gcsURI, tableID, dataSetID, outputBucket, fullDeidentifyTemplateID, fullDeidentifyStructuredTemplateID, fullRedactImageTemplate); err != nil {
-		t.Fatal(err)
-	}
-
-	got := buf.String()
-	if want := "Job created successfully:"; !strings.Contains(got, want) {
-		t.Errorf("TestDeidentifyCloudStorage got %q, want %q", got, want)
->>>>>>> e9a00ad6
-	}
 }
 
 var (
