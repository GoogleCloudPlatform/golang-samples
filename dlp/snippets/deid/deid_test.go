// Copyright 2019 Google LLC
//
// Licensed under the Apache License, Version 2.0 (the "License");
// you may not use this file except in compliance with the License.
// You may obtain a copy of the License at
//
//     https://www.apache.org/licenses/LICENSE-2.0
//
// Unless required by applicable law or agreed to in writing, software
// distributed under the License is distributed on an "AS IS" BASIS,
// WITHOUT WARRANTIES OR CONDITIONS OF ANY KIND, either express or implied.
// See the License for the specific language governing permissions and
// limitations under the License.

// Package deid contains example snippets using the DLP deidentification API.
package deid

import (
	"bytes"
	"testing"

	"github.com/GoogleCloudPlatform/golang-samples/internal/testutil"
)

func TestMask(t *testing.T) {
	tc := testutil.SystemTest(t)
	tests := []struct {
		input            string
		maskingCharacter string
		numberToMask     int32
		want             string
	}{
		{
			input:            "My SSN is 111222333",
			maskingCharacter: "+",
			want:             "My SSN is +++++++++",
		},
		{
			input: "My SSN is 111222333",
			want:  "My SSN is *********",
		},
		{
			input:            "My SSN is 111222333",
			maskingCharacter: "+",
			numberToMask:     6,
			want:             "My SSN is ++++++333",
		},
	}
	for _, test := range tests {
		test := test
		t.Run(test.input, func(t *testing.T) {
			test := test
			t.Parallel()
			buf := new(bytes.Buffer)
			err := mask(buf, tc.ProjectID, test.input, []string{"US_SOCIAL_SECURITY_NUMBER"}, test.maskingCharacter, test.numberToMask)
			if err != nil {
				t.Errorf("mask(%q, %s, %v) = error %q, want %q", test.input, test.maskingCharacter, test.numberToMask, err, test.want)
			}
			if got := buf.String(); got != test.want {
				t.Errorf("mask(%q, %s, %v) = %q, want %q", test.input, test.maskingCharacter, test.numberToMask, got, test.want)
			}
		})
	}
}

func TestDeidentifyDateShift(t *testing.T) {
	tc := testutil.SystemTest(t)
	tests := []struct {
		input      string
		want       string
		lowerBound int32
		upperBound int32
	}{
		{
			input:      "2016-01-10",
			lowerBound: 1,
			upperBound: 1,
			want:       "2016-01-11",
		},
		{
			input:      "2016-01-10",
			lowerBound: -1,
			upperBound: -1,
			want:       "2016-01-09",
		},
	}
	for _, test := range tests {
		test := test
		t.Run(test.input, func(t *testing.T) {
			test := test
			t.Parallel()
			buf := new(bytes.Buffer)
			err := deidentifyDateShift(buf, tc.ProjectID, test.lowerBound, test.upperBound, test.input)
			if err != nil {
				t.Errorf("deidentifyDateShift(%v, %v, %q) = error '%q', want %q", test.lowerBound, test.upperBound, err, test.input, test.want)
			}
			if got := buf.String(); got != test.want {
				t.Errorf("deidentifyDateShift(%v, %v, %q) = %q, want %q", test.lowerBound, test.upperBound, got, test.input, test.want)
			}
		})
	}
}

<<<<<<< HEAD
func TestDeIdentifyWithReplacement(t *testing.T) {
	tc := testutil.SystemTest(t)
	input := "My name is Alicia Abernathy, and my email address is aabernathy@example.com."
	infoType := []string{"EMAIL_ADDRESS"}
	replaceVal := "[email-address]"
	want := "output : My name is Alicia Abernathy, and my email address is [email-address]."

	t.Run(input, func(t *testing.T) {
		t.Parallel()
		buf := new(bytes.Buffer)
		err := deidentifyWithReplacement(buf, tc.ProjectID, input, infoType, replaceVal)
		if err != nil {
			t.Errorf("deidentifyWithReplacement(%q) = error '%q', want %q", input, err, want)
		}
		if got := buf.String(); got != want {
			t.Errorf("deidentifyWithReplacement(%q) = %q, want %q", input, got, want)
		}
	})
=======
func TestDeidentifyExceptionList(t *testing.T) {
	tc := testutil.SystemTest(t)

	input := "jack@example.org accessed customer record of user5@example.com"
	want := "output : jack@example.org accessed customer record of [EMAIL_ADDRESS]"

	buf := new(bytes.Buffer)
	err := deidentifyExceptionList(buf, tc.ProjectID, input)
	if err != nil {
		t.Errorf("deidentifyExceptionList(%q) = error '%q', want %q", input, err, want)
	}
	if got := buf.String(); got != want {
		t.Errorf("deidentifyExceptionList(%q) = %q, want %q", input, got, want)
	}
>>>>>>> 0f046887

}<|MERGE_RESOLUTION|>--- conflicted
+++ resolved
@@ -101,7 +101,22 @@
 	}
 }
 
-<<<<<<< HEAD
+func TestDeidentifyExceptionList(t *testing.T) {
+	tc := testutil.SystemTest(t)
+
+	input := "jack@example.org accessed customer record of user5@example.com"
+	want := "output : jack@example.org accessed customer record of [EMAIL_ADDRESS]"
+
+	buf := new(bytes.Buffer)
+	err := deidentifyExceptionList(buf, tc.ProjectID, input)
+	if err != nil {
+		t.Errorf("deidentifyExceptionList(%q) = error '%q', want %q", input, err, want)
+	}
+	if got := buf.String(); got != want {
+		t.Errorf("deidentifyExceptionList(%q) = %q, want %q", input, got, want)
+	}
+}
+
 func TestDeIdentifyWithReplacement(t *testing.T) {
 	tc := testutil.SystemTest(t)
 	input := "My name is Alicia Abernathy, and my email address is aabernathy@example.com."
@@ -120,21 +135,4 @@
 			t.Errorf("deidentifyWithReplacement(%q) = %q, want %q", input, got, want)
 		}
 	})
-=======
-func TestDeidentifyExceptionList(t *testing.T) {
-	tc := testutil.SystemTest(t)
-
-	input := "jack@example.org accessed customer record of user5@example.com"
-	want := "output : jack@example.org accessed customer record of [EMAIL_ADDRESS]"
-
-	buf := new(bytes.Buffer)
-	err := deidentifyExceptionList(buf, tc.ProjectID, input)
-	if err != nil {
-		t.Errorf("deidentifyExceptionList(%q) = error '%q', want %q", input, err, want)
-	}
-	if got := buf.String(); got != want {
-		t.Errorf("deidentifyExceptionList(%q) = %q, want %q", input, got, want)
-	}
->>>>>>> 0f046887
-
 }