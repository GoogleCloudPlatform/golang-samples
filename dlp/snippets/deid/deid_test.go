--- conflicted
+++ resolved
@@ -86,85 +86,6 @@
 	}
 }
 
-<<<<<<< HEAD
-func TestDeIdentifyWithRedact(t *testing.T) {
-	tc := testutil.SystemTest(t)
-
-	input := "My name is Alicia Abernathy, and my email address is aabernathy@example.com."
-	infoTypeNames := []string{"EMAIL_ADDRESS"}
-	want := "output: My name is Alicia Abernathy, and my email address is ."
-
-	var buf bytes.Buffer
-
-	if err := deidentifyWithRedact(&buf, tc.ProjectID, input, infoTypeNames); err != nil {
-		t.Errorf("deidentifyWithRedact(%q) = error '%q', want %q", err, input, want)
-	}
-	if got := buf.String(); got != want {
-		t.Errorf("deidentifyWithRedact(%q) = %q, want %q", got, input, want)
-	}
-}
-
-func TestDeidentifyExceptionList(t *testing.T) {
-	tc := testutil.SystemTest(t)
-
-	input := "jack@example.org accessed customer record of user5@example.com"
-	want := "output : jack@example.org accessed customer record of [EMAIL_ADDRESS]"
-
-	var buf bytes.Buffer
-
-	if err := deidentifyExceptionList(&buf, tc.ProjectID, input); err != nil {
-		t.Errorf("deidentifyExceptionList(%q) = error '%q', want %q", input, err, want)
-	}
-	if got := buf.String(); got != want {
-		t.Errorf("deidentifyExceptionList(%q) = %q, want %q", input, got, want)
-=======
-func TestDeidentifyTableRowSuppress(t *testing.T) {
-	tc := testutil.SystemTest(t)
-
-	var buf bytes.Buffer
-	if err := deidentifyTableRowSuppress(&buf, tc.ProjectID); err != nil {
-		t.Errorf("deidentifyTableRowSuppress: %v", err)
-	}
-	got := buf.String()
-	if want := "Table after de-identification"; !strings.Contains(got, want) {
-		t.Errorf("deidentifyTableRowSuppress got %q, want %q", got, want)
-	}
-	if want := "values:{string_value:\"Charles Dickens\"} "; strings.Contains(got, want) {
-		t.Errorf("deidentifyTableRowSuppress got %q, want %q", got, want)
-	}
-}
-
-func TestDeidentifyTableInfoTypes(t *testing.T) {
-	tc := testutil.SystemTest(t)
-
-	var buf bytes.Buffer
-
-	if err := deidentifyTableInfotypes(&buf, tc.ProjectID); err != nil {
-		t.Fatal(err)
-	}
-
-	got := buf.String()
-	if want := "Table after de-identification"; !strings.Contains(got, want) {
-		t.Errorf("deidentifyTableInfotypes got %q, want %q", got, want)
-	}
-
-	if want := "[PERSON_NAME]"; !strings.Contains(got, want) {
-		t.Errorf("deidentifyTableInfotypes got %q, want %q", got, want)
-	}
-
-	if want := "Charles Dickens"; strings.Contains(got, want) {
-		t.Errorf("deidentifyTableInfotypes got %q, want %q", got, want)
-	}
-	if want := "Mark Twain"; strings.Contains(got, want) {
-		t.Errorf("deidentifyTableInfotypes got %q, want %q", got, want)
-	}
-	if want := "Jane Austen"; strings.Contains(got, want) {
-		t.Errorf("deidentifyTableInfotypes got %q, want %q", got, want)
->>>>>>> 355245d9
-	}
-
-}
-
 func TestDeIdentifyWithReplacement(t *testing.T) {
 	tc := testutil.SystemTest(t)
 	input := "My name is Alicia Abernathy, and my email address is aabernathy@example.com."
@@ -375,136 +296,6 @@
 	}
 
 	return nil
-}
-
-<<<<<<< HEAD
-func TestDeIdentifyTimeExtract(t *testing.T) {
-	tc := testutil.SystemTest(t)
-	var buf bytes.Buffer
-	if err := deIdentifyTimeExtract(&buf, tc.ProjectID); err != nil {
-		t.Fatal(err)
-	}
-	got := buf.String()
-	if want := "Table after de-identification :"; !strings.Contains(got, want) {
-		t.Errorf("TestDeIdentifyTimeExtract got %q, want %q", got, want)
-	}
-	if want := "values:{string_value:\"1970\"}"; !strings.Contains(got, want) {
-		t.Errorf("TestDeIdentifyTimeExtract got %q, want %q", got, want)
-	}
-	if want := "values:{string_value:\"1996\"}}"; !strings.Contains(got, want) {
-		t.Errorf("TestDeIdentifyTimeExtract got %q, want %q", got, want)
-	}
-}
-
-func TestReidTextDataWithFPE(t *testing.T) {
-	tc := testutil.SystemTest(t)
-	var buf bytes.Buffer
-
-	input := "My SSN is 123456789"
-	infoTypeNames := []string{"US_SOCIAL_SECURITY_NUMBER"}
-	surrogateInfoType := "AGE"
-
-	keyRingName, err := createKeyRing(t, tc.ProjectID)
-	if err != nil {
-		t.Fatal(err)
-	}
-	keyFileName, cryptoKeyName, keyVersion, err := createKey(t, tc.ProjectID, keyRingName)
-	if err != nil {
-		t.Fatal(err)
-	}
-	defer destroyKey(t, tc.ProjectID, keyVersion)
-
-	if err := deidentifyFPE(&buf, tc.ProjectID, input, infoTypeNames, keyFileName, cryptoKeyName, surrogateInfoType); err != nil {
-		t.Fatal(err)
-	}
-
-	deidContent := buf.String()
-
-	inputForReid := strings.TrimPrefix(deidContent, "output: ")
-	buf.Reset()
-
-	if err := reidTextDataWithFPE(&buf, tc.ProjectID, inputForReid, keyFileName, cryptoKeyName, surrogateInfoType); err != nil {
-		t.Fatal(err)
-	}
-
-	got := buf.String()
-	if want := "output: My SSN is 123456789"; got != want {
-		t.Errorf("reidTextDataWithFPE got %q, want %q", got, want)
-=======
-func TestDeIdentifyTableWithCryptoHash(t *testing.T) {
-	tc := testutil.SystemTest(t)
-
-	var buf bytes.Buffer
-	transientKeyName := "YOUR_TRANSIENT_CRYPTO_KEY_NAME"
-
-	if err := deIdentifyTableWithCryptoHash(&buf, tc.ProjectID, transientKeyName); err != nil {
-		t.Fatal(err)
-	}
-	got := buf.String()
-
-	if want := "Table after de-identification :"; !strings.Contains(got, want) {
-		t.Errorf("TestDeIdentifyTableWithCryptoHash got %q, want %q", got, want)
-	}
-	if want := "user3@example.org"; strings.Contains(got, want) {
-		t.Errorf("TestDeIdentifyTableWithCryptoHash got %q, want %q", got, want)
-	}
-	if want := "858-555-0224"; strings.Contains(got, want) {
-		t.Errorf("TestDeIdentifyTableWithCryptoHash got %q, want %q", got, want)
-	}
-	if want := "user2@example.org"; strings.Contains(got, want) {
-		t.Errorf("TestDeIdentifyTableWithCryptoHash got %q, want %q", got, want)
-	}
-	if want := "858-555-0223"; strings.Contains(got, want) {
-		t.Errorf("TestDeIdentifyTableWithCryptoHash got %q, want %q", got, want)
-	}
-	if want := "user1@example.org"; strings.Contains(got, want) {
-		t.Errorf("TestDeIdentifyTableWithCryptoHash got %q, want %q", got, want)
-	}
-	if want := "858-555-0222"; strings.Contains(got, want) {
-		t.Errorf("TestDeIdentifyTableWithCryptoHash got %q, want %q", got, want)
-	}
-}
-
-func TestDeIdentifyTableWithMultipleCryptoHash(t *testing.T) {
-	tc := testutil.SystemTest(t)
-	var buf bytes.Buffer
-
-	if err := deIdentifyTableWithMultipleCryptoHash(&buf, tc.ProjectID, "your-transient-crypto-key-name-1", "your-transient-crypto-key-name-2"); err != nil {
-		t.Fatal(err)
-	}
-	got := buf.String()
-	if want := "Table after de-identification :"; !strings.Contains(got, want) {
-		t.Errorf("TestDeIdentifyTableWithMultipleCryptoHash got %q, want %q", got, want)
-	}
-	if want := "user1@example.org"; strings.Contains(got, want) {
-		t.Errorf("TestDeIdentifyTableWithMultipleCryptoHash got %q, want %q", got, want)
-	}
-	if want := "858-555-0222"; strings.Contains(got, want) {
-		t.Errorf("TestDeIdentifyTableWithMultipleCryptoHash got %q, want %q", got, want)
-	}
-	if want := "abbyabernathy1"; !strings.Contains(got, want) {
-		t.Errorf("TestDeIdentifyTableWithMultipleCryptoHash got %q, want %q", got, want)
-	}
-}
-
-func TestDeIdentifyTablePrimitiveBucketing(t *testing.T) {
-	tc := testutil.SystemTest(t)
-	var buf bytes.Buffer
-	if err := deIdentifyTablePrimitiveBucketing(&buf, tc.ProjectID); err != nil {
-		t.Fatal(err)
-	}
-	got := buf.String()
-	if want := "Table after de-identification :"; !strings.Contains(got, want) {
-		t.Errorf("TestDeIdentifyTablePrimitiveBucketing got %q, want %q", got, want)
-	}
-
-	if want := `values:{string_value:"High"}`; !strings.Contains(got, want) {
-		t.Errorf("TestDeidentifyDataReplaceWithDictionary got %q, want %q", got, want)
-	}
-	if want := `values:{string_value:"75"}`; strings.Contains(got, want) {
-		t.Errorf("TestDeidentifyDataReplaceWithDictionary got %q, want %q", got, want)
->>>>>>> 355245d9
-	}
 }
 
 func TestDeidentifyDataReplaceWithDictionary(t *testing.T) {
