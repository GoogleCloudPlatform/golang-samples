--- conflicted
+++ resolved
@@ -103,7 +103,6 @@
 	}
 }
 
-<<<<<<< HEAD
 func TestDeidentifyTableRowSuppress(t *testing.T) {
 	tc := testutil.SystemTest(t)
 
@@ -118,7 +117,8 @@
 	if want := "values:{string_value:\"Charles Dickens\"} "; strings.Contains(got, want) {
 		t.Errorf("deidentifyTableRowSuppress got %q, want %q", got, want)
 	}
-=======
+}
+
 func TestDeidentifyTableInfoTypes(t *testing.T) {
 	tc := testutil.SystemTest(t)
 
@@ -147,7 +147,6 @@
 		t.Errorf("deidentifyTableInfotypes got %q, want %q", got, want)
 	}
 
->>>>>>> 8ca42545
 }
 
 func TestDeIdentifyWithRedact(t *testing.T) {
