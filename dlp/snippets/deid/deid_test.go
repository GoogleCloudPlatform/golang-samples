--- conflicted
+++ resolved
@@ -273,7 +273,6 @@
 	}
 }
 
-<<<<<<< HEAD
 func TestDeIdentifyWithInfotype(t *testing.T) {
 	tc := testutil.SystemTest(t)
 
@@ -292,7 +291,6 @@
 
 }
 
-=======
 func TestDeidentifyTableFPE(t *testing.T) {
 	tc := testutil.SystemTest(t)
 
@@ -319,7 +317,6 @@
 		t.Errorf("deidentifyTableFPE() = %q,%q ", got, contains)
 	}
 }
->>>>>>> 455314c5
 func TestDeIdentifyDeterministic(t *testing.T) {
 	tc := testutil.SystemTest(t)
 
