// Copyright 2019 Google LLC
//
// Licensed under the Apache License, Version 2.0 (the "License");
// you may not use this file except in compliance with the License.
// You may obtain a copy of the License at
//
//     https://www.apache.org/licenses/LICENSE-2.0
//
// Unless required by applicable law or agreed to in writing, software
// distributed under the License is distributed on an "AS IS" BASIS,
// WITHOUT WARRANTIES OR CONDITIONS OF ANY KIND, either express or implied.
// See the License for the specific language governing permissions and
// limitations under the License.

// Package deid contains example snippets using the DLP deidentification API.
package deid

import (
	"bytes"
	"strings"

	"testing"

	"github.com/GoogleCloudPlatform/golang-samples/internal/testutil"
)

func TestMask(t *testing.T) {
	tc := testutil.SystemTest(t)
	tests := []struct {
		input            string
		maskingCharacter string
		numberToMask     int32
		want             string
	}{
		{
			input:            "My SSN is 111222333",
			maskingCharacter: "+",
			want:             "My SSN is +++++++++",
		},
		{
			input: "My SSN is 111222333",
			want:  "My SSN is *********",
		},
		{
			input:            "My SSN is 111222333",
			maskingCharacter: "+",
			numberToMask:     6,
			want:             "My SSN is ++++++333",
		},
	}
	for _, test := range tests {
		test := test
		t.Run(test.input, func(t *testing.T) {
			test := test
			t.Parallel()
			buf := new(bytes.Buffer)
			err := mask(buf, tc.ProjectID, test.input, []string{"US_SOCIAL_SECURITY_NUMBER"}, test.maskingCharacter, test.numberToMask)
			if err != nil {
				t.Errorf("mask(%q, %s, %v) = error %q, want %q", test.input, test.maskingCharacter, test.numberToMask, err, test.want)
			}
			if got := buf.String(); got != test.want {
				t.Errorf("mask(%q, %s, %v) = %q, want %q", test.input, test.maskingCharacter, test.numberToMask, got, test.want)
			}
		})
	}
}

func TestDeidentifyDateShift(t *testing.T) {
	tc := testutil.SystemTest(t)
	tests := []struct {
		input      string
		want       string
		lowerBound int32
		upperBound int32
	}{
		{
			input:      "2016-01-10",
			lowerBound: 1,
			upperBound: 1,
			want:       "2016-01-11",
		},
		{
			input:      "2016-01-10",
			lowerBound: -1,
			upperBound: -1,
			want:       "2016-01-09",
		},
	}
	for _, test := range tests {
		test := test
		t.Run(test.input, func(t *testing.T) {
			test := test
			t.Parallel()
			buf := new(bytes.Buffer)
			err := deidentifyDateShift(buf, tc.ProjectID, test.lowerBound, test.upperBound, test.input)
			if err != nil {
				t.Errorf("deidentifyDateShift(%v, %v, %q) = error '%q', want %q", test.lowerBound, test.upperBound, err, test.input, test.want)
			}
			if got := buf.String(); got != test.want {
				t.Errorf("deidentifyDateShift(%v, %v, %q) = %q, want %q", test.lowerBound, test.upperBound, got, test.input, test.want)
			}
		})
	}
}

func TestDeIdentifyWithRedact(t *testing.T) {
	tc := testutil.SystemTest(t)

	input := "My name is Alicia Abernathy, and my email address is aabernathy@example.com."
	infoTypeNames := []string{"EMAIL_ADDRESS"}
	want := "output: My name is Alicia Abernathy, and my email address is ."

	var buf bytes.Buffer
<<<<<<< HEAD

	if err := deidentifyWithRedact(&buf, tc.ProjectID, input, infoTypeNames); err != nil {
=======
	err := deidentifyWithRedact(&buf, tc.ProjectID, input, infoTypeNames)
	if err != nil {
>>>>>>> 93269885
		t.Errorf("deidentifyWithRedact(%q) = error '%q', want %q", err, input, want)
	}
	if got := buf.String(); got != want {
		t.Errorf("deidentifyWithRedact(%q) = %q, want %q", got, input, want)
	}
}

func TestDeidentifyExceptionList(t *testing.T) {
	tc := testutil.SystemTest(t)

	input := "jack@example.org accessed customer record of user5@example.com"
	want := "output : jack@example.org accessed customer record of [EMAIL_ADDRESS]"

	var buf bytes.Buffer

	if err := deidentifyExceptionList(&buf, tc.ProjectID, input); err != nil {
		t.Errorf("deidentifyExceptionList(%q) = error '%q', want %q", input, err, want)
	}
	if got := buf.String(); got != want {
		t.Errorf("deidentifyExceptionList(%q) = %q, want %q", input, got, want)
	}
}

func TestDeidentifyTableBucketing(t *testing.T) {
	tc := testutil.SystemTest(t)
	var buf bytes.Buffer

	if err := deIdentifyTableBucketing(&buf, tc.ProjectID); err != nil {
		t.Fatal(err)
	}

	got := buf.String()
	if want := "Table after de-identification"; !strings.Contains(got, want) {
		t.Errorf("deIdentifyTableBucketing got %q, want %q", got, want)
	}
	if want := "values:{string_value:\"70:80\"}}"; !strings.Contains(got, want) {
		t.Errorf("deIdentifyTableBucketing got %q, want %q", got, want)
	}
	if want := "values:{string_value:\"75\"}}"; strings.Contains(got, want) {
		t.Errorf("deIdentifyTableBucketing got %q, want %q", got, want)
	}

}

<<<<<<< HEAD
func TestDeidentifyTableMaskingCondition(t *testing.T) {
=======
func TestDeidentifyTableConditionInfoTypes(t *testing.T) {
>>>>>>> 93269885
	tc := testutil.SystemTest(t)

	var buf bytes.Buffer

<<<<<<< HEAD
	if err := deidentifyTableMaskingCondition(&buf, tc.ProjectID); err != nil {
		t.Fatal(err)
	}
	got := buf.String()
	if want := "Table after de-identification :"; !strings.Contains(got, want) {
		t.Errorf("deidentifyTableMaskingCondition got (%q) =%q ", got, want)
	}
	if want := "values:{string_value:\"**\"}"; !strings.Contains(got, want) {
		t.Errorf("deidentifyTableMaskingCondition got (%q) =%q ", got, want)
	}

=======
	if err := deidentifyTableConditionInfoTypes(&buf, tc.ProjectID, []string{"PATIENT", "FACTOID"}); err != nil {
		t.Fatal(err)
	}

	got := buf.String()
	if want := "Table after de-identification"; !strings.Contains(got, want) {
		t.Errorf("deidentifyTableConditionInfoTypes got %q, want %q", got, want)
	}
	if want := "values:{string_value:\"[PERSON_NAME] name was a curse invented by [PERSON_NAME].\"}}"; !strings.Contains(got, want) {
		t.Errorf("deIdentifyTableBucketing got %q, want %q", got, want)
	}
>>>>>>> 93269885
}

func TestDeIdentifyWithWordList(t *testing.T) {
	tc := testutil.SystemTest(t)

	input := "Patient was seen in RM-YELLOW then transferred to rm green."
	infoType := "CUSTOM_ROOM_ID"
	wordList := []string{"RM-GREEN", "RM-YELLOW", "RM-ORANGE"}
	want := "output : Patient was seen in [CUSTOM_ROOM_ID] then transferred to [CUSTOM_ROOM_ID]."

	var buf bytes.Buffer
<<<<<<< HEAD

	if err := deidentifyWithWordList(&buf, tc.ProjectID, input, infoType, wordList); err != nil {
=======
	err := deidentifyWithWordList(&buf, tc.ProjectID, input, infoType, wordList)
	if err != nil {
>>>>>>> 93269885
		t.Errorf("deidentifyWithWordList(%q) = error '%q', want %q", input, err, want)
	}
	if got := buf.String(); got != want {
		t.Errorf("deidentifyWithWordList(%q) = %q, want %q", input, got, want)
	}
}<|MERGE_RESOLUTION|>--- conflicted
+++ resolved
@@ -111,13 +111,8 @@
 	want := "output: My name is Alicia Abernathy, and my email address is ."
 
 	var buf bytes.Buffer
-<<<<<<< HEAD
 
 	if err := deidentifyWithRedact(&buf, tc.ProjectID, input, infoTypeNames); err != nil {
-=======
-	err := deidentifyWithRedact(&buf, tc.ProjectID, input, infoTypeNames)
-	if err != nil {
->>>>>>> 93269885
 		t.Errorf("deidentifyWithRedact(%q) = error '%q', want %q", err, input, want)
 	}
 	if got := buf.String(); got != want {
@@ -162,16 +157,9 @@
 
 }
 
-<<<<<<< HEAD
 func TestDeidentifyTableMaskingCondition(t *testing.T) {
-=======
-func TestDeidentifyTableConditionInfoTypes(t *testing.T) {
->>>>>>> 93269885
-	tc := testutil.SystemTest(t)
-
-	var buf bytes.Buffer
-
-<<<<<<< HEAD
+	tc := testutil.SystemTest(t)
+	var buf bytes.Buffer
 	if err := deidentifyTableMaskingCondition(&buf, tc.ProjectID); err != nil {
 		t.Fatal(err)
 	}
@@ -182,38 +170,30 @@
 	if want := "values:{string_value:\"**\"}"; !strings.Contains(got, want) {
 		t.Errorf("deidentifyTableMaskingCondition got (%q) =%q ", got, want)
 	}
-
-=======
+}
+func TestDeidentifyTableConditionInfoTypes(t *testing.T) {
+	tc := testutil.SystemTest(t)
+	var buf bytes.Buffer
+
 	if err := deidentifyTableConditionInfoTypes(&buf, tc.ProjectID, []string{"PATIENT", "FACTOID"}); err != nil {
 		t.Fatal(err)
 	}
 
 	got := buf.String()
-	if want := "Table after de-identification"; !strings.Contains(got, want) {
-		t.Errorf("deidentifyTableConditionInfoTypes got %q, want %q", got, want)
-	}
 	if want := "values:{string_value:\"[PERSON_NAME] name was a curse invented by [PERSON_NAME].\"}}"; !strings.Contains(got, want) {
 		t.Errorf("deIdentifyTableBucketing got %q, want %q", got, want)
 	}
->>>>>>> 93269885
 }
 
 func TestDeIdentifyWithWordList(t *testing.T) {
 	tc := testutil.SystemTest(t)
-
+	var buf bytes.Buffer
 	input := "Patient was seen in RM-YELLOW then transferred to rm green."
 	infoType := "CUSTOM_ROOM_ID"
 	wordList := []string{"RM-GREEN", "RM-YELLOW", "RM-ORANGE"}
 	want := "output : Patient was seen in [CUSTOM_ROOM_ID] then transferred to [CUSTOM_ROOM_ID]."
 
-	var buf bytes.Buffer
-<<<<<<< HEAD
-
 	if err := deidentifyWithWordList(&buf, tc.ProjectID, input, infoType, wordList); err != nil {
-=======
-	err := deidentifyWithWordList(&buf, tc.ProjectID, input, infoType, wordList)
-	if err != nil {
->>>>>>> 93269885
 		t.Errorf("deidentifyWithWordList(%q) = error '%q', want %q", input, err, want)
 	}
 	if got := buf.String(); got != want {
