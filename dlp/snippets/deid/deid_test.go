--- conflicted
+++ resolved
@@ -516,7 +516,6 @@
 	return nil
 }
 
-<<<<<<< HEAD
 func TestDeIdentifyTimeExtract(t *testing.T) {
 	tc := testutil.SystemTest(t)
 	var buf bytes.Buffer
@@ -533,7 +532,8 @@
 	if want := "values:{string_value:\"1996\"}}"; !strings.Contains(got, want) {
 		t.Errorf("TestDeIdentifyTimeExtract got %q, want %q", got, want)
 	}
-=======
+}
+
 func TestReidTableDataWithFPE(t *testing.T) {
 	tc := testutil.SystemTest(t)
 	buf := new(bytes.Buffer)
@@ -559,5 +559,4 @@
 		t.Errorf("TestReidTableDataWithFPE got %q, want %q", got, want)
 	}
 
->>>>>>> 7700ecb4
 }