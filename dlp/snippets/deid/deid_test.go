--- conflicted
+++ resolved
@@ -132,8 +132,6 @@
 	if got := buf.String(); got != want {
 		t.Errorf("deidentifyExceptionList(%q) = %q, want %q", input, got, want)
 	}
-<<<<<<< HEAD
-
 }
 
 func TestDeIdentifyWithWordList(t *testing.T) {
@@ -152,6 +150,4 @@
 	if got := buf.String(); got != want {
 		t.Errorf("deidentifyWithWordList(%q) = %q, want %q", input, got, want)
 	}
-=======
->>>>>>> c616c2e6
 }