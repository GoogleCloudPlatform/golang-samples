// Copyright 2019 Google LLC
//
// Licensed under the Apache License, Version 2.0 (the "License");
// you may not use this file except in compliance with the License.
// You may obtain a copy of the License at
//
//     https://www.apache.org/licenses/LICENSE-2.0
//
// Unless required by applicable law or agreed to in writing, software
// distributed under the License is distributed on an "AS IS" BASIS,
// WITHOUT WARRANTIES OR CONDITIONS OF ANY KIND, either express or implied.
// See the License for the specific language governing permissions and
// limitations under the License.

// Package deid contains example snippets using the DLP deidentification API.
package deid

import (
	"bytes"
	"context"
	"crypto/rand"
	"encoding/base64"
	"fmt"
	"log"
	"strings"

	"testing"

	kms "cloud.google.com/go/kms/apiv1"
	"cloud.google.com/go/kms/apiv1/kmspb"
	"github.com/GoogleCloudPlatform/golang-samples/internal/testutil"
	"github.com/google/uuid"
)

func TestMask(t *testing.T) {
	tc := testutil.SystemTest(t)
	tests := []struct {
		input            string
		maskingCharacter string
		numberToMask     int32
		want             string
	}{
		{
			input:            "My SSN is 111222333",
			maskingCharacter: "+",
			want:             "My SSN is +++++++++",
		},
		{
			input: "My SSN is 111222333",
			want:  "My SSN is *********",
		},
		{
			input:            "My SSN is 111222333",
			maskingCharacter: "+",
			numberToMask:     6,
			want:             "My SSN is ++++++333",
		},
	}
	for _, test := range tests {
		test := test
		t.Run(test.input, func(t *testing.T) {
			test := test
			t.Parallel()
			buf := new(bytes.Buffer)
			err := mask(buf, tc.ProjectID, test.input, []string{"US_SOCIAL_SECURITY_NUMBER"}, test.maskingCharacter, test.numberToMask)
			if err != nil {
				t.Errorf("mask(%q, %s, %v) = error %q, want %q", test.input, test.maskingCharacter, test.numberToMask, err, test.want)
			}
			if got := buf.String(); got != test.want {
				t.Errorf("mask(%q, %s, %v) = %q, want %q", test.input, test.maskingCharacter, test.numberToMask, got, test.want)
			}
		})
	}
}

func TestDeidentifyDateShift(t *testing.T) {
	tc := testutil.SystemTest(t)
	tests := []struct {
		input      string
		want       string
		lowerBound int32
		upperBound int32
	}{
		{
			input:      "2016-01-10",
			lowerBound: 1,
			upperBound: 1,
			want:       "2016-01-11",
		},
		{
			input:      "2016-01-10",
			lowerBound: -1,
			upperBound: -1,
			want:       "2016-01-09",
		},
	}
	for _, test := range tests {
		test := test
		t.Run(test.input, func(t *testing.T) {
			test := test
			t.Parallel()
			buf := new(bytes.Buffer)
			err := deidentifyDateShift(buf, tc.ProjectID, test.lowerBound, test.upperBound, test.input)
			if err != nil {
				t.Errorf("deidentifyDateShift(%v, %v, %q) = error '%q', want %q", test.lowerBound, test.upperBound, err, test.input, test.want)
			}
			if got := buf.String(); got != test.want {
				t.Errorf("deidentifyDateShift(%v, %v, %q) = %q, want %q", test.lowerBound, test.upperBound, got, test.input, test.want)
			}
		})
	}
}

func TestDeidentifyTableRowSuppress(t *testing.T) {
	tc := testutil.SystemTest(t)

	var buf bytes.Buffer
	if err := deidentifyTableRowSuppress(&buf, tc.ProjectID); err != nil {
		t.Errorf("deidentifyTableRowSuppress: %v", err)
	}
	got := buf.String()
	if want := "Table after de-identification"; !strings.Contains(got, want) {
		t.Errorf("deidentifyTableRowSuppress got %q, want %q", got, want)
	}
	if want := "values:{string_value:\"Charles Dickens\"} "; strings.Contains(got, want) {
		t.Errorf("deidentifyTableRowSuppress got %q, want %q", got, want)
	}
}

func TestDeidentifyTableInfoTypes(t *testing.T) {
	tc := testutil.SystemTest(t)

	var buf bytes.Buffer

	if err := deidentifyTableInfotypes(&buf, tc.ProjectID); err != nil {
		t.Fatal(err)
	}

	got := buf.String()
	if want := "Table after de-identification"; !strings.Contains(got, want) {
		t.Errorf("deidentifyTableInfotypes got %q, want %q", got, want)
	}

	if want := "[PERSON_NAME]"; !strings.Contains(got, want) {
		t.Errorf("deidentifyTableInfotypes got %q, want %q", got, want)
	}

	if want := "Charles Dickens"; strings.Contains(got, want) {
		t.Errorf("deidentifyTableInfotypes got %q, want %q", got, want)
	}
	if want := "Mark Twain"; strings.Contains(got, want) {
		t.Errorf("deidentifyTableInfotypes got %q, want %q", got, want)
	}
	if want := "Jane Austen"; strings.Contains(got, want) {
		t.Errorf("deidentifyTableInfotypes got %q, want %q", got, want)
	}

}

func TestDeIdentifyWithRedact(t *testing.T) {
	tc := testutil.SystemTest(t)

	input := "My name is Alicia Abernathy, and my email address is aabernathy@example.com."
	infoTypeNames := []string{"EMAIL_ADDRESS"}
	want := "output: My name is Alicia Abernathy, and my email address is ."

	var buf bytes.Buffer

	if err := deidentifyWithRedact(&buf, tc.ProjectID, input, infoTypeNames); err != nil {
		t.Errorf("deidentifyWithRedact(%q) = error '%q', want %q", err, input, want)
	}
	if got := buf.String(); got != want {
		t.Errorf("deidentifyWithRedact(%q) = %q, want %q", got, input, want)
	}
}

func TestDeidentifyExceptionList(t *testing.T) {
	tc := testutil.SystemTest(t)

	input := "jack@example.org accessed customer record of user5@example.com"
	want := "output : jack@example.org accessed customer record of [EMAIL_ADDRESS]"

	var buf bytes.Buffer

	if err := deidentifyExceptionList(&buf, tc.ProjectID, input); err != nil {
		t.Errorf("deidentifyExceptionList(%q) = error '%q', want %q", input, err, want)
	}
	if got := buf.String(); got != want {
		t.Errorf("deidentifyExceptionList(%q) = %q, want %q", input, got, want)
	}

}

func TestDeIdentifyWithReplacement(t *testing.T) {
	tc := testutil.SystemTest(t)
	input := "My name is Alicia Abernathy, and my email address is aabernathy@example.com."
	infoType := []string{"EMAIL_ADDRESS"}
	replaceVal := "[email-address]"
	want := "output : My name is Alicia Abernathy, and my email address is [email-address]."

	var buf bytes.Buffer
	err := deidentifyWithReplacement(&buf, tc.ProjectID, input, infoType, replaceVal)
	if err != nil {
		t.Fatal(err)
	}
	if got := buf.String(); got != want {
		t.Errorf("deidentifyWithReplacement(%q) = %q, want %q", input, got, want)
	}
}

func TestDeidentifyTableBucketing(t *testing.T) {
	tc := testutil.SystemTest(t)
	var buf bytes.Buffer

	if err := deIdentifyTableBucketing(&buf, tc.ProjectID); err != nil {
		t.Fatal(err)
	}
	got := buf.String()
	if want := "values:{string_value:\"70:80\"}}"; !strings.Contains(got, want) {
		t.Errorf("deIdentifyTableBucketing got %q, want %q", got, want)
	}
	if want := "values:{string_value:\"75\"}}"; strings.Contains(got, want) {
		t.Errorf("deIdentifyTableBucketing got %q, want %q", got, want)
	}

}

func TestDeidentifyTableMaskingCondition(t *testing.T) {
	tc := testutil.SystemTest(t)
	var buf bytes.Buffer
	if err := deidentifyTableMaskingCondition(&buf, tc.ProjectID); err != nil {
		t.Fatal(err)
	}
	got := buf.String()
	if want := "Table after de-identification :"; !strings.Contains(got, want) {
		t.Errorf("deidentifyTableMaskingCondition got (%q) =%q ", got, want)
	}
	if want := "values:{string_value:\"**\"}"; !strings.Contains(got, want) {
		t.Errorf("deidentifyTableMaskingCondition got (%q) =%q ", got, want)
	}
}

func TestDeidentifyTableConditionInfoTypes(t *testing.T) {
	tc := testutil.SystemTest(t)
	var buf bytes.Buffer

	if err := deidentifyTableConditionInfoTypes(&buf, tc.ProjectID, []string{"PATIENT", "FACTOID"}); err != nil {
		t.Fatal(err)
	}

	got := buf.String()
	if want := "Table after de-identification"; !strings.Contains(got, want) {
		t.Errorf("deidentifyTableConditionInfoTypes got %q, want %q", got, want)
	}
	if want := "values:{string_value:\"[PERSON_NAME] name was a curse invented by [PERSON_NAME].\"}}"; !strings.Contains(got, want) {
		t.Errorf("deidentifyTableConditionInfoTypes got %q, want %q", got, want)
	}
}

func TestDeIdentifyWithWordList(t *testing.T) {
	tc := testutil.SystemTest(t)
	var buf bytes.Buffer
	input := "Patient was seen in RM-YELLOW then transferred to rm green."
	infoType := "CUSTOM_ROOM_ID"
	wordList := []string{"RM-GREEN", "RM-YELLOW", "RM-ORANGE"}
	want := "output : Patient was seen in [CUSTOM_ROOM_ID] then transferred to [CUSTOM_ROOM_ID]."

	if err := deidentifyWithWordList(&buf, tc.ProjectID, input, infoType, wordList); err != nil {
		t.Errorf("deidentifyWithWordList(%q) = error '%q', want %q", input, err, want)
	}
	if got := buf.String(); got != want {
		t.Errorf("deidentifyWithWordList(%q) = %q, want %q", input, got, want)
	}
}

func TestDeIdentifyWithInfotype(t *testing.T) {
	tc := testutil.SystemTest(t)

	input := "My email is test@example.com"
	infoType := []string{"EMAIL_ADDRESS"}
	want := "output : My email is [EMAIL_ADDRESS]"

	var buf bytes.Buffer

	if err := deidentifyWithInfotype(&buf, tc.ProjectID, input, infoType); err != nil {
		t.Fatal(err)
	}
	if got := buf.String(); got != want {
		t.Errorf("deidentifyFreeTextWithFPEUsingSurrogate(%q) = %q, want %q", input, got, want)
	}

}

func TestDeidentifyTableFPE(t *testing.T) {
	tc := testutil.SystemTest(t)

	keyRingName, err := createKeyRing(t, tc.ProjectID)
	if err != nil {
		t.Fatal(err)
	}

	kmsKeyName, wrappedAesKey, keyVersion, err := createKey(t, tc.ProjectID, keyRingName)
	if err != nil {
		t.Fatal(err)
	}
	defer destroyKey(t, tc.ProjectID, keyVersion)

	contains := "De-identify Table after format-preserving encryption"

	var buf bytes.Buffer

	if err := deidentifyTableFPE(&buf, tc.ProjectID, kmsKeyName, wrappedAesKey); err != nil {
		t.Fatal(err)
	}

	if got := buf.String(); !strings.Contains(got, contains) {
		t.Errorf("deidentifyTableFPE() = %q,%q ", got, contains)
	}
}
func TestDeIdentifyDeterministic(t *testing.T) {
	tc := testutil.SystemTest(t)

	input := "Jack's phone number is 5555551212"
	infoTypeNames := []string{"PHONE_NUMBER"}
	keyRingName, err := createKeyRing(t, tc.ProjectID)
	if err != nil {
		t.Fatal(err)
	}
	keyFileName, cryptoKeyName, keyVersion, err := createKey(t, tc.ProjectID, keyRingName)
	if err != nil {
		t.Fatal(err)
	}
	defer destroyKey(t, tc.ProjectID, keyVersion)

	surrogateInfoType := "PHONE_TOKEN"
	want := "output : Jack's phone number is PHONE_TOKEN(36):"

	var buf bytes.Buffer

	if err := deIdentifyDeterministicEncryption(&buf, tc.ProjectID, input, infoTypeNames, keyFileName, cryptoKeyName, surrogateInfoType); err != nil {
		t.Errorf("deIdentifyDeterministicEncryption(%q) = error '%q', want %q", err, input, want)
	}

	if got := buf.String(); !strings.Contains(got, want) {
		t.Errorf("deIdentifyDeterministicEncryption(%q) = %q, want %q", input, got, want)
	}

}

func TestDeIdentifyFreeTextWithFPEUsingSurrogate(t *testing.T) {
	tc := testutil.SystemTest(t)

	input := "My phone number is 5555551212"
	infoType := "PHONE_NUMBER"
	surrogateType := "PHONE_TOKEN"
	unWrappedKey, err := getUnwrappedKey(t)
	if err != nil {
		t.Fatal(err)
	}
	want := "output: My phone number is PHONE_TOKEN(10):"

	var buf bytes.Buffer
	if err := deidentifyFreeTextWithFPEUsingSurrogate(&buf, tc.ProjectID, input, infoType, surrogateType, unWrappedKey); err != nil {
		t.Fatal(err)
	}
	if got := buf.String(); !strings.Contains(got, want) {
		t.Errorf("deidentifyFreeTextWithFPEUsingSurrogate(%q) = %q, want %q", input, got, want)
	}
}

func getUnwrappedKey(t *testing.T) (string, error) {
	t.Helper()
	key := make([]byte, 32) // 32 bytes for AES-256
	_, err := rand.Read(key)
	if err != nil {
		return "", err
	}

	// Encode the key to base64
	encodedKey := base64.StdEncoding.EncodeToString(key)
	return string(encodedKey), nil

}

func TestReidentifyWithDeterministic(t *testing.T) {
	tc := testutil.SystemTest(t)
	var buf bytes.Buffer

	inputStr := "My SSN is 372819127"
	infoTypeNames := []string{"US_SOCIAL_SECURITY_NUMBER"}
	keyRingName, err := createKeyRing(t, tc.ProjectID)
	if err != nil {
		t.Fatal(err)
	}
	keyFileName, cryptoKeyName, keyVersion, err := createKey(t, tc.ProjectID, keyRingName)
	if err != nil {
		t.Fatal(err)
	}
	defer destroyKey(t, tc.ProjectID, keyVersion)

	surrogateInfoType := "SSN_TOKEN"

	if err := deIdentifyDeterministicEncryption(&buf, tc.ProjectID, inputStr, infoTypeNames, keyFileName, cryptoKeyName, surrogateInfoType); err != nil {
		t.Fatal(err)
	}

	deidContent := buf.String()

	inputForReid := strings.TrimPrefix(deidContent, "output : ")

	buf.Reset()
	if err := reidentifyWithDeterministic(&buf, tc.ProjectID, inputForReid, surrogateInfoType, keyFileName, cryptoKeyName); err != nil {
		t.Fatal(err)
	}

	got := buf.String()
	if want := "output: My SSN is 372819127"; got != want {
		t.Errorf("reidentifyWithDeterministic got %q, want %q", got, want)
	}

}

func createKeyRing(t *testing.T, projectID string) (string, error) {
	t.Helper()

	u := uuid.New().String()[:8]
	parent := fmt.Sprintf("projects/%v/locations/global", projectID)
	id := "test-dlp-go-lang-key-id-1" + u

	ctx := context.Background()
	client, err := kms.NewKeyManagementClient(ctx)
	if err != nil {
		return "", err
	}
	defer client.Close()

	// Build the request.
	req := &kmspb.CreateKeyRingRequest{
		Parent:    parent,
		KeyRingId: id,
	}

	// Call the API.
	result, err := client.CreateKeyRing(ctx, req)
	if err != nil {
		return "", err
	}

	return result.Name, nil
}

func createKey(t *testing.T, projectID, keyFileName string) (string, string, string, error) {
	t.Helper()
	u := uuid.New().String()[:8]
	id := "go-lang-dlp-test-wrapped-aes-256" + u
	ctx := context.Background()
	client, err := kms.NewKeyManagementClient(ctx)
	if err != nil {
		return "", "", "", fmt.Errorf("failed to create kms client: %w", err)
	}
	defer client.Close()

	// Build the request.
	req := &kmspb.CreateCryptoKeyRequest{
		Parent:      keyFileName,
		CryptoKeyId: id,
		CryptoKey: &kmspb.CryptoKey{
			Purpose: kmspb.CryptoKey_ENCRYPT_DECRYPT,
			VersionTemplate: &kmspb.CryptoKeyVersionTemplate{
				ProtectionLevel: kmspb.ProtectionLevel_HSM,
				Algorithm:       kmspb.CryptoKeyVersion_GOOGLE_SYMMETRIC_ENCRYPTION,
			},
		},
	}

	// Call the API.
	result, err := client.CreateCryptoKey(ctx, req)
	if err != nil {
		return "", "", "", fmt.Errorf("failed to create key: %w", err)
	}

	response, err := client.Encrypt(ctx, &kmspb.EncryptRequest{
		Name:      result.Name,
		Plaintext: []byte("5u8x/A?D(G+KbPeShVmYq3t6w9y$B&E)"),
	})

	if err != nil {
		log.Fatalf("Failed to wrap key: %v", err)
	}

	wrappedKey := response.Ciphertext

	wrappedKeyString := base64.StdEncoding.EncodeToString(wrappedKey)
	return result.Name, wrappedKeyString, response.Name, nil
}

func destroyKey(t *testing.T, projectID, key string) error {
	t.Helper()

	ctx := context.Background()
	client, err := kms.NewKeyManagementClient(ctx)
	if err != nil {
		return err
	}
	defer client.Close()

	req := &kmspb.DestroyCryptoKeyVersionRequest{
		Name: key,
	}

	_, err = client.DestroyCryptoKeyVersion(ctx, req)
	if err != nil {
		return err
	}

	return nil
}

func TestDeIdentifyTimeExtract(t *testing.T) {
	tc := testutil.SystemTest(t)
	var buf bytes.Buffer
	if err := deIdentifyTimeExtract(&buf, tc.ProjectID); err != nil {
		t.Fatal(err)
	}
	got := buf.String()
	if want := "Table after de-identification :"; !strings.Contains(got, want) {
		t.Errorf("TestDeIdentifyTimeExtract got %q, want %q", got, want)
	}
	if want := "values:{string_value:\"1970\"}"; !strings.Contains(got, want) {
		t.Errorf("TestDeIdentifyTimeExtract got %q, want %q", got, want)
	}
	if want := "values:{string_value:\"1996\"}}"; !strings.Contains(got, want) {
		t.Errorf("TestDeIdentifyTimeExtract got %q, want %q", got, want)
	}
}

func TestReidTextDataWithFPE(t *testing.T) {
	tc := testutil.SystemTest(t)
	var buf bytes.Buffer

	input := "My SSN is 123456789"
	infoTypeNames := []string{"US_SOCIAL_SECURITY_NUMBER"}
	surrogateInfoType := "AGE"

	keyRingName, err := createKeyRing(t, tc.ProjectID)
	if err != nil {
		t.Fatal(err)
	}
	keyFileName, cryptoKeyName, keyVersion, err := createKey(t, tc.ProjectID, keyRingName)
	if err != nil {
		t.Fatal(err)
	}
	defer destroyKey(t, tc.ProjectID, keyVersion)

	if err := deidentifyFPE(&buf, tc.ProjectID, input, infoTypeNames, keyFileName, cryptoKeyName, surrogateInfoType); err != nil {
		t.Fatal(err)
	}

	deidContent := buf.String()

	inputForReid := strings.TrimPrefix(deidContent, "output: ")
	buf.Reset()

	if err := reidTextDataWithFPE(&buf, tc.ProjectID, inputForReid, keyFileName, cryptoKeyName, surrogateInfoType); err != nil {
		t.Fatal(err)
	}

<<<<<<< HEAD
}

func TestDeIdentifyTableWithMultipleCryptoHash(t *testing.T) {
	tc := testutil.SystemTest(t)
	var buf bytes.Buffer

	if err := deIdentifyTableWithMultipleCryptoHash(&buf, tc.ProjectID, "your-transient-crypto-key-1", "your-transient-crypto-key-2"); err != nil {
		t.Fatal(err)
	}
	got := buf.String()
	if want := "Table after de-identification :"; !strings.Contains(got, want) {
		t.Errorf("TestDeIdentifyTableWithMultipleCryptoHash got %q, want %q", got, want)
	}
	if want := `{string_value:\"my email is user1@example.org and phone is 858-555-0222\"}`; strings.Contains(got, want) {
		t.Errorf("TestDeIdentifyTableWithMultipleCryptoHash got %q, want %q", got, want)
	}
	if want := "abbyabernathy1"; !strings.Contains(got, want) {
		t.Errorf("TestDeIdentifyTableWithMultipleCryptoHash got %q, want %q", got, want)
=======
	got := buf.String()
	if want := "output: My SSN is 123456789"; got != want {
		t.Errorf("reidentifyFreeTextWithFPEUsingSurrogate got %q, want %q", got, want)
>>>>>>> a90e20d9
	}
}<|MERGE_RESOLUTION|>--- conflicted
+++ resolved
@@ -565,7 +565,10 @@
 		t.Fatal(err)
 	}
 
-<<<<<<< HEAD
+	got := buf.String()
+	if want := "output: My SSN is 123456789"; got != want {
+		t.Errorf("reidentifyFreeTextWithFPEUsingSurrogate got %q, want %q", got, want)
+	}
 }
 
 func TestDeIdentifyTableWithMultipleCryptoHash(t *testing.T) {
@@ -584,10 +587,5 @@
 	}
 	if want := "abbyabernathy1"; !strings.Contains(got, want) {
 		t.Errorf("TestDeIdentifyTableWithMultipleCryptoHash got %q, want %q", got, want)
-=======
-	got := buf.String()
-	if want := "output: My SSN is 123456789"; got != want {
-		t.Errorf("reidentifyFreeTextWithFPEUsingSurrogate got %q, want %q", got, want)
->>>>>>> a90e20d9
 	}
 }