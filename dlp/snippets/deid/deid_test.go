// Copyright 2019 Google LLC
//
// Licensed under the Apache License, Version 2.0 (the "License");
// you may not use this file except in compliance with the License.
// You may obtain a copy of the License at
//
//     https://www.apache.org/licenses/LICENSE-2.0
//
// Unless required by applicable law or agreed to in writing, software
// distributed under the License is distributed on an "AS IS" BASIS,
// WITHOUT WARRANTIES OR CONDITIONS OF ANY KIND, either express or implied.
// See the License for the specific language governing permissions and
// limitations under the License.

// Package deid contains example snippets using the DLP deidentification API.
package deid

import (
	"bytes"
	"context"
	"crypto/rand"
	"encoding/base64"
	"fmt"
	"log"
	"os"
	"strings"
	"time"

	"testing"

	"cloud.google.com/go/bigquery"
	dlp "cloud.google.com/go/dlp/apiv2"
	"cloud.google.com/go/dlp/apiv2/dlppb"
	kms "cloud.google.com/go/kms/apiv1"
	"cloud.google.com/go/kms/apiv1/kmspb"
	"cloud.google.com/go/storage"
	"github.com/GoogleCloudPlatform/golang-samples/internal/testutil"
	"github.com/google/uuid"
	"google.golang.org/api/iterator"
)

const (
<<<<<<< HEAD
	bucketForDeidCloudStorageForInput  = "dlp-go-test-deid-input"
	bucketForDeidCloudStorageForOutput = "dlp-go-test-deid-go-lang-output"
	filePathToGCSForDeidTest           = "./testdata/dlp_sample.csv"
=======
	bucketForDeidCloudStorageForInput  = "dlp-test-deid-input"
	bucketForDeidCloudStorageForOutput = "dlp-test-deid-go-lang-output"
	filePathToGCSUploadForDeidTest     = "./testdata/dlp_sample.csv"
	filePathToGCSForDeidTest           = "/testdata/dlp_sample.csv"
>>>>>>> 722feb51
	tableID                            = "dlp_test_deid_table"
	dataSetID                          = "dlp_test_deid_dataset"

	deidentifyTemplateID           = "deidentified-templat-test-go"
	deidentifyStructuredTemplateID = "deidentified-structured-template-go"
	redactImageTemplate            = "redact-image-template-go"
)

func TestMask(t *testing.T) {
	tc := testutil.SystemTest(t)
	tests := []struct {
		input            string
		maskingCharacter string
		numberToMask     int32
		want             string
	}{
		{
			input:            "My SSN is 111222333",
			maskingCharacter: "+",
			want:             "My SSN is +++++++++",
		},
		{
			input: "My SSN is 111222333",
			want:  "My SSN is *********",
		},
		{
			input:            "My SSN is 111222333",
			maskingCharacter: "+",
			numberToMask:     6,
			want:             "My SSN is ++++++333",
		},
	}
	for _, test := range tests {
		test := test
		t.Run(test.input, func(t *testing.T) {
			test := test
			t.Parallel()
			buf := new(bytes.Buffer)
			err := mask(buf, tc.ProjectID, test.input, []string{"US_SOCIAL_SECURITY_NUMBER"}, test.maskingCharacter, test.numberToMask)
			if err != nil {
				t.Errorf("mask(%q, %s, %v) = error %q, want %q", test.input, test.maskingCharacter, test.numberToMask, err, test.want)
			}
			if got := buf.String(); got != test.want {
				t.Errorf("mask(%q, %s, %v) = %q, want %q", test.input, test.maskingCharacter, test.numberToMask, got, test.want)
			}
		})
	}
}

func TestDeidentifyDateShift(t *testing.T) {
	tc := testutil.SystemTest(t)
	tests := []struct {
		input      string
		want       string
		lowerBound int32
		upperBound int32
	}{
		{
			input:      "2016-01-10",
			lowerBound: 1,
			upperBound: 1,
			want:       "2016-01-11",
		},
		{
			input:      "2016-01-10",
			lowerBound: -1,
			upperBound: -1,
			want:       "2016-01-09",
		},
	}
	for _, test := range tests {
		test := test
		t.Run(test.input, func(t *testing.T) {
			test := test
			t.Parallel()
			buf := new(bytes.Buffer)
			err := deidentifyDateShift(buf, tc.ProjectID, test.lowerBound, test.upperBound, test.input)
			if err != nil {
				t.Errorf("deidentifyDateShift(%v, %v, %q) = error '%q', want %q", test.lowerBound, test.upperBound, err, test.input, test.want)
			}
			if got := buf.String(); got != test.want {
				t.Errorf("deidentifyDateShift(%v, %v, %q) = %q, want %q", test.lowerBound, test.upperBound, got, test.input, test.want)
			}
		})
	}
}

func TestDeidentifyTableRowSuppress(t *testing.T) {
	tc := testutil.SystemTest(t)

	var buf bytes.Buffer
	if err := deidentifyTableRowSuppress(&buf, tc.ProjectID); err != nil {
		t.Errorf("deidentifyTableRowSuppress: %v", err)
	}
	got := buf.String()
	if want := "Table after de-identification"; !strings.Contains(got, want) {
		t.Errorf("deidentifyTableRowSuppress got %q, want %q", got, want)
	}
	if want := "values:{string_value:\"Charles Dickens\"} "; strings.Contains(got, want) {
		t.Errorf("deidentifyTableRowSuppress got %q, want %q", got, want)
	}
}

func TestDeidentifyTableInfoTypes(t *testing.T) {
	tc := testutil.SystemTest(t)

	var buf bytes.Buffer

	if err := deidentifyTableInfotypes(&buf, tc.ProjectID); err != nil {
		t.Fatal(err)
	}

	got := buf.String()
	if want := "Table after de-identification"; !strings.Contains(got, want) {
		t.Errorf("deidentifyTableInfotypes got %q, want %q", got, want)
	}

	if want := "[PERSON_NAME]"; !strings.Contains(got, want) {
		t.Errorf("deidentifyTableInfotypes got %q, want %q", got, want)
	}

	if want := "Charles Dickens"; strings.Contains(got, want) {
		t.Errorf("deidentifyTableInfotypes got %q, want %q", got, want)
	}
	if want := "Mark Twain"; strings.Contains(got, want) {
		t.Errorf("deidentifyTableInfotypes got %q, want %q", got, want)
	}
	if want := "Jane Austen"; strings.Contains(got, want) {
		t.Errorf("deidentifyTableInfotypes got %q, want %q", got, want)
	}

}

func TestDeIdentifyWithRedact(t *testing.T) {
	tc := testutil.SystemTest(t)

	input := "My name is Alicia Abernathy, and my email address is aabernathy@example.com."
	infoTypeNames := []string{"EMAIL_ADDRESS"}
	want := "output: My name is Alicia Abernathy, and my email address is ."

	var buf bytes.Buffer

	if err := deidentifyWithRedact(&buf, tc.ProjectID, input, infoTypeNames); err != nil {
		t.Errorf("deidentifyWithRedact(%q) = error '%q', want %q", err, input, want)
	}
	if got := buf.String(); got != want {
		t.Errorf("deidentifyWithRedact(%q) = %q, want %q", got, input, want)
	}
}

func TestDeidentifyExceptionList(t *testing.T) {
	tc := testutil.SystemTest(t)

	input := "jack@example.org accessed customer record of user5@example.com"
	want := "output : jack@example.org accessed customer record of [EMAIL_ADDRESS]"

	var buf bytes.Buffer

	if err := deidentifyExceptionList(&buf, tc.ProjectID, input); err != nil {
		t.Errorf("deidentifyExceptionList(%q) = error '%q', want %q", input, err, want)
	}
	if got := buf.String(); got != want {
		t.Errorf("deidentifyExceptionList(%q) = %q, want %q", input, got, want)
	}

}

func TestDeIdentifyWithReplacement(t *testing.T) {
	tc := testutil.SystemTest(t)
	input := "My name is Alicia Abernathy, and my email address is aabernathy@example.com."
	infoType := []string{"EMAIL_ADDRESS"}
	replaceVal := "[email-address]"
	want := "output : My name is Alicia Abernathy, and my email address is [email-address]."

	var buf bytes.Buffer
	err := deidentifyWithReplacement(&buf, tc.ProjectID, input, infoType, replaceVal)
	if err != nil {
		t.Fatal(err)
	}
	if got := buf.String(); got != want {
		t.Errorf("deidentifyWithReplacement(%q) = %q, want %q", input, got, want)
	}
}

func TestDeidentifyTableBucketing(t *testing.T) {
	tc := testutil.SystemTest(t)
	var buf bytes.Buffer

	if err := deIdentifyTableBucketing(&buf, tc.ProjectID); err != nil {
		t.Fatal(err)
	}
	got := buf.String()
	if want := "values:{string_value:\"70:80\"}}"; !strings.Contains(got, want) {
		t.Errorf("deIdentifyTableBucketing got %q, want %q", got, want)
	}
	if want := "values:{string_value:\"75\"}}"; strings.Contains(got, want) {
		t.Errorf("deIdentifyTableBucketing got %q, want %q", got, want)
	}

}

func TestDeidentifyTableMaskingCondition(t *testing.T) {
	tc := testutil.SystemTest(t)
	var buf bytes.Buffer
	if err := deidentifyTableMaskingCondition(&buf, tc.ProjectID); err != nil {
		t.Fatal(err)
	}
	got := buf.String()
	if want := "Table after de-identification :"; !strings.Contains(got, want) {
		t.Errorf("deidentifyTableMaskingCondition got (%q) =%q ", got, want)
	}
	if want := "values:{string_value:\"**\"}"; !strings.Contains(got, want) {
		t.Errorf("deidentifyTableMaskingCondition got (%q) =%q ", got, want)
	}
}

func TestDeidentifyTableConditionInfoTypes(t *testing.T) {
	tc := testutil.SystemTest(t)
	var buf bytes.Buffer

	if err := deidentifyTableConditionInfoTypes(&buf, tc.ProjectID, []string{"PATIENT", "FACTOID"}); err != nil {
		t.Fatal(err)
	}

	got := buf.String()
	if want := "Table after de-identification"; !strings.Contains(got, want) {
		t.Errorf("deidentifyTableConditionInfoTypes got %q, want %q", got, want)
	}
	if want := "values:{string_value:\"[PERSON_NAME] name was a curse invented by [PERSON_NAME].\"}}"; !strings.Contains(got, want) {
		t.Errorf("deidentifyTableConditionInfoTypes got %q, want %q", got, want)
	}
}

func TestDeIdentifyWithWordList(t *testing.T) {
	tc := testutil.SystemTest(t)
	var buf bytes.Buffer
	input := "Patient was seen in RM-YELLOW then transferred to rm green."
	infoType := "CUSTOM_ROOM_ID"
	wordList := []string{"RM-GREEN", "RM-YELLOW", "RM-ORANGE"}
	want := "output : Patient was seen in [CUSTOM_ROOM_ID] then transferred to [CUSTOM_ROOM_ID]."

	if err := deidentifyWithWordList(&buf, tc.ProjectID, input, infoType, wordList); err != nil {
		t.Errorf("deidentifyWithWordList(%q) = error '%q', want %q", input, err, want)
	}
	if got := buf.String(); got != want {
		t.Errorf("deidentifyWithWordList(%q) = %q, want %q", input, got, want)
	}
}

func TestDeIdentifyWithInfotype(t *testing.T) {
	tc := testutil.SystemTest(t)

	input := "My email is test@example.com"
	infoType := []string{"EMAIL_ADDRESS"}
	want := "output : My email is [EMAIL_ADDRESS]"

	var buf bytes.Buffer

	if err := deidentifyWithInfotype(&buf, tc.ProjectID, input, infoType); err != nil {
		t.Fatal(err)
	}
	if got := buf.String(); got != want {
		t.Errorf("deidentifyFreeTextWithFPEUsingSurrogate(%q) = %q, want %q", input, got, want)
	}

}

func TestDeidentifyTableFPE(t *testing.T) {
	tc := testutil.SystemTest(t)

	keyRingName, err := createKeyRing(t, tc.ProjectID)
	if err != nil {
		t.Fatal(err)
	}

	kmsKeyName, wrappedAesKey, keyVersion, err := createKey(t, tc.ProjectID, keyRingName)
	if err != nil {
		t.Fatal(err)
	}
	defer destroyKey(t, tc.ProjectID, keyVersion)

	contains := "De-identify Table after format-preserving encryption"

	var buf bytes.Buffer

	if err := deidentifyTableFPE(&buf, tc.ProjectID, kmsKeyName, wrappedAesKey); err != nil {
		t.Fatal(err)
	}

	if got := buf.String(); !strings.Contains(got, contains) {
		t.Errorf("deidentifyTableFPE() = %q,%q ", got, contains)
	}
}
func TestDeIdentifyDeterministic(t *testing.T) {
	tc := testutil.SystemTest(t)

	input := "Jack's phone number is 5555551212"
	infoTypeNames := []string{"PHONE_NUMBER"}
	keyRingName, err := createKeyRing(t, tc.ProjectID)
	if err != nil {
		t.Fatal(err)
	}
	keyFileName, cryptoKeyName, keyVersion, err := createKey(t, tc.ProjectID, keyRingName)
	if err != nil {
		t.Fatal(err)
	}
	defer destroyKey(t, tc.ProjectID, keyVersion)

	surrogateInfoType := "PHONE_TOKEN"
	want := "output : Jack's phone number is PHONE_TOKEN(36):"

	var buf bytes.Buffer

	if err := deIdentifyDeterministicEncryption(&buf, tc.ProjectID, input, infoTypeNames, keyFileName, cryptoKeyName, surrogateInfoType); err != nil {
		t.Errorf("deIdentifyDeterministicEncryption(%q) = error '%q', want %q", err, input, want)
	}

	if got := buf.String(); !strings.Contains(got, want) {
		t.Errorf("deIdentifyDeterministicEncryption(%q) = %q, want %q", input, got, want)
	}

}

func TestReidentifyFreeTextWithFPEUsingSurrogate(t *testing.T) {
	tc := testutil.SystemTest(t)
	var buf bytes.Buffer

	inputStr := "My phone number is 1234567890"
	infoType := "PHONE_NUMBER"
	surrogateType := "PHONE_TOKEN"
	unwrappedKey := "hu4O2y0RsY9qrVt1d2xAWEmqVqAc1P8Vk7D6peashag="

	if err := deidentifyFreeTextWithFPEUsingSurrogate(&buf, tc.ProjectID, inputStr, infoType, surrogateType, unwrappedKey); err != nil {
		t.Fatal(err)
	}

	inputForReid := "My phone number is PHONE_TOKEN(10):4169075971"

	buf.Reset()
	if err := reidentifyFreeTextWithFPEUsingSurrogate(&buf, tc.ProjectID, inputForReid, surrogateType, unwrappedKey); err != nil {
		t.Fatal(err)
	}

	got := buf.String()
	if want := "output: My phone number is 1234567890"; got != want {
		t.Errorf("reidentifyFreeTextWithFPEUsingSurrogate got %q, want %q", got, want)
	}

}

func TestDeIdentifyFreeTextWithFPEUsingSurrogate(t *testing.T) {
	tc := testutil.SystemTest(t)

	input := "My phone number is 5555551212"
	infoType := "PHONE_NUMBER"
	surrogateType := "PHONE_TOKEN"
	unWrappedKey, err := getUnwrappedKey(t)
	if err != nil {
		t.Fatal(err)
	}
	want := "output: My phone number is PHONE_TOKEN(10):"

	var buf bytes.Buffer
	if err := deidentifyFreeTextWithFPEUsingSurrogate(&buf, tc.ProjectID, input, infoType, surrogateType, unWrappedKey); err != nil {
		t.Fatal(err)
	}
	if got := buf.String(); !strings.Contains(got, want) {
		t.Errorf("deidentifyFreeTextWithFPEUsingSurrogate(%q) = %q, want %q", input, got, want)
	}
}

func getUnwrappedKey(t *testing.T) (string, error) {
	t.Helper()
	key := make([]byte, 32) // 32 bytes for AES-256
	_, err := rand.Read(key)
	if err != nil {
		return "", err
	}

	// Encode the key to base64
	encodedKey := base64.StdEncoding.EncodeToString(key)
	return string(encodedKey), nil

}

func TestReidentifyWithDeterministic(t *testing.T) {
	tc := testutil.SystemTest(t)
	var buf bytes.Buffer

	inputStr := "My SSN is 372819127"
	infoTypeNames := []string{"US_SOCIAL_SECURITY_NUMBER"}
	keyRingName, err := createKeyRing(t, tc.ProjectID)
	if err != nil {
		t.Fatal(err)
	}
	keyFileName, cryptoKeyName, keyVersion, err := createKey(t, tc.ProjectID, keyRingName)
	if err != nil {
		t.Fatal(err)
	}
	defer destroyKey(t, tc.ProjectID, keyVersion)

	surrogateInfoType := "SSN_TOKEN"

	if err := deIdentifyDeterministicEncryption(&buf, tc.ProjectID, inputStr, infoTypeNames, keyFileName, cryptoKeyName, surrogateInfoType); err != nil {
		t.Fatal(err)
	}

	deidContent := buf.String()

	inputForReid := strings.TrimPrefix(deidContent, "output : ")

	buf.Reset()
	if err := reidentifyWithDeterministic(&buf, tc.ProjectID, inputForReid, surrogateInfoType, keyFileName, cryptoKeyName); err != nil {
		t.Fatal(err)
	}

	got := buf.String()
	if want := "output: My SSN is 372819127"; got != want {
		t.Errorf("reidentifyWithDeterministic got %q, want %q", got, want)
	}

}

func createKeyRing(t *testing.T, projectID string) (string, error) {
	t.Helper()

	u := uuid.New().String()[:8]
	parent := fmt.Sprintf("projects/%v/locations/global", projectID)
	id := "test-dlp-go-lang-key-id-1" + u

	ctx := context.Background()
	client, err := kms.NewKeyManagementClient(ctx)
	if err != nil {
		return "", err
	}
	defer client.Close()

	// Build the request.
	req := &kmspb.CreateKeyRingRequest{
		Parent:    parent,
		KeyRingId: id,
	}

	// Call the API.
	result, err := client.CreateKeyRing(ctx, req)
	if err != nil {
		return "", err
	}

	return result.Name, nil
}

func createKey(t *testing.T, projectID, keyFileName string) (string, string, string, error) {
	t.Helper()
	u := uuid.New().String()[:8]
	id := "go-lang-dlp-test-wrapped-aes-256" + u
	ctx := context.Background()
	client, err := kms.NewKeyManagementClient(ctx)
	if err != nil {
		return "", "", "", fmt.Errorf("failed to create kms client: %w", err)
	}
	defer client.Close()

	// Build the request.
	req := &kmspb.CreateCryptoKeyRequest{
		Parent:      keyFileName,
		CryptoKeyId: id,
		CryptoKey: &kmspb.CryptoKey{
			Purpose: kmspb.CryptoKey_ENCRYPT_DECRYPT,
			VersionTemplate: &kmspb.CryptoKeyVersionTemplate{
				ProtectionLevel: kmspb.ProtectionLevel_HSM,
				Algorithm:       kmspb.CryptoKeyVersion_GOOGLE_SYMMETRIC_ENCRYPTION,
			},
		},
	}

	// Call the API.
	result, err := client.CreateCryptoKey(ctx, req)
	if err != nil {
		return "", "", "", fmt.Errorf("failed to create key: %w", err)
	}

	response, err := client.Encrypt(ctx, &kmspb.EncryptRequest{
		Name:      result.Name,
		Plaintext: []byte("5u8x/A?D(G+KbPeShVmYq3t6w9y$B&E)"),
	})

	if err != nil {
		log.Fatalf("Failed to wrap key: %v", err)
	}

	wrappedKey := response.Ciphertext

	wrappedKeyString := base64.StdEncoding.EncodeToString(wrappedKey)
	return result.Name, wrappedKeyString, response.Name, nil
}

func destroyKey(t *testing.T, projectID, key string) error {
	t.Helper()

	ctx := context.Background()
	client, err := kms.NewKeyManagementClient(ctx)
	if err != nil {
		return err
	}
	defer client.Close()

	req := &kmspb.DestroyCryptoKeyVersionRequest{
		Name: key,
	}

	_, err = client.DestroyCryptoKeyVersion(ctx, req)
	if err != nil {
		return err
	}

	return nil
}

func TestDeIdentifyTimeExtract(t *testing.T) {
	tc := testutil.SystemTest(t)
	var buf bytes.Buffer
	if err := deIdentifyTimeExtract(&buf, tc.ProjectID); err != nil {
		t.Fatal(err)
	}
	got := buf.String()
	if want := "Table after de-identification :"; !strings.Contains(got, want) {
		t.Errorf("TestDeIdentifyTimeExtract got %q, want %q", got, want)
	}
	if want := "values:{string_value:\"1970\"}"; !strings.Contains(got, want) {
		t.Errorf("TestDeIdentifyTimeExtract got %q, want %q", got, want)
	}
	if want := "values:{string_value:\"1996\"}}"; !strings.Contains(got, want) {
		t.Errorf("TestDeIdentifyTimeExtract got %q, want %q", got, want)
	}
}

func TestReidTextDataWithFPE(t *testing.T) {
	tc := testutil.SystemTest(t)
	var buf bytes.Buffer

	input := "My SSN is 123456789"
	infoTypeNames := []string{"US_SOCIAL_SECURITY_NUMBER"}
	surrogateInfoType := "AGE"

	keyRingName, err := createKeyRing(t, tc.ProjectID)
	if err != nil {
		t.Fatal(err)
	}
	keyFileName, cryptoKeyName, keyVersion, err := createKey(t, tc.ProjectID, keyRingName)
	if err != nil {
		t.Fatal(err)
	}
	defer destroyKey(t, tc.ProjectID, keyVersion)

	if err := deidentifyFPE(&buf, tc.ProjectID, input, infoTypeNames, keyFileName, cryptoKeyName, surrogateInfoType); err != nil {
		t.Fatal(err)
	}

	deidContent := buf.String()

	inputForReid := strings.TrimPrefix(deidContent, "output: ")
	buf.Reset()

	if err := reidTextDataWithFPE(&buf, tc.ProjectID, inputForReid, keyFileName, cryptoKeyName, surrogateInfoType); err != nil {
		t.Fatal(err)
	}

	got := buf.String()
	if want := "output: My SSN is 123456789"; got != want {
		t.Errorf("reidTextDataWithFPE got %q, want %q", got, want)
	}
}

func TestDeIdentifyTableWithCryptoHash(t *testing.T) {
	tc := testutil.SystemTest(t)

	var buf bytes.Buffer
	transientKeyName := "YOUR_TRANSIENT_CRYPTO_KEY_NAME"

	if err := deIdentifyTableWithCryptoHash(&buf, tc.ProjectID, transientKeyName); err != nil {
		t.Fatal(err)
	}
	got := buf.String()

	if want := "Table after de-identification :"; !strings.Contains(got, want) {
		t.Errorf("TestDeIdentifyTableWithCryptoHash got %q, want %q", got, want)
	}
	if want := "user3@example.org"; strings.Contains(got, want) {
		t.Errorf("TestDeIdentifyTableWithCryptoHash got %q, want %q", got, want)
	}
	if want := "858-555-0224"; strings.Contains(got, want) {
		t.Errorf("TestDeIdentifyTableWithCryptoHash got %q, want %q", got, want)
	}
	if want := "user2@example.org"; strings.Contains(got, want) {
		t.Errorf("TestDeIdentifyTableWithCryptoHash got %q, want %q", got, want)
	}
	if want := "858-555-0223"; strings.Contains(got, want) {
		t.Errorf("TestDeIdentifyTableWithCryptoHash got %q, want %q", got, want)
	}
	if want := "user1@example.org"; strings.Contains(got, want) {
		t.Errorf("TestDeIdentifyTableWithCryptoHash got %q, want %q", got, want)
	}
	if want := "858-555-0222"; strings.Contains(got, want) {
		t.Errorf("TestDeIdentifyTableWithCryptoHash got %q, want %q", got, want)
	}
}

func TestDeIdentifyTableWithMultipleCryptoHash(t *testing.T) {
	tc := testutil.SystemTest(t)
	var buf bytes.Buffer

	if err := deIdentifyTableWithMultipleCryptoHash(&buf, tc.ProjectID, "your-transient-crypto-key-name-1", "your-transient-crypto-key-name-2"); err != nil {
		t.Fatal(err)
	}
	got := buf.String()
	if want := "Table after de-identification :"; !strings.Contains(got, want) {
		t.Errorf("TestDeIdentifyTableWithMultipleCryptoHash got %q, want %q", got, want)
	}
	if want := "user1@example.org"; strings.Contains(got, want) {
		t.Errorf("TestDeIdentifyTableWithMultipleCryptoHash got %q, want %q", got, want)
	}
	if want := "858-555-0222"; strings.Contains(got, want) {
		t.Errorf("TestDeIdentifyTableWithMultipleCryptoHash got %q, want %q", got, want)
	}
	if want := "abbyabernathy1"; !strings.Contains(got, want) {
		t.Errorf("TestDeIdentifyTableWithMultipleCryptoHash got %q, want %q", got, want)
	}
}

func TestDeIdentifyTablePrimitiveBucketing(t *testing.T) {
	tc := testutil.SystemTest(t)
	var buf bytes.Buffer
	if err := deIdentifyTablePrimitiveBucketing(&buf, tc.ProjectID); err != nil {
		t.Fatal(err)
	}
	got := buf.String()
	if want := "Table after de-identification :"; !strings.Contains(got, want) {
		t.Errorf("TestDeIdentifyTablePrimitiveBucketing got %q, want %q", got, want)
	}

	if want := `values:{string_value:"High"}`; !strings.Contains(got, want) {
		t.Errorf("TestDeidentifyDataReplaceWithDictionary got %q, want %q", got, want)
	}
	if want := `values:{string_value:"75"}`; strings.Contains(got, want) {
		t.Errorf("TestDeidentifyDataReplaceWithDictionary got %q, want %q", got, want)
	}
}

func TestDeidentifyDataReplaceWithDictionary(t *testing.T) {
	tc := testutil.SystemTest(t)
	var buf bytes.Buffer

	if err := deidentifyDataReplaceWithDictionary(&buf, tc.ProjectID, "My name is Alicia Abernathy, and my email address is aabernathy@example.com."); err != nil {
		t.Fatal(err)
	}
	got := buf.String()
	want1 := "output: My name is Alicia Abernathy, and my email address is izumi@example.com."
	want2 := "output: My name is Alicia Abernathy, and my email address is alex@example.com."
	if !strings.Contains(got, want1) && !strings.Contains(got, want2) {
		t.Errorf("TestDeidentifyDataReplaceWithDictionary got %q, output does not contains value from dictionary", got)
	}
}

func TestDeidentifyCloudStorage(t *testing.T) {
	tc := testutil.SystemTest(t)
	var buf bytes.Buffer
	// "gs://dlp-crest-test/dlp_sample.csv"
	gcsURI := fmt.Sprint("gs://" + bucketForDeidCloudStorageForInput + "/" + filePathToGCSForDeidTest)
	outputBucket := fmt.Sprint("gs://" + bucketForDeidCloudStorageForOutput)

	fullDeidentifyTemplateID := fmt.Sprint("projects/" + tc.ProjectID + "/deidentifyTemplates/" + deidentifyTemplateID)
	fullDeidentifyStructuredTemplateID := fmt.Sprint("projects/" + tc.ProjectID + "/deidentifyTemplates/" + deidentifyStructuredTemplateID)
	fullRedactImageTemplate := fmt.Sprint("projects/" + tc.ProjectID + "/deidentifyTemplates/" + redactImageTemplate)

	if err := deidentifyCloudStorage(&buf, tc.ProjectID, gcsURI, tableID, dataSetID, outputBucket, fullDeidentifyTemplateID, fullDeidentifyStructuredTemplateID, fullRedactImageTemplate); err != nil {
		t.Fatal(err)
	}

	got := buf.String()
	if want := "Job created successfully:"; !strings.Contains(got, want) {
		t.Errorf("TestDeidentifyCloudStorage got %q, want %q", got, want)
	}
}

func TestMain(m *testing.M) {
	tc := testutil.Context{}
	tc.ProjectID = os.Getenv("GOLANG_SAMPLES_PROJECT_ID")
	if tc.ProjectID == "" {
		tc.ProjectID = os.Getenv("")
	}
	createRedactImageTemplate(tc.ProjectID, redactImageTemplate)
	createDeidentifiedTemplate(tc.ProjectID, deidentifyTemplateID)
	createStructuredDeidentifiedTemplate(tc.ProjectID, deidentifyStructuredTemplateID)
	v := []string{bucketForDeidCloudStorageForInput, bucketForDeidCloudStorageForOutput}
	for _, v := range v {
		createBucket(tc.ProjectID, v)
	}
	filePathtoGCS(tc.ProjectID)
	createBigQueryDataSetId(tc.ProjectID)
	createTableInsideDataset(tc.ProjectID, dataSetID)
	m.Run()
	deleteBigQueryAssets(tc.ProjectID)
	for _, v := range v {
		deleteBucket(tc.ProjectID, v)
	}
	deleteTemplate(tc.ProjectID)
}

func createDeidentifiedTemplate(projectID, deidentifyTemplateID string) error {
	ctx := context.Background()
	client, err := dlp.NewClient(ctx)
	if err != nil {
		return err
	}
	defer client.Close()

	replaceWithInfoTypeConfig := &dlppb.ReplaceWithInfoTypeConfig{}

	infoTypeTransformations := &dlppb.InfoTypeTransformations{
		Transformations: []*dlppb.InfoTypeTransformations_InfoTypeTransformation{
			{PrimitiveTransformation: &dlppb.PrimitiveTransformation{
				Transformation: &dlppb.PrimitiveTransformation_ReplaceWithInfoTypeConfig{
					ReplaceWithInfoTypeConfig: replaceWithInfoTypeConfig,
				},
			}},
		},
	}
	deidentifyConfig := &dlppb.DeidentifyConfig{
		Transformation: &dlppb.DeidentifyConfig_InfoTypeTransformations{
			InfoTypeTransformations: infoTypeTransformations,
		},
	}
	template := &dlppb.DeidentifyTemplate{
		DeidentifyConfig: deidentifyConfig,
	}
	req := &dlppb.CreateDeidentifyTemplateRequest{
		Parent:             fmt.Sprintf("projects/%s/locations/global", projectID),
		DeidentifyTemplate: template,
		TemplateId:         deidentifyTemplateID,
	}
	resp, err := client.CreateDeidentifyTemplate(ctx, req)
	if err != nil {
		return err
	}
	fmt.Print("\n" + "template " + resp.Name + "is created")
	return nil
}

func createStructuredDeidentifiedTemplate(projectID, deidentifyStructuredTemplateID string) error {
	ctx := context.Background()
	client, err := dlp.NewClient(ctx)
	if err != nil {
		return err
	}
	defer client.Close()
	value := &dlppb.Value_StringValue{
		StringValue: "Hello",
	}
	replaceValueConfig := &dlppb.ReplaceValueConfig{
		NewValue: &dlppb.Value{
			Type: value,
		},
	}
	recordTransformations := &dlppb.RecordTransformations{
		FieldTransformations: []*dlppb.FieldTransformation{
			{
				Transformation: &dlppb.FieldTransformation_PrimitiveTransformation{
					PrimitiveTransformation: &dlppb.PrimitiveTransformation{
						Transformation: &dlppb.PrimitiveTransformation_ReplaceConfig{
							ReplaceConfig: replaceValueConfig,
						},
					},
				},
			},
		},
	}
	deidentifyConfig := &dlppb.DeidentifyConfig{
		Transformation: &dlppb.DeidentifyConfig_RecordTransformations{
			RecordTransformations: recordTransformations,
		},
	}
	template := &dlppb.DeidentifyTemplate{
		DeidentifyConfig: deidentifyConfig,
	}
	req := &dlppb.CreateDeidentifyTemplateRequest{
		Parent:             fmt.Sprintf("projects/%s/locations/global", projectID),
		DeidentifyTemplate: template,
		TemplateId:         deidentifyStructuredTemplateID,
	}
	resp, err := client.CreateDeidentifyTemplate(ctx, req)
	if err != nil {
		return err
	}
	fmt.Print("\n" + "template " + resp.Name + "is created")
	return nil
}

func createRedactImageTemplate(projectID, redactImageTemplate string) error {
	ctx := context.Background()
	client, err := dlp.NewClient(ctx)
	if err != nil {
		return err
	}
	defer client.Close()
	imageTransformation := &dlppb.ImageTransformations_ImageTransformation{
		RedactionColor: &dlppb.Color{
			Red:   1,
			Green: 0,
			Blue:  0,
		},
	}
	imageTransformations := &dlppb.ImageTransformations{
		Transforms: []*dlppb.ImageTransformations_ImageTransformation{
			imageTransformation,
		},
	}
	deidentifyConfig := &dlppb.DeidentifyConfig{
		Transformation: &dlppb.DeidentifyConfig_ImageTransformations{
			ImageTransformations: imageTransformations,
		},
	}
	template := &dlppb.DeidentifyTemplate{
		DeidentifyConfig: deidentifyConfig,
	}
	req := &dlppb.CreateDeidentifyTemplateRequest{
		Parent:             fmt.Sprintf("projects/%s/locations/global", projectID),
		DeidentifyTemplate: template,
		TemplateId:         redactImageTemplate,
	}
	resp, err := client.CreateDeidentifyTemplate(ctx, req)
	if err != nil {
		return err
	}
	fmt.Print("\n" + "template " + resp.Name + "is created")
	return nil
}

func deleteTemplate(projectID string) error {
	ctx := context.Background()
	client, err := dlp.NewClient(ctx)
	if err != nil {
		return err
	}
	defer client.Close()
	abc := []string{deidentifyTemplateID, deidentifyStructuredTemplateID, redactImageTemplate}
	for _, v := range abc {
		name := fmt.Sprint("projects/" + projectID + "/deidentifyTemplates/" + v)
		req := &dlppb.DeleteDeidentifyTemplateRequest{
			Name: name,
		}
		err := client.DeleteDeidentifyTemplate(ctx, req)
		if err != nil {
			return err
		}
		log.Printf("[info] deleted a template : %s", v)
	}
	return nil
}

func createBucket(projectID, bucketName string) error {

	ctx := context.Background()

	client, err := storage.NewClient(ctx)
	if err != nil {
		return err
	}
	defer client.Close()

	// Check if the bucket already exists.
	bucketExists := false
	_, err = client.Bucket(bucketName).Attrs(ctx)
	if err == nil {
		bucketExists = true
	}

	// If the bucket doesn't exist, create it.
	if !bucketExists {
		if err := client.Bucket(bucketName).Create(ctx, projectID, &storage.BucketAttrs{
			StorageClass: "STANDARD",
			Location:     "us-central1",
		}); err != nil {
			log.Fatalf("---Failed to create bucket: %v", err)
			return err
		}
		fmt.Printf("---Bucket '%s' created successfully.\n", bucketName)
	} else {
		fmt.Printf("---Bucket '%s' already exists.\n", bucketName)
	}
	fmt.Println("createbucket function is executed-------")
	return nil
}

func filePathtoGCS(projectID string) error {
	ctx := context.Background()
	client, err := storage.NewClient(ctx)
	if err != nil {
		return err
	}
	defer client.Close()

	// Check if the bucket already exists.
	bucketExists := false
	_, err = client.Bucket(bucketForDeidCloudStorageForInput).Attrs(ctx)
	if err == nil {
		bucketExists = true
	}

	// If the bucket doesn't exist, create it.
	if !bucketExists {
		if err := client.Bucket(bucketForDeidCloudStorageForInput).Create(ctx, projectID, &storage.BucketAttrs{
			StorageClass: "STANDARD",
			Location:     "us-central1",
		}); err != nil {
			return err
		}
		fmt.Printf("Bucket '%s' created successfully.\n", bucketForDeidCloudStorageForInput)
	} else {
		fmt.Printf("Bucket '%s' already exists.\n", bucketForDeidCloudStorageForInput)
	}

	// Check if the directory already exists in the bucket.
	dirExists := false
	query := &storage.Query{Prefix: filePathToGCSForDeidTest}
	it := client.Bucket(bucketForDeidCloudStorageForInput).Objects(ctx, query)
	_, err = it.Next()
	if err == nil {
		dirExists = true
	}

	// If the directory doesn't exist, create it.
	if !dirExists {
		obj := client.Bucket(bucketForDeidCloudStorageForInput).Object(filePathToGCSForDeidTest)
		if _, err := obj.NewWriter(ctx).Write([]byte("")); err != nil {
			log.Fatalf("Failed to create directory: %v", err)
		}
		fmt.Printf("Directory '%s' created successfully in bucket '%s'.\n", filePathToGCSForDeidTest, bucketForDeidCloudStorageForInput)
	} else {
		fmt.Printf("Directory '%s' already exists in bucket '%s'.\n", filePathToGCSForDeidTest, bucketForDeidCloudStorageForInput)
	}

	// file upload code

	// Open local file.
	file, err := os.ReadFile(filePathToGCSUploadForDeidTest)
	if err != nil {
		log.Fatalf("Failed to read file: %v", err)
		return err
	}

	// Get a reference to the bucket
	bucket := client.Bucket(bucketForDeidCloudStorageForInput)

	// Upload the file
	object := bucket.Object(filePathToGCSForDeidTest)
	writer := object.NewWriter(ctx)
	_, err = writer.Write(file)
	if err != nil {
		log.Fatalf("Failed to write file: %v", err)
		return err
	}
	err = writer.Close()
	if err != nil {
		log.Fatalf("Failed to close writer: %v", err)
		return err
	}
	fmt.Printf("File uploaded successfully: %v\n", filePathToGCSForDeidTest)

	// Check if the file exists in the bucket
	_, err = bucket.Object(filePathToGCSForDeidTest).Attrs(ctx)
	if err != nil {
		if err == storage.ErrObjectNotExist {
			fmt.Printf("File %v does not exist in bucket %v\n", filePathToGCSForDeidTest, bucketForDeidCloudStorageForInput)
		} else {
			log.Fatalf("Failed to check file existence: %v", err)
		}
	} else {
		fmt.Printf("File %v exists in bucket %v\n", filePathToGCSForDeidTest, bucketForDeidCloudStorageForInput)
	}

	fmt.Println("filePathtoGCS function is executed-------")
	return nil
}

func deleteBucket(projectID, bucketName string) error {

	ctx := context.Background()
	client, err := storage.NewClient(ctx)
	if err != nil {
		return err
	}
	defer client.Close()

	bucket := client.Bucket(bucketName)

	// List all objects in the bucket.
	objs := bucket.Objects(ctx, nil)
	for {
		objAttrs, err := objs.Next()
		if err == iterator.Done {
			break
		}
		if err != nil {
			log.Fatalf("Failed to list objects in bucket: %v", err)
		}

		// Delete each object in the bucket.
		if err := bucket.Object(objAttrs.Name).Delete(ctx); err != nil {
			log.Fatalf("Failed to delete object %s: %v", objAttrs.Name, err)
		}
		fmt.Printf("Deleted object: %s\n", objAttrs.Name)
	}
	if err := bucket.Delete(ctx); err != nil {
		log.Fatalf("Failed to delete bucket: %v", err)
	}

	return nil
}

func createBigQueryDataSetId(projectID string) error {

	ctx := context.Background()

	client, err := bigquery.NewClient(ctx, projectID)
	if err != nil {
		return err
	}
	defer client.Close()

	meta := &bigquery.DatasetMetadata{
		Location: "US", // See https://cloud.google.com/bigquery/docs/locations
	}

	if err := client.Dataset(dataSetID).Create(ctx, meta); err != nil {
		return err
	}

	return nil
}

func createTableInsideDataset(projectID, dataSetID string) error {
	ctx := context.Background()
	client, err := bigquery.NewClient(ctx, projectID)
	if err != nil {
		return err
	}
	defer client.Close()

	sampleSchema := bigquery.Schema{
		{Name: "user_id", Type: bigquery.StringFieldType},
		{Name: "age", Type: bigquery.IntegerFieldType},
		{Name: "title", Type: bigquery.StringFieldType},
		{Name: "score", Type: bigquery.StringFieldType},
	}

	metaData := &bigquery.TableMetadata{
		Schema:         sampleSchema,
		ExpirationTime: time.Now().AddDate(1, 0, 0), // Table will be automatically deleted in 1 year.
	}

	tableRef := client.Dataset(dataSetID).Table(tableID)
	if err := tableRef.Create(ctx, metaData); err != nil {
		log.Printf("[INFO] createBigQueryDataSetId Error while table creation: %v", err)
		return err
	}

	duration := time.Duration(90) * time.Second
	time.Sleep(duration)

	inserter := client.Dataset(dataSetID).Table(tableID).Inserter()
	items := []*BigQueryTableItem{
		// Item implements the ValueSaver interface.
		{UserId: "602-61-8588", Age: 32, Title: "Biostatistician III", Score: "A"},
		{UserId: "618-96-2322", Age: 69, Title: "Programmer I", Score: "C"},
		{UserId: "618-96-2322", Age: 69, Title: "Executive Secretary", Score: "C"},
	}
	if err := inserter.Put(ctx, items); err != nil {
		return err
	}

	return nil
}

type BigQueryTableItem struct {
	UserId string
	Age    int
	Title  string
	Score  string
}

func (i *BigQueryTableItem) Save() (map[string]bigquery.Value, string, error) {
	return map[string]bigquery.Value{
		"user_id": i.UserId,
		"age":     i.Age,
		"title":   i.Title,
		"score":   i.Score,
	}, bigquery.NoDedupeID, nil
}

func deleteBigQueryAssets(projectID string) error {

	log.Printf("[START] deleteBigQueryAssets: projectID %v and ", projectID)
	ctx := context.Background()

	client, err := bigquery.NewClient(ctx, projectID)
	if err != nil {
		return err
	}
	defer client.Close()

	log.Printf("[INFO] deleteBigQueryAssets: delete dataset err %v", err)

	if err := client.Dataset(dataSetID).DeleteWithContents(ctx); err != nil {
		log.Printf("[INFO] deleteBigQueryAssets: delete dataset err %v", err)
		return err
	}

	duration := time.Duration(30) * time.Second
	time.Sleep(duration)

	log.Printf("[END] deleteBigQueryAssets:")
	return nil
}<|MERGE_RESOLUTION|>--- conflicted
+++ resolved
@@ -40,18 +40,12 @@
 )
 
 const (
-<<<<<<< HEAD
 	bucketForDeidCloudStorageForInput  = "dlp-go-test-deid-input"
 	bucketForDeidCloudStorageForOutput = "dlp-go-test-deid-go-lang-output"
-	filePathToGCSForDeidTest           = "./testdata/dlp_sample.csv"
-=======
-	bucketForDeidCloudStorageForInput  = "dlp-test-deid-input"
-	bucketForDeidCloudStorageForOutput = "dlp-test-deid-go-lang-output"
-	filePathToGCSUploadForDeidTest     = "./testdata/dlp_sample.csv"
-	filePathToGCSForDeidTest           = "/testdata/dlp_sample.csv"
->>>>>>> 722feb51
-	tableID                            = "dlp_test_deid_table"
-	dataSetID                          = "dlp_test_deid_dataset"
+	// filePathToGCSUploadForDeidTest     = "./testdata/dlp_sample.csv"
+	filePathToGCSForDeidTest = "/testdata/dlp_sample.csv"
+	tableID                  = "dlp_test_deid_table"
+	dataSetID                = "dlp_test_deid_dataset"
 
 	deidentifyTemplateID           = "deidentified-templat-test-go"
 	deidentifyStructuredTemplateID = "deidentified-structured-template-go"
@@ -995,7 +989,7 @@
 	// file upload code
 
 	// Open local file.
-	file, err := os.ReadFile(filePathToGCSUploadForDeidTest)
+	file, err := os.ReadFile(filePathToGCSForDeidTest)
 	if err != nil {
 		log.Fatalf("Failed to read file: %v", err)
 		return err
