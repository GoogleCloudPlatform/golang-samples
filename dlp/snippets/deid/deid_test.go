--- conflicted
+++ resolved
@@ -571,7 +571,40 @@
 	}
 }
 
-<<<<<<< HEAD
+func TestDeIdentifyTableWithCryptoHash(t *testing.T) {
+	tc := testutil.SystemTest(t)
+
+	var buf bytes.Buffer
+	transientKeyName := "YOUR_TRANSIENT_CRYPTO_KEY_NAME"
+
+	if err := deIdentifyTableWithCryptoHash(&buf, tc.ProjectID, transientKeyName); err != nil {
+		t.Fatal(err)
+	}
+	got := buf.String()
+
+	if want := "Table after de-identification :"; !strings.Contains(got, want) {
+		t.Errorf("TestDeIdentifyTableWithCryptoHash got %q, want %q", got, want)
+	}
+	if want := "user3@example.org"; strings.Contains(got, want) {
+		t.Errorf("TestDeIdentifyTableWithCryptoHash got %q, want %q", got, want)
+	}
+	if want := "858-555-0224"; strings.Contains(got, want) {
+		t.Errorf("TestDeIdentifyTableWithCryptoHash got %q, want %q", got, want)
+	}
+	if want := "user2@example.org"; strings.Contains(got, want) {
+		t.Errorf("TestDeIdentifyTableWithCryptoHash got %q, want %q", got, want)
+	}
+	if want := "858-555-0223"; strings.Contains(got, want) {
+		t.Errorf("TestDeIdentifyTableWithCryptoHash got %q, want %q", got, want)
+	}
+	if want := "user1@example.org"; strings.Contains(got, want) {
+		t.Errorf("TestDeIdentifyTableWithCryptoHash got %q, want %q", got, want)
+	}
+	if want := "858-555-0222"; strings.Contains(got, want) {
+		t.Errorf("TestDeIdentifyTableWithCryptoHash got %q, want %q", got, want)
+	}
+}
+
 func TestDeIdentifyTableWithMultipleCryptoHash(t *testing.T) {
 	tc := testutil.SystemTest(t)
 	var buf bytes.Buffer
@@ -591,38 +624,5 @@
 	}
 	if want := "abbyabernathy1"; !strings.Contains(got, want) {
 		t.Errorf("TestDeIdentifyTableWithMultipleCryptoHash got %q, want %q", got, want)
-=======
-func TestDeIdentifyTableWithCryptoHash(t *testing.T) {
-	tc := testutil.SystemTest(t)
-
-	var buf bytes.Buffer
-	transientKeyName := "YOUR_TRANSIENT_CRYPTO_KEY_NAME"
-
-	if err := deIdentifyTableWithCryptoHash(&buf, tc.ProjectID, transientKeyName); err != nil {
-		t.Fatal(err)
-	}
-	got := buf.String()
-
-	if want := "Table after de-identification :"; !strings.Contains(got, want) {
-		t.Errorf("TestDeIdentifyTableWithCryptoHash got %q, want %q", got, want)
-	}
-	if want := "user3@example.org"; strings.Contains(got, want) {
-		t.Errorf("TestDeIdentifyTableWithCryptoHash got %q, want %q", got, want)
-	}
-	if want := "858-555-0224"; strings.Contains(got, want) {
-		t.Errorf("TestDeIdentifyTableWithCryptoHash got %q, want %q", got, want)
-	}
-	if want := "user2@example.org"; strings.Contains(got, want) {
-		t.Errorf("TestDeIdentifyTableWithCryptoHash got %q, want %q", got, want)
-	}
-	if want := "858-555-0223"; strings.Contains(got, want) {
-		t.Errorf("TestDeIdentifyTableWithCryptoHash got %q, want %q", got, want)
-	}
-	if want := "user1@example.org"; strings.Contains(got, want) {
-		t.Errorf("TestDeIdentifyTableWithCryptoHash got %q, want %q", got, want)
-	}
-	if want := "858-555-0222"; strings.Contains(got, want) {
-		t.Errorf("TestDeIdentifyTableWithCryptoHash got %q, want %q", got, want)
->>>>>>> ccaa570c
 	}
 }