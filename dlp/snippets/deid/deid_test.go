// Copyright 2019 Google LLC
//
// Licensed under the Apache License, Version 2.0 (the "License");
// you may not use this file except in compliance with the License.
// You may obtain a copy of the License at
//
//     https://www.apache.org/licenses/LICENSE-2.0
//
// Unless required by applicable law or agreed to in writing, software
// distributed under the License is distributed on an "AS IS" BASIS,
// WITHOUT WARRANTIES OR CONDITIONS OF ANY KIND, either express or implied.
// See the License for the specific language governing permissions and
// limitations under the License.

// Package deid contains example snippets using the DLP deidentification API.
package deid

import (
	"bytes"
	"strings"
<<<<<<< HEAD
=======

>>>>>>> d55a50fa
	"testing"

	"cloud.google.com/go/dlp/apiv2/dlppb"
	"github.com/GoogleCloudPlatform/golang-samples/internal/testutil"
)

func TestMask(t *testing.T) {
	tc := testutil.SystemTest(t)
	tests := []struct {
		input            string
		maskingCharacter string
		numberToMask     int32
		want             string
	}{
		{
			input:            "My SSN is 111222333",
			maskingCharacter: "+",
			want:             "My SSN is +++++++++",
		},
		{
			input: "My SSN is 111222333",
			want:  "My SSN is *********",
		},
		{
			input:            "My SSN is 111222333",
			maskingCharacter: "+",
			numberToMask:     6,
			want:             "My SSN is ++++++333",
		},
	}
	for _, test := range tests {
		test := test
		t.Run(test.input, func(t *testing.T) {
			test := test
			t.Parallel()
			buf := new(bytes.Buffer)
			err := mask(buf, tc.ProjectID, test.input, []string{"US_SOCIAL_SECURITY_NUMBER"}, test.maskingCharacter, test.numberToMask)
			if err != nil {
				t.Errorf("mask(%q, %s, %v) = error %q, want %q", test.input, test.maskingCharacter, test.numberToMask, err, test.want)
			}
			if got := buf.String(); got != test.want {
				t.Errorf("mask(%q, %s, %v) = %q, want %q", test.input, test.maskingCharacter, test.numberToMask, got, test.want)
			}
		})
	}
}

func TestDeidentifyDateShift(t *testing.T) {
	tc := testutil.SystemTest(t)
	tests := []struct {
		input      string
		want       string
		lowerBound int32
		upperBound int32
	}{
		{
			input:      "2016-01-10",
			lowerBound: 1,
			upperBound: 1,
			want:       "2016-01-11",
		},
		{
			input:      "2016-01-10",
			lowerBound: -1,
			upperBound: -1,
			want:       "2016-01-09",
		},
	}
	for _, test := range tests {
		test := test
		t.Run(test.input, func(t *testing.T) {
			test := test
			t.Parallel()
			buf := new(bytes.Buffer)
			err := deidentifyDateShift(buf, tc.ProjectID, test.lowerBound, test.upperBound, test.input)
			if err != nil {
				t.Errorf("deidentifyDateShift(%v, %v, %q) = error '%q', want %q", test.lowerBound, test.upperBound, err, test.input, test.want)
			}
			if got := buf.String(); got != test.want {
				t.Errorf("deidentifyDateShift(%v, %v, %q) = %q, want %q", test.lowerBound, test.upperBound, got, test.input, test.want)
			}
		})
	}
}

<<<<<<< HEAD
func TestDeidentifyTableRowSuppress(t *testing.T) {
	tc := testutil.SystemTest(t)

	var row1 = &dlppb.Table_Row{
		Values: []*dlppb.Value{
			{Type: &dlppb.Value_StringValue{StringValue: "22"}},
			{Type: &dlppb.Value_StringValue{StringValue: "Jane Austen"}},
			{Type: &dlppb.Value_StringValue{StringValue: "21"}},
		},
	}

	var row2 = &dlppb.Table_Row{
		Values: []*dlppb.Value{
			{Type: &dlppb.Value_StringValue{StringValue: "55"}},
			{Type: &dlppb.Value_StringValue{StringValue: "Mark Twain"}},
			{Type: &dlppb.Value_StringValue{StringValue: "75"}},
		},
	}

	var row3 = &dlppb.Table_Row{
		Values: []*dlppb.Value{
			{Type: &dlppb.Value_StringValue{StringValue: "101"}},
			{Type: &dlppb.Value_StringValue{StringValue: "Charles Dickens"}},
			{Type: &dlppb.Value_StringValue{StringValue: "95"}},
		},
	}

	var table = &dlppb.Table{
		Headers: []*dlppb.FieldId{
			{Name: "AGE"},
			{Name: "PATIENT"},
			{Name: "HAPPINESS SCORE"},
		},
		Rows: []*dlppb.Table_Row{
			{Values: row1.Values},
			{Values: row2.Values},
			{Values: row3.Values},
		},
	}

	t.Run("deidentifyTableRowSuppress", func(t *testing.T) {
		t.Parallel()
		buf := new(bytes.Buffer)
		if err := deidentifyTableRowSuppress(buf, tc.ProjectID, table); err != nil {
			t.Errorf("deidentifyTableRowSuppress: %v", err)
		}
		got := buf.String()
		if want := "Table after de-identification"; !strings.Contains(got, want) {
			t.Errorf("deidentifyTableRowSuppress got %q, want %q", got, want)
		}
	})

=======
func TestDeIdentifyWithRedact(t *testing.T) {
	tc := testutil.SystemTest(t)

	input := "My name is Alicia Abernathy, and my email address is aabernathy@example.com."
	infoTypeNames := []string{"EMAIL_ADDRESS"}
	want := "output: My name is Alicia Abernathy, and my email address is ."

	buf := new(bytes.Buffer)
	err := deidentifyWithRedact(buf, tc.ProjectID, input, infoTypeNames)
	if err != nil {
		t.Errorf("deidentifyWithRedact(%q) = error '%q', want %q", err, input, want)
	}
	if got := buf.String(); got != want {
		t.Errorf("deidentifyWithRedact(%q) = %q, want %q", got, input, want)
	}
}

func TestDeidentifyExceptionList(t *testing.T) {
	tc := testutil.SystemTest(t)

	input := "jack@example.org accessed customer record of user5@example.com"
	want := "output : jack@example.org accessed customer record of [EMAIL_ADDRESS]"

	buf := new(bytes.Buffer)

	if err := deidentifyExceptionList(buf, tc.ProjectID, input); err != nil {
		t.Errorf("deidentifyExceptionList(%q) = error '%q', want %q", input, err, want)
	}
	if got := buf.String(); got != want {
		t.Errorf("deidentifyExceptionList(%q) = %q, want %q", input, got, want)
	}
}

func TestDeidentifyTableBucketing(t *testing.T) {
	tc := testutil.SystemTest(t)
	buf := new(bytes.Buffer)

	if err := deIdentifyTableBucketing(buf, tc.ProjectID); err != nil {
		t.Fatal(err)
	}

	got := buf.String()
	if want := "Table after de-identification"; !strings.Contains(got, want) {
		t.Errorf("deIdentifyTableBucketing got %q, want %q", got, want)
	}
	if want := "values:{string_value:\"70:80\"}}"; !strings.Contains(got, want) {
		t.Errorf("deIdentifyTableBucketing got %q, want %q", got, want)
	}
	if want := "values:{string_value:\"75\"}}"; strings.Contains(got, want) {
		t.Errorf("deIdentifyTableBucketing got %q, want %q", got, want)
	}

}

func TestDeIdentifyWithWordList(t *testing.T) {
	tc := testutil.SystemTest(t)

	input := "Patient was seen in RM-YELLOW then transferred to rm green."
	infoType := "CUSTOM_ROOM_ID"
	wordList := []string{"RM-GREEN", "RM-YELLOW", "RM-ORANGE"}
	want := "output : Patient was seen in [CUSTOM_ROOM_ID] then transferred to [CUSTOM_ROOM_ID]."

	buf := new(bytes.Buffer)
	err := deidentifyWithWordList(buf, tc.ProjectID, input, infoType, wordList)
	if err != nil {
		t.Errorf("deidentifyWithWordList(%q) = error '%q', want %q", input, err, want)
	}
	if got := buf.String(); got != want {
		t.Errorf("deidentifyWithWordList(%q) = %q, want %q", input, got, want)
	}
>>>>>>> d55a50fa
}<|MERGE_RESOLUTION|>--- conflicted
+++ resolved
@@ -18,13 +18,9 @@
 import (
 	"bytes"
 	"strings"
-<<<<<<< HEAD
-=======
 
->>>>>>> d55a50fa
 	"testing"
 
-	"cloud.google.com/go/dlp/apiv2/dlppb"
 	"github.com/GoogleCloudPlatform/golang-samples/internal/testutil"
 )
 
@@ -107,60 +103,22 @@
 	}
 }
 
-<<<<<<< HEAD
 func TestDeidentifyTableRowSuppress(t *testing.T) {
 	tc := testutil.SystemTest(t)
 
-	var row1 = &dlppb.Table_Row{
-		Values: []*dlppb.Value{
-			{Type: &dlppb.Value_StringValue{StringValue: "22"}},
-			{Type: &dlppb.Value_StringValue{StringValue: "Jane Austen"}},
-			{Type: &dlppb.Value_StringValue{StringValue: "21"}},
-		},
+	var buf bytes.Buffer
+	if err := deidentifyTableRowSuppress(&buf, tc.ProjectID); err != nil {
+		t.Errorf("deidentifyTableRowSuppress: %v", err)
 	}
+	got := buf.String()
+	if want := "Table after de-identification"; !strings.Contains(got, want) {
+		t.Errorf("deidentifyTableRowSuppress got %q, want %q", got, want)
+	}
+	if want := "values:{string_value:\"Charles Dickens\"} "; strings.Contains(got, want) {
+		t.Errorf("deidentifyTableRowSuppress got %q, want %q", got, want)
+	}
+}
 
-	var row2 = &dlppb.Table_Row{
-		Values: []*dlppb.Value{
-			{Type: &dlppb.Value_StringValue{StringValue: "55"}},
-			{Type: &dlppb.Value_StringValue{StringValue: "Mark Twain"}},
-			{Type: &dlppb.Value_StringValue{StringValue: "75"}},
-		},
-	}
-
-	var row3 = &dlppb.Table_Row{
-		Values: []*dlppb.Value{
-			{Type: &dlppb.Value_StringValue{StringValue: "101"}},
-			{Type: &dlppb.Value_StringValue{StringValue: "Charles Dickens"}},
-			{Type: &dlppb.Value_StringValue{StringValue: "95"}},
-		},
-	}
-
-	var table = &dlppb.Table{
-		Headers: []*dlppb.FieldId{
-			{Name: "AGE"},
-			{Name: "PATIENT"},
-			{Name: "HAPPINESS SCORE"},
-		},
-		Rows: []*dlppb.Table_Row{
-			{Values: row1.Values},
-			{Values: row2.Values},
-			{Values: row3.Values},
-		},
-	}
-
-	t.Run("deidentifyTableRowSuppress", func(t *testing.T) {
-		t.Parallel()
-		buf := new(bytes.Buffer)
-		if err := deidentifyTableRowSuppress(buf, tc.ProjectID, table); err != nil {
-			t.Errorf("deidentifyTableRowSuppress: %v", err)
-		}
-		got := buf.String()
-		if want := "Table after de-identification"; !strings.Contains(got, want) {
-			t.Errorf("deidentifyTableRowSuppress got %q, want %q", got, want)
-		}
-	})
-
-=======
 func TestDeIdentifyWithRedact(t *testing.T) {
 	tc := testutil.SystemTest(t)
 
@@ -231,5 +189,4 @@
 	if got := buf.String(); got != want {
 		t.Errorf("deidentifyWithWordList(%q) = %q, want %q", input, got, want)
 	}
->>>>>>> d55a50fa
 }