// Copyright 2019 Google LLC
//
// Licensed under the Apache License, Version 2.0 (the "License");
// you may not use this file except in compliance with the License.
// You may obtain a copy of the License at
//
//     https://www.apache.org/licenses/LICENSE-2.0
//
// Unless required by applicable law or agreed to in writing, software
// distributed under the License is distributed on an "AS IS" BASIS,
// WITHOUT WARRANTIES OR CONDITIONS OF ANY KIND, either express or implied.
// See the License for the specific language governing permissions and
// limitations under the License.

// Package deid contains example snippets using the DLP deidentification API.
package deid

import (
	"bytes"
	"context"
	"crypto/rand"
	"encoding/base64"
	"fmt"
	"log"
	"strings"

	"testing"

	kms "cloud.google.com/go/kms/apiv1"
	"cloud.google.com/go/kms/apiv1/kmspb"
	"github.com/GoogleCloudPlatform/golang-samples/internal/testutil"
	"github.com/google/uuid"
)

func TestMask(t *testing.T) {
	tc := testutil.SystemTest(t)
	tests := []struct {
		input            string
		maskingCharacter string
		numberToMask     int32
		want             string
	}{
		{
			input:            "My SSN is 111222333",
			maskingCharacter: "+",
			want:             "My SSN is +++++++++",
		},
		{
			input: "My SSN is 111222333",
			want:  "My SSN is *********",
		},
		{
			input:            "My SSN is 111222333",
			maskingCharacter: "+",
			numberToMask:     6,
			want:             "My SSN is ++++++333",
		},
	}
	for _, test := range tests {
		test := test
		t.Run(test.input, func(t *testing.T) {
			test := test
			t.Parallel()
			buf := new(bytes.Buffer)
			err := mask(buf, tc.ProjectID, test.input, []string{"US_SOCIAL_SECURITY_NUMBER"}, test.maskingCharacter, test.numberToMask)
			if err != nil {
				t.Errorf("mask(%q, %s, %v) = error %q, want %q", test.input, test.maskingCharacter, test.numberToMask, err, test.want)
			}
			if got := buf.String(); got != test.want {
				t.Errorf("mask(%q, %s, %v) = %q, want %q", test.input, test.maskingCharacter, test.numberToMask, got, test.want)
			}
		})
	}
}

func TestDeidentifyDateShift(t *testing.T) {
	tc := testutil.SystemTest(t)
	tests := []struct {
		input      string
		want       string
		lowerBound int32
		upperBound int32
	}{
		{
			input:      "2016-01-10",
			lowerBound: 1,
			upperBound: 1,
			want:       "2016-01-11",
		},
		{
			input:      "2016-01-10",
			lowerBound: -1,
			upperBound: -1,
			want:       "2016-01-09",
		},
	}
	for _, test := range tests {
		test := test
		t.Run(test.input, func(t *testing.T) {
			test := test
			t.Parallel()
			buf := new(bytes.Buffer)
			err := deidentifyDateShift(buf, tc.ProjectID, test.lowerBound, test.upperBound, test.input)
			if err != nil {
				t.Errorf("deidentifyDateShift(%v, %v, %q) = error '%q', want %q", test.lowerBound, test.upperBound, err, test.input, test.want)
			}
			if got := buf.String(); got != test.want {
				t.Errorf("deidentifyDateShift(%v, %v, %q) = %q, want %q", test.lowerBound, test.upperBound, got, test.input, test.want)
			}
		})
	}
}

func TestDeidentifyTableRowSuppress(t *testing.T) {
	tc := testutil.SystemTest(t)

	var buf bytes.Buffer
	if err := deidentifyTableRowSuppress(&buf, tc.ProjectID); err != nil {
		t.Errorf("deidentifyTableRowSuppress: %v", err)
	}
	got := buf.String()
	if want := "Table after de-identification"; !strings.Contains(got, want) {
		t.Errorf("deidentifyTableRowSuppress got %q, want %q", got, want)
	}
	if want := "values:{string_value:\"Charles Dickens\"} "; strings.Contains(got, want) {
		t.Errorf("deidentifyTableRowSuppress got %q, want %q", got, want)
	}
}

func TestDeidentifyTableInfoTypes(t *testing.T) {
	tc := testutil.SystemTest(t)

	var buf bytes.Buffer

	if err := deidentifyTableInfotypes(&buf, tc.ProjectID); err != nil {
		t.Fatal(err)
	}

	got := buf.String()
	if want := "Table after de-identification"; !strings.Contains(got, want) {
		t.Errorf("deidentifyTableInfotypes got %q, want %q", got, want)
	}

	if want := "[PERSON_NAME]"; !strings.Contains(got, want) {
		t.Errorf("deidentifyTableInfotypes got %q, want %q", got, want)
	}

	if want := "Charles Dickens"; strings.Contains(got, want) {
		t.Errorf("deidentifyTableInfotypes got %q, want %q", got, want)
	}
	if want := "Mark Twain"; strings.Contains(got, want) {
		t.Errorf("deidentifyTableInfotypes got %q, want %q", got, want)
	}
	if want := "Jane Austen"; strings.Contains(got, want) {
		t.Errorf("deidentifyTableInfotypes got %q, want %q", got, want)
	}

}

func TestDeIdentifyWithRedact(t *testing.T) {
	tc := testutil.SystemTest(t)

	input := "My name is Alicia Abernathy, and my email address is aabernathy@example.com."
	infoTypeNames := []string{"EMAIL_ADDRESS"}
	want := "output: My name is Alicia Abernathy, and my email address is ."

	var buf bytes.Buffer

	if err := deidentifyWithRedact(&buf, tc.ProjectID, input, infoTypeNames); err != nil {
		t.Errorf("deidentifyWithRedact(%q) = error '%q', want %q", err, input, want)
	}
	if got := buf.String(); got != want {
		t.Errorf("deidentifyWithRedact(%q) = %q, want %q", got, input, want)
	}
}

func TestDeidentifyExceptionList(t *testing.T) {
	tc := testutil.SystemTest(t)

	input := "jack@example.org accessed customer record of user5@example.com"
	want := "output : jack@example.org accessed customer record of [EMAIL_ADDRESS]"

	var buf bytes.Buffer

	if err := deidentifyExceptionList(&buf, tc.ProjectID, input); err != nil {
		t.Errorf("deidentifyExceptionList(%q) = error '%q', want %q", input, err, want)
	}
	if got := buf.String(); got != want {
		t.Errorf("deidentifyExceptionList(%q) = %q, want %q", input, got, want)
	}

}

func TestDeIdentifyWithReplacement(t *testing.T) {
	tc := testutil.SystemTest(t)
	input := "My name is Alicia Abernathy, and my email address is aabernathy@example.com."
	infoType := []string{"EMAIL_ADDRESS"}
	replaceVal := "[email-address]"
	want := "output : My name is Alicia Abernathy, and my email address is [email-address]."

	var buf bytes.Buffer
	err := deidentifyWithReplacement(&buf, tc.ProjectID, input, infoType, replaceVal)
	if err != nil {
		t.Fatal(err)
	}
	if got := buf.String(); got != want {
		t.Errorf("deidentifyWithReplacement(%q) = %q, want %q", input, got, want)
	}
}

func TestDeidentifyTableBucketing(t *testing.T) {
	tc := testutil.SystemTest(t)
	var buf bytes.Buffer

	if err := deIdentifyTableBucketing(&buf, tc.ProjectID); err != nil {
		t.Fatal(err)
	}
	got := buf.String()
	if want := "values:{string_value:\"70:80\"}}"; !strings.Contains(got, want) {
		t.Errorf("deIdentifyTableBucketing got %q, want %q", got, want)
	}
	if want := "values:{string_value:\"75\"}}"; strings.Contains(got, want) {
		t.Errorf("deIdentifyTableBucketing got %q, want %q", got, want)
	}

}

func TestDeidentifyTableMaskingCondition(t *testing.T) {
	tc := testutil.SystemTest(t)
	var buf bytes.Buffer
	if err := deidentifyTableMaskingCondition(&buf, tc.ProjectID); err != nil {
		t.Fatal(err)
	}
	got := buf.String()
	if want := "Table after de-identification :"; !strings.Contains(got, want) {
		t.Errorf("deidentifyTableMaskingCondition got (%q) =%q ", got, want)
	}
	if want := "values:{string_value:\"**\"}"; !strings.Contains(got, want) {
		t.Errorf("deidentifyTableMaskingCondition got (%q) =%q ", got, want)
	}
}

func TestDeidentifyTableConditionInfoTypes(t *testing.T) {
	tc := testutil.SystemTest(t)
	var buf bytes.Buffer

	if err := deidentifyTableConditionInfoTypes(&buf, tc.ProjectID, []string{"PATIENT", "FACTOID"}); err != nil {
		t.Fatal(err)
	}

	got := buf.String()
	if want := "Table after de-identification"; !strings.Contains(got, want) {
		t.Errorf("deidentifyTableConditionInfoTypes got %q, want %q", got, want)
	}
	if want := "values:{string_value:\"[PERSON_NAME] name was a curse invented by [PERSON_NAME].\"}}"; !strings.Contains(got, want) {
		t.Errorf("deidentifyTableConditionInfoTypes got %q, want %q", got, want)
	}
}

func TestDeIdentifyWithWordList(t *testing.T) {
	tc := testutil.SystemTest(t)
	var buf bytes.Buffer
	input := "Patient was seen in RM-YELLOW then transferred to rm green."
	infoType := "CUSTOM_ROOM_ID"
	wordList := []string{"RM-GREEN", "RM-YELLOW", "RM-ORANGE"}
	want := "output : Patient was seen in [CUSTOM_ROOM_ID] then transferred to [CUSTOM_ROOM_ID]."

	if err := deidentifyWithWordList(&buf, tc.ProjectID, input, infoType, wordList); err != nil {
		t.Errorf("deidentifyWithWordList(%q) = error '%q', want %q", input, err, want)
	}
	if got := buf.String(); got != want {
		t.Errorf("deidentifyWithWordList(%q) = %q, want %q", input, got, want)
	}
}

func TestDeIdentifyWithInfotype(t *testing.T) {
	tc := testutil.SystemTest(t)

	input := "My email is test@example.com"
	infoType := []string{"EMAIL_ADDRESS"}
	want := "output : My email is [EMAIL_ADDRESS]"

	var buf bytes.Buffer

	if err := deidentifyWithInfotype(&buf, tc.ProjectID, input, infoType); err != nil {
		t.Fatal(err)
	}
	if got := buf.String(); got != want {
		t.Errorf("deidentifyFreeTextWithFPEUsingSurrogate(%q) = %q, want %q", input, got, want)
	}

}

func TestDeidentifyTableFPE(t *testing.T) {
	tc := testutil.SystemTest(t)

	keyRingName, err := createKeyRing(t, tc.ProjectID)
	if err != nil {
		t.Fatal(err)
	}

	kmsKeyName, wrappedAesKey, keyVersion, err := createKey(t, tc.ProjectID, keyRingName)
	if err != nil {
		t.Fatal(err)
	}
	defer destroyKey(t, tc.ProjectID, keyVersion)

	contains := "De-identify Table after format-preserving encryption"

	var buf bytes.Buffer

	if err := deidentifyTableFPE(&buf, tc.ProjectID, kmsKeyName, wrappedAesKey); err != nil {
		t.Fatal(err)
	}

	if got := buf.String(); !strings.Contains(got, contains) {
		t.Errorf("deidentifyTableFPE() = %q,%q ", got, contains)
	}
}
func TestDeIdentifyDeterministic(t *testing.T) {
	tc := testutil.SystemTest(t)

	input := "Jack's phone number is 5555551212"
	infoTypeNames := []string{"PHONE_NUMBER"}
	keyRingName, err := createKeyRing(t, tc.ProjectID)
	if err != nil {
		t.Fatal(err)
	}
	keyFileName, cryptoKeyName, keyVersion, err := createKey(t, tc.ProjectID, keyRingName)
	if err != nil {
		t.Fatal(err)
	}
	defer destroyKey(t, tc.ProjectID, keyVersion)

	surrogateInfoType := "PHONE_TOKEN"
	want := "output : Jack's phone number is PHONE_TOKEN(36):"

	var buf bytes.Buffer

	if err := deIdentifyDeterministicEncryption(&buf, tc.ProjectID, input, infoTypeNames, keyFileName, cryptoKeyName, surrogateInfoType); err != nil {
		t.Errorf("deIdentifyDeterministicEncryption(%q) = error '%q', want %q", err, input, want)
	}

	if got := buf.String(); !strings.Contains(got, want) {
		t.Errorf("deIdentifyDeterministicEncryption(%q) = %q, want %q", input, got, want)
	}

}

func TestDeIdentifyFreeTextWithFPEUsingSurrogate(t *testing.T) {
	tc := testutil.SystemTest(t)

	input := "My phone number is 5555551212"
	infoType := "PHONE_NUMBER"
	surrogateType := "PHONE_TOKEN"
	unWrappedKey, err := getUnwrappedKey(t)
	if err != nil {
		t.Fatal(err)
	}
	want := "output: My phone number is PHONE_TOKEN(10):"

	var buf bytes.Buffer
	if err := deidentifyFreeTextWithFPEUsingSurrogate(&buf, tc.ProjectID, input, infoType, surrogateType, unWrappedKey); err != nil {
		t.Fatal(err)
	}
	if got := buf.String(); !strings.Contains(got, want) {
		t.Errorf("deidentifyFreeTextWithFPEUsingSurrogate(%q) = %q, want %q", input, got, want)
	}
}

func getUnwrappedKey(t *testing.T) (string, error) {
	t.Helper()
	key := make([]byte, 32) // 32 bytes for AES-256
	_, err := rand.Read(key)
	if err != nil {
		return "", err
	}

	// Encode the key to base64
	encodedKey := base64.StdEncoding.EncodeToString(key)
	return string(encodedKey), nil

}

func TestReidentifyWithDeterministic(t *testing.T) {
	tc := testutil.SystemTest(t)
	var buf bytes.Buffer

	inputStr := "My SSN is 372819127"
	infoTypeNames := []string{"US_SOCIAL_SECURITY_NUMBER"}
	keyRingName, err := createKeyRing(t, tc.ProjectID)
	if err != nil {
		t.Fatal(err)
	}
	keyFileName, cryptoKeyName, keyVersion, err := createKey(t, tc.ProjectID, keyRingName)
	if err != nil {
		t.Fatal(err)
	}
	defer destroyKey(t, tc.ProjectID, keyVersion)

	surrogateInfoType := "SSN_TOKEN"

	if err := deIdentifyDeterministicEncryption(&buf, tc.ProjectID, inputStr, infoTypeNames, keyFileName, cryptoKeyName, surrogateInfoType); err != nil {
		t.Fatal(err)
	}

	deidContent := buf.String()

	inputForReid := strings.TrimPrefix(deidContent, "output : ")

	buf.Reset()
	if err := reidentifyWithDeterministic(&buf, tc.ProjectID, inputForReid, surrogateInfoType, keyFileName, cryptoKeyName); err != nil {
		t.Fatal(err)
	}

	got := buf.String()
	if want := "output: My SSN is 372819127"; got != want {
		t.Errorf("reidentifyWithDeterministic got %q, want %q", got, want)
	}

}

func createKeyRing(t *testing.T, projectID string) (string, error) {
	t.Helper()

	u := uuid.New().String()[:8]
	parent := fmt.Sprintf("projects/%v/locations/global", projectID)
	id := "test-dlp-go-lang-key-id-1" + u

	ctx := context.Background()
	client, err := kms.NewKeyManagementClient(ctx)
	if err != nil {
		return "", err
	}
	defer client.Close()

	// Build the request.
	req := &kmspb.CreateKeyRingRequest{
		Parent:    parent,
		KeyRingId: id,
	}

	// Call the API.
	result, err := client.CreateKeyRing(ctx, req)
	if err != nil {
		return "", err
	}

	return result.Name, nil
}

func createKey(t *testing.T, projectID, keyFileName string) (string, string, string, error) {
	t.Helper()
	u := uuid.New().String()[:8]
	id := "go-lang-dlp-test-wrapped-aes-256" + u
	ctx := context.Background()
	client, err := kms.NewKeyManagementClient(ctx)
	if err != nil {
		return "", "", "", fmt.Errorf("failed to create kms client: %w", err)
	}
	defer client.Close()

	// Build the request.
	req := &kmspb.CreateCryptoKeyRequest{
		Parent:      keyFileName,
		CryptoKeyId: id,
		CryptoKey: &kmspb.CryptoKey{
			Purpose: kmspb.CryptoKey_ENCRYPT_DECRYPT,
			VersionTemplate: &kmspb.CryptoKeyVersionTemplate{
				ProtectionLevel: kmspb.ProtectionLevel_HSM,
				Algorithm:       kmspb.CryptoKeyVersion_GOOGLE_SYMMETRIC_ENCRYPTION,
			},
		},
	}

	// Call the API.
	result, err := client.CreateCryptoKey(ctx, req)
	if err != nil {
		return "", "", "", fmt.Errorf("failed to create key: %w", err)
	}

	response, err := client.Encrypt(ctx, &kmspb.EncryptRequest{
		Name:      result.Name,
		Plaintext: []byte("5u8x/A?D(G+KbPeShVmYq3t6w9y$B&E)"),
	})

	if err != nil {
		log.Fatalf("Failed to wrap key: %v", err)
	}

	wrappedKey := response.Ciphertext

	wrappedKeyString := base64.StdEncoding.EncodeToString(wrappedKey)
	return result.Name, wrappedKeyString, response.Name, nil
}

func destroyKey(t *testing.T, projectID, key string) error {
	t.Helper()

	ctx := context.Background()
	client, err := kms.NewKeyManagementClient(ctx)
	if err != nil {
		return err
	}
	defer client.Close()

	req := &kmspb.DestroyCryptoKeyVersionRequest{
		Name: key,
	}

	_, err = client.DestroyCryptoKeyVersion(ctx, req)
	if err != nil {
		return err
	}

	return nil
}

func TestDeIdentifyTimeExtract(t *testing.T) {
	tc := testutil.SystemTest(t)
	var buf bytes.Buffer
	if err := deIdentifyTimeExtract(&buf, tc.ProjectID); err != nil {
		t.Fatal(err)
	}
	got := buf.String()
	if want := "Table after de-identification :"; !strings.Contains(got, want) {
		t.Errorf("TestDeIdentifyTimeExtract got %q, want %q", got, want)
	}
	if want := "values:{string_value:\"1970\"}"; !strings.Contains(got, want) {
		t.Errorf("TestDeIdentifyTimeExtract got %q, want %q", got, want)
	}
	if want := "values:{string_value:\"1996\"}}"; !strings.Contains(got, want) {
		t.Errorf("TestDeIdentifyTimeExtract got %q, want %q", got, want)
	}
}

func TestReidTextDataWithFPE(t *testing.T) {
	tc := testutil.SystemTest(t)
	var buf bytes.Buffer

	input := "My SSN is 123456789"
	infoTypeNames := []string{"US_SOCIAL_SECURITY_NUMBER"}
	surrogateInfoType := "AGE"

	keyRingName, err := createKeyRing(t, tc.ProjectID)
	if err != nil {
		t.Fatal(err)
	}
	keyFileName, cryptoKeyName, keyVersion, err := createKey(t, tc.ProjectID, keyRingName)
	if err != nil {
		t.Fatal(err)
	}
	defer destroyKey(t, tc.ProjectID, keyVersion)

	if err := deidentifyFPE(&buf, tc.ProjectID, input, infoTypeNames, keyFileName, cryptoKeyName, surrogateInfoType); err != nil {
		t.Fatal(err)
	}

	deidContent := buf.String()

	inputForReid := strings.TrimPrefix(deidContent, "output: ")
	buf.Reset()

	if err := reidTextDataWithFPE(&buf, tc.ProjectID, inputForReid, keyFileName, cryptoKeyName, surrogateInfoType); err != nil {
		t.Fatal(err)
	}

	got := buf.String()
	if want := "output: My SSN is 123456789"; got != want {
		t.Errorf("reidentifyFreeTextWithFPEUsingSurrogate got %q, want %q", got, want)
	}
}

func TestDeIdentifyTableWithCryptoHash(t *testing.T) {
	tc := testutil.SystemTest(t)

	var buf bytes.Buffer
	transientKeyName := "YOUR_TRANSIENT_CRYPTO_KEY_NAME"

	if err := deIdentifyTableWithCryptoHash(&buf, tc.ProjectID, transientKeyName); err != nil {
		t.Fatal(err)
	}
	got := buf.String()

	if want := "Table after de-identification :"; !strings.Contains(got, want) {
		t.Errorf("TestDeIdentifyTableWithCryptoHash got %q, want %q", got, want)
	}
	if want := "user3@example.org"; strings.Contains(got, want) {
		t.Errorf("TestDeIdentifyTableWithCryptoHash got %q, want %q", got, want)
	}
	if want := "858-555-0224"; strings.Contains(got, want) {
		t.Errorf("TestDeIdentifyTableWithCryptoHash got %q, want %q", got, want)
	}
	if want := "user2@example.org"; strings.Contains(got, want) {
		t.Errorf("TestDeIdentifyTableWithCryptoHash got %q, want %q", got, want)
	}
	if want := "858-555-0223"; strings.Contains(got, want) {
		t.Errorf("TestDeIdentifyTableWithCryptoHash got %q, want %q", got, want)
	}
	if want := "user1@example.org"; strings.Contains(got, want) {
		t.Errorf("TestDeIdentifyTableWithCryptoHash got %q, want %q", got, want)
	}
	if want := "858-555-0222"; strings.Contains(got, want) {
		t.Errorf("TestDeIdentifyTableWithCryptoHash got %q, want %q", got, want)
	}
}

func TestDeIdentifyTableWithMultipleCryptoHash(t *testing.T) {
	tc := testutil.SystemTest(t)
	var buf bytes.Buffer

	if err := deIdentifyTableWithMultipleCryptoHash(&buf, tc.ProjectID, "your-transient-crypto-key-name-1", "your-transient-crypto-key-name-2"); err != nil {
		t.Fatal(err)
	}
	got := buf.String()
	if want := "Table after de-identification :"; !strings.Contains(got, want) {
		t.Errorf("TestDeIdentifyTableWithMultipleCryptoHash got %q, want %q", got, want)
	}
	if want := "user1@example.org"; strings.Contains(got, want) {
		t.Errorf("TestDeIdentifyTableWithMultipleCryptoHash got %q, want %q", got, want)
	}
	if want := "858-555-0222"; strings.Contains(got, want) {
		t.Errorf("TestDeIdentifyTableWithMultipleCryptoHash got %q, want %q", got, want)
	}
	if want := "abbyabernathy1"; !strings.Contains(got, want) {
		t.Errorf("TestDeIdentifyTableWithMultipleCryptoHash got %q, want %q", got, want)
	}
}

<<<<<<< HEAD
func TestDeIdentifyTablePrimitiveBucketing(t *testing.T) {
	tc := testutil.SystemTest(t)
	var buf bytes.Buffer
	if err := deIdentifyTablePrimitiveBucketing(&buf, tc.ProjectID); err != nil {
		t.Fatal(err)
	}
	got := buf.String()
	if want := "Table after de-identification :"; !strings.Contains(got, want) {
		t.Errorf("TestDeIdentifyTablePrimitiveBucketing got %q, want %q", got, want)
	}

	if want := `values:{string_value:"High"}`; !strings.Contains(got, want) {
		t.Errorf("TestDeidentifyDataReplaceWithDictionary got %q, want %q", got, want)
	}
	if want := `values:{string_value:"75"}`; strings.Contains(got, want) {
		t.Errorf("TestDeidentifyDataReplaceWithDictionary got %q, want %q", got, want)
	}
=======
func TestDeidentifyDataReplaceWithDictionary(t *testing.T) {
	tc := testutil.SystemTest(t)
	var buf bytes.Buffer

	if err := deidentifyDataReplaceWithDictionary(&buf, tc.ProjectID, "My name is Alicia Abernathy, and my email address is aabernathy@example.com."); err != nil {
		t.Fatal(err)
	}
	got := buf.String()
	want1 := "output: My name is Alicia Abernathy, and my email address is izumi@example.com."
	want2 := "output: My name is Alicia Abernathy, and my email address is alex@example.com."
	if !strings.Contains(got, want1) && !strings.Contains(got, want2) {
		t.Errorf("TestDeidentifyDataReplaceWithDictionary got %q, output does not contains value from dictionary", got)
	}

>>>>>>> 287d2832
}<|MERGE_RESOLUTION|>--- conflicted
+++ resolved
@@ -627,7 +627,6 @@
 	}
 }
 
-<<<<<<< HEAD
 func TestDeIdentifyTablePrimitiveBucketing(t *testing.T) {
 	tc := testutil.SystemTest(t)
 	var buf bytes.Buffer
@@ -645,7 +644,8 @@
 	if want := `values:{string_value:"75"}`; strings.Contains(got, want) {
 		t.Errorf("TestDeidentifyDataReplaceWithDictionary got %q, want %q", got, want)
 	}
-=======
+}
+
 func TestDeidentifyDataReplaceWithDictionary(t *testing.T) {
 	tc := testutil.SystemTest(t)
 	var buf bytes.Buffer
@@ -659,6 +659,4 @@
 	if !strings.Contains(got, want1) && !strings.Contains(got, want2) {
 		t.Errorf("TestDeidentifyDataReplaceWithDictionary got %q, output does not contains value from dictionary", got)
 	}
-
->>>>>>> 287d2832
 }