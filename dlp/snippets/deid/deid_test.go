--- conflicted
+++ resolved
@@ -136,8 +136,6 @@
 	if got := buf.String(); got != want {
 		t.Errorf("deidentifyExceptionList(%q) = %q, want %q", input, got, want)
 	}
-<<<<<<< HEAD
-
 }
 
 func TestDeidentifyTableBucketing(t *testing.T) {
@@ -238,6 +236,4 @@
 	if !reflect.DeepEqual(v1, v2) {
 		t.Errorf("deIdentifyTableBucketing got %v, want %v", got, expectedTable)
 	}
-=======
->>>>>>> c616c2e6
 }