// Copyright 2019 Google LLC
//
// Licensed under the Apache License, Version 2.0 (the "License");
// you may not use this file except in compliance with the License.
// You may obtain a copy of the License at
//
//     https://www.apache.org/licenses/LICENSE-2.0
//
// Unless required by applicable law or agreed to in writing, software
// distributed under the License is distributed on an "AS IS" BASIS,
// WITHOUT WARRANTIES OR CONDITIONS OF ANY KIND, either express or implied.
// See the License for the specific language governing permissions and
// limitations under the License.

// Package deid contains example snippets using the DLP deidentification API.
package deid

import (
	"bytes"
	"context"
	"crypto/rand"
	"encoding/base64"
	"fmt"
	"log"
	"strings"

	"testing"

	kms "cloud.google.com/go/kms/apiv1"
	"cloud.google.com/go/kms/apiv1/kmspb"
	"github.com/GoogleCloudPlatform/golang-samples/internal/testutil"
	"github.com/google/uuid"
)

func TestMask(t *testing.T) {
	tc := testutil.SystemTest(t)
	tests := []struct {
		input            string
		maskingCharacter string
		numberToMask     int32
		want             string
	}{
		{
			input:            "My SSN is 111222333",
			maskingCharacter: "+",
			want:             "My SSN is +++++++++",
		},
		{
			input: "My SSN is 111222333",
			want:  "My SSN is *********",
		},
		{
			input:            "My SSN is 111222333",
			maskingCharacter: "+",
			numberToMask:     6,
			want:             "My SSN is ++++++333",
		},
	}
	for _, test := range tests {
		test := test
		t.Run(test.input, func(t *testing.T) {
			test := test
			t.Parallel()
			buf := new(bytes.Buffer)
			err := mask(buf, tc.ProjectID, test.input, []string{"US_SOCIAL_SECURITY_NUMBER"}, test.maskingCharacter, test.numberToMask)
			if err != nil {
				t.Errorf("mask(%q, %s, %v) = error %q, want %q", test.input, test.maskingCharacter, test.numberToMask, err, test.want)
			}
			if got := buf.String(); got != test.want {
				t.Errorf("mask(%q, %s, %v) = %q, want %q", test.input, test.maskingCharacter, test.numberToMask, got, test.want)
			}
		})
	}
}

func TestDeidentifyDateShift(t *testing.T) {
	tc := testutil.SystemTest(t)
	tests := []struct {
		input      string
		want       string
		lowerBound int32
		upperBound int32
	}{
		{
			input:      "2016-01-10",
			lowerBound: 1,
			upperBound: 1,
			want:       "2016-01-11",
		},
		{
			input:      "2016-01-10",
			lowerBound: -1,
			upperBound: -1,
			want:       "2016-01-09",
		},
	}
	for _, test := range tests {
		test := test
		t.Run(test.input, func(t *testing.T) {
			test := test
			t.Parallel()
			buf := new(bytes.Buffer)
			err := deidentifyDateShift(buf, tc.ProjectID, test.lowerBound, test.upperBound, test.input)
			if err != nil {
				t.Errorf("deidentifyDateShift(%v, %v, %q) = error '%q', want %q", test.lowerBound, test.upperBound, err, test.input, test.want)
			}
			if got := buf.String(); got != test.want {
				t.Errorf("deidentifyDateShift(%v, %v, %q) = %q, want %q", test.lowerBound, test.upperBound, got, test.input, test.want)
			}
		})
	}
}

func TestDeidentifyTableRowSuppress(t *testing.T) {
	tc := testutil.SystemTest(t)

	var buf bytes.Buffer
	if err := deidentifyTableRowSuppress(&buf, tc.ProjectID); err != nil {
		t.Errorf("deidentifyTableRowSuppress: %v", err)
	}
	got := buf.String()
	if want := "Table after de-identification"; !strings.Contains(got, want) {
		t.Errorf("deidentifyTableRowSuppress got %q, want %q", got, want)
	}
	if want := "values:{string_value:\"Charles Dickens\"} "; strings.Contains(got, want) {
		t.Errorf("deidentifyTableRowSuppress got %q, want %q", got, want)
	}
}

func TestDeidentifyTableInfoTypes(t *testing.T) {
	tc := testutil.SystemTest(t)

	var buf bytes.Buffer

	if err := deidentifyTableInfotypes(&buf, tc.ProjectID); err != nil {
		t.Fatal(err)
	}

	got := buf.String()
	if want := "Table after de-identification"; !strings.Contains(got, want) {
		t.Errorf("deidentifyTableInfotypes got %q, want %q", got, want)
	}

	if want := "[PERSON_NAME]"; !strings.Contains(got, want) {
		t.Errorf("deidentifyTableInfotypes got %q, want %q", got, want)
	}

	if want := "Charles Dickens"; strings.Contains(got, want) {
		t.Errorf("deidentifyTableInfotypes got %q, want %q", got, want)
	}
	if want := "Mark Twain"; strings.Contains(got, want) {
		t.Errorf("deidentifyTableInfotypes got %q, want %q", got, want)
	}
	if want := "Jane Austen"; strings.Contains(got, want) {
		t.Errorf("deidentifyTableInfotypes got %q, want %q", got, want)
	}

}

func TestDeIdentifyWithRedact(t *testing.T) {
	tc := testutil.SystemTest(t)

	input := "My name is Alicia Abernathy, and my email address is aabernathy@example.com."
	infoTypeNames := []string{"EMAIL_ADDRESS"}
	want := "output: My name is Alicia Abernathy, and my email address is ."

	var buf bytes.Buffer

	if err := deidentifyWithRedact(&buf, tc.ProjectID, input, infoTypeNames); err != nil {
		t.Errorf("deidentifyWithRedact(%q) = error '%q', want %q", err, input, want)
	}
	if got := buf.String(); got != want {
		t.Errorf("deidentifyWithRedact(%q) = %q, want %q", got, input, want)
	}
}

func TestDeidentifyExceptionList(t *testing.T) {
	tc := testutil.SystemTest(t)

	input := "jack@example.org accessed customer record of user5@example.com"
	want := "output : jack@example.org accessed customer record of [EMAIL_ADDRESS]"

	var buf bytes.Buffer

	if err := deidentifyExceptionList(&buf, tc.ProjectID, input); err != nil {
		t.Errorf("deidentifyExceptionList(%q) = error '%q', want %q", input, err, want)
	}
	if got := buf.String(); got != want {
		t.Errorf("deidentifyExceptionList(%q) = %q, want %q", input, got, want)
	}

}

func TestDeIdentifyWithReplacement(t *testing.T) {
	tc := testutil.SystemTest(t)
	input := "My name is Alicia Abernathy, and my email address is aabernathy@example.com."
	infoType := []string{"EMAIL_ADDRESS"}
	replaceVal := "[email-address]"
	want := "output : My name is Alicia Abernathy, and my email address is [email-address]."

	var buf bytes.Buffer
	err := deidentifyWithReplacement(&buf, tc.ProjectID, input, infoType, replaceVal)
	if err != nil {
		t.Fatal(err)
	}
	if got := buf.String(); got != want {
		t.Errorf("deidentifyWithReplacement(%q) = %q, want %q", input, got, want)
	}
}

func TestDeidentifyTableBucketing(t *testing.T) {
	tc := testutil.SystemTest(t)
	var buf bytes.Buffer

	if err := deIdentifyTableBucketing(&buf, tc.ProjectID); err != nil {
		t.Fatal(err)
	}
	got := buf.String()
	if want := "values:{string_value:\"70:80\"}}"; !strings.Contains(got, want) {
		t.Errorf("deIdentifyTableBucketing got %q, want %q", got, want)
	}
	if want := "values:{string_value:\"75\"}}"; strings.Contains(got, want) {
		t.Errorf("deIdentifyTableBucketing got %q, want %q", got, want)
	}

}

func TestDeidentifyTableMaskingCondition(t *testing.T) {
	tc := testutil.SystemTest(t)
	var buf bytes.Buffer
	if err := deidentifyTableMaskingCondition(&buf, tc.ProjectID); err != nil {
		t.Fatal(err)
	}
	got := buf.String()
	if want := "Table after de-identification :"; !strings.Contains(got, want) {
		t.Errorf("deidentifyTableMaskingCondition got (%q) =%q ", got, want)
	}
	if want := "values:{string_value:\"**\"}"; !strings.Contains(got, want) {
		t.Errorf("deidentifyTableMaskingCondition got (%q) =%q ", got, want)
	}
}

func TestDeidentifyTableConditionInfoTypes(t *testing.T) {
	tc := testutil.SystemTest(t)
	var buf bytes.Buffer

	if err := deidentifyTableConditionInfoTypes(&buf, tc.ProjectID, []string{"PATIENT", "FACTOID"}); err != nil {
		t.Fatal(err)
	}

	got := buf.String()
	if want := "Table after de-identification"; !strings.Contains(got, want) {
		t.Errorf("deidentifyTableConditionInfoTypes got %q, want %q", got, want)
	}
	if want := "values:{string_value:\"[PERSON_NAME] name was a curse invented by [PERSON_NAME].\"}}"; !strings.Contains(got, want) {
		t.Errorf("deidentifyTableConditionInfoTypes got %q, want %q", got, want)
	}
}

func TestDeIdentifyWithWordList(t *testing.T) {
	tc := testutil.SystemTest(t)
	var buf bytes.Buffer
	input := "Patient was seen in RM-YELLOW then transferred to rm green."
	infoType := "CUSTOM_ROOM_ID"
	wordList := []string{"RM-GREEN", "RM-YELLOW", "RM-ORANGE"}
	want := "output : Patient was seen in [CUSTOM_ROOM_ID] then transferred to [CUSTOM_ROOM_ID]."

	if err := deidentifyWithWordList(&buf, tc.ProjectID, input, infoType, wordList); err != nil {
		t.Errorf("deidentifyWithWordList(%q) = error '%q', want %q", input, err, want)
	}
	if got := buf.String(); got != want {
		t.Errorf("deidentifyWithWordList(%q) = %q, want %q", input, got, want)
	}
}

func TestDeIdentifyWithInfotype(t *testing.T) {
	tc := testutil.SystemTest(t)

	input := "My email is test@example.com"
	infoType := []string{"EMAIL_ADDRESS"}
	want := "output : My email is [EMAIL_ADDRESS]"

	var buf bytes.Buffer

	if err := deidentifyWithInfotype(&buf, tc.ProjectID, input, infoType); err != nil {
		t.Fatal(err)
	}
	if got := buf.String(); got != want {
		t.Errorf("deidentifyFreeTextWithFPEUsingSurrogate(%q) = %q, want %q", input, got, want)
	}

}

func TestDeidentifyTableFPE(t *testing.T) {
	tc := testutil.SystemTest(t)

	keyRingName, err := createKeyRing(t, tc.ProjectID)
	if err != nil {
		t.Fatal(err)
	}

	kmsKeyName, wrappedAesKey, keyVersion, err := createKey(t, tc.ProjectID, keyRingName)
	if err != nil {
		t.Fatal(err)
	}
	defer destroyKey(t, tc.ProjectID, keyVersion)

	contains := "De-identify Table after format-preserving encryption"

	var buf bytes.Buffer

	if err := deidentifyTableFPE(&buf, tc.ProjectID, kmsKeyName, wrappedAesKey); err != nil {
		t.Fatal(err)
	}

	if got := buf.String(); !strings.Contains(got, contains) {
		t.Errorf("deidentifyTableFPE() = %q,%q ", got, contains)
	}
}
func TestDeIdentifyDeterministic(t *testing.T) {
	tc := testutil.SystemTest(t)

	input := "Jack's phone number is 5555551212"
	infoTypeNames := []string{"PHONE_NUMBER"}
	keyRingName, err := createKeyRing(t, tc.ProjectID)
	if err != nil {
		t.Fatal(err)
	}
	keyFileName, cryptoKeyName, keyVersion, err := createKey(t, tc.ProjectID, keyRingName)
	if err != nil {
		t.Fatal(err)
	}
	defer destroyKey(t, tc.ProjectID, keyVersion)

	surrogateInfoType := "PHONE_TOKEN"
	want := "output : Jack's phone number is PHONE_TOKEN(36):"

	var buf bytes.Buffer

	if err := deIdentifyDeterministicEncryption(&buf, tc.ProjectID, input, infoTypeNames, keyFileName, cryptoKeyName, surrogateInfoType); err != nil {
		t.Errorf("deIdentifyDeterministicEncryption(%q) = error '%q', want %q", err, input, want)
	}

	if got := buf.String(); !strings.Contains(got, want) {
		t.Errorf("deIdentifyDeterministicEncryption(%q) = %q, want %q", input, got, want)
	}

}

<<<<<<< HEAD
func TestReidentifyFreeTextWithFPEUsingSurrogate(t *testing.T) {
	tc := testutil.SystemTest(t)
	var buf bytes.Buffer

	inputStr := "My phone number is 1234567890"
	infoType := "PHONE_NUMBER"
	surrogateType := "PHONE_TOKEN"
	unwrappedKey, err := getUnwrappedKey(t)
	if err != nil {
		t.Fatal(err)
	}

	if err := deidentifyFreeTextWithFPEUsingSurrogate(&buf, tc.ProjectID, inputStr, infoType, surrogateType, unwrappedKey); err != nil {
		t.Fatal(err)
	}
	deidContent := buf.String()

	inputForReid := strings.TrimPrefix(deidContent, "output: ")

	buf.Reset()
	if err := reidentifyFreeTextWithFPEUsingSurrogate(&buf, tc.ProjectID, inputForReid, surrogateType, unwrappedKey); err != nil {
=======
func TestDeIdentifyFreeTextWithFPEUsingSurrogate(t *testing.T) {
	tc := testutil.SystemTest(t)

	input := "My phone number is 5555551212"
	infoType := "PHONE_NUMBER"
	surrogateType := "PHONE_TOKEN"
	unWrappedKey, err := getUnwrappedKey(t)
	if err != nil {
		t.Fatal(err)
	}
	want := "output: My phone number is PHONE_TOKEN(10):"

	var buf bytes.Buffer
	if err := deidentifyFreeTextWithFPEUsingSurrogate(&buf, tc.ProjectID, input, infoType, surrogateType, unWrappedKey); err != nil {
		t.Fatal(err)
	}
	if got := buf.String(); !strings.Contains(got, want) {
		t.Errorf("deidentifyFreeTextWithFPEUsingSurrogate(%q) = %q, want %q", input, got, want)
	}
}

func getUnwrappedKey(t *testing.T) (string, error) {
	t.Helper()
	key := make([]byte, 32) // 32 bytes for AES-256
	_, err := rand.Read(key)
	if err != nil {
		return "", err
	}

	// Encode the key to base64
	encodedKey := base64.StdEncoding.EncodeToString(key)
	return string(encodedKey), nil

}

func TestReidentifyWithDeterministic(t *testing.T) {
	tc := testutil.SystemTest(t)
	var buf bytes.Buffer

	inputStr := "My SSN is 372819127"
	infoTypeNames := []string{"US_SOCIAL_SECURITY_NUMBER"}
	keyRingName, err := createKeyRing(t, tc.ProjectID)
	if err != nil {
		t.Fatal(err)
	}
	keyFileName, cryptoKeyName, keyVersion, err := createKey(t, tc.ProjectID, keyRingName)
	if err != nil {
		t.Fatal(err)
	}
	defer destroyKey(t, tc.ProjectID, keyVersion)

	surrogateInfoType := "SSN_TOKEN"

	if err := deIdentifyDeterministicEncryption(&buf, tc.ProjectID, inputStr, infoTypeNames, keyFileName, cryptoKeyName, surrogateInfoType); err != nil {
		t.Fatal(err)
	}

	deidContent := buf.String()

	inputForReid := strings.TrimPrefix(deidContent, "output : ")

	buf.Reset()
	if err := reidentifyWithDeterministic(&buf, tc.ProjectID, inputForReid, surrogateInfoType, keyFileName, cryptoKeyName); err != nil {
>>>>>>> 2f1ff821
		t.Fatal(err)
	}

	got := buf.String()
<<<<<<< HEAD
	if want := "output: My phone number is 1234567890"; got != want {
		t.Errorf("reidentifyFreeTextWithFPEUsingSurrogate got %q, want %q", got, want)
=======
	if want := "output: My SSN is 372819127"; got != want {
		t.Errorf("reidentifyWithDeterministic got %q, want %q", got, want)
>>>>>>> 2f1ff821
	}

}

func createKeyRing(t *testing.T, projectID string) (string, error) {
	t.Helper()

	u := uuid.New().String()[:8]
	parent := fmt.Sprintf("projects/%v/locations/global", projectID)
	id := "test-dlp-go-lang-key-id-1" + u

	ctx := context.Background()
	client, err := kms.NewKeyManagementClient(ctx)
	if err != nil {
		return "", err
	}
	defer client.Close()

	// Build the request.
	req := &kmspb.CreateKeyRingRequest{
		Parent:    parent,
		KeyRingId: id,
	}

	// Call the API.
	result, err := client.CreateKeyRing(ctx, req)
	if err != nil {
		return "", err
	}

	return result.Name, nil
}

func createKey(t *testing.T, projectID, keyFileName string) (string, string, string, error) {
	t.Helper()
	u := uuid.New().String()[:8]
	id := "go-lang-dlp-test-wrapped-aes-256" + u
	ctx := context.Background()
	client, err := kms.NewKeyManagementClient(ctx)
	if err != nil {
		return "", "", "", fmt.Errorf("failed to create kms client: %w", err)
	}
	defer client.Close()

	// Build the request.
	req := &kmspb.CreateCryptoKeyRequest{
		Parent:      keyFileName,
		CryptoKeyId: id,
		CryptoKey: &kmspb.CryptoKey{
			Purpose: kmspb.CryptoKey_ENCRYPT_DECRYPT,
			VersionTemplate: &kmspb.CryptoKeyVersionTemplate{
				ProtectionLevel: kmspb.ProtectionLevel_HSM,
				Algorithm:       kmspb.CryptoKeyVersion_GOOGLE_SYMMETRIC_ENCRYPTION,
			},
		},
	}

	// Call the API.
	result, err := client.CreateCryptoKey(ctx, req)
	if err != nil {
		return "", "", "", fmt.Errorf("failed to create key: %w", err)
	}

	response, err := client.Encrypt(ctx, &kmspb.EncryptRequest{
		Name:      result.Name,
		Plaintext: []byte("5u8x/A?D(G+KbPeShVmYq3t6w9y$B&E)"),
	})

	if err != nil {
		log.Fatalf("Failed to wrap key: %v", err)
	}

	wrappedKey := response.Ciphertext

	wrappedKeyString := base64.StdEncoding.EncodeToString(wrappedKey)
	return result.Name, wrappedKeyString, response.Name, nil
}

func destroyKey(t *testing.T, projectID, key string) error {
	t.Helper()

	ctx := context.Background()
	client, err := kms.NewKeyManagementClient(ctx)
	if err != nil {
		return err
	}
	defer client.Close()

	req := &kmspb.DestroyCryptoKeyVersionRequest{
		Name: key,
	}

	_, err = client.DestroyCryptoKeyVersion(ctx, req)
	if err != nil {
		return err
	}

	return nil
<<<<<<< HEAD
}

func TestDeIdentifyFreeTextWithFPEUsingSurrogate(t *testing.T) {
	tc := testutil.SystemTest(t)

	input := "My phone number is 5555551212"
	infoType := "PHONE_NUMBER"
	surrogateType := "PHONE_TOKEN"
	unWrappedKey, err := getUnwrappedKey(t)
	if err != nil {
		t.Fatal(err)
	}

	want := "output: My phone number is PHONE_TOKEN(10):"

	var buf bytes.Buffer
	if err := deidentifyFreeTextWithFPEUsingSurrogate(&buf, tc.ProjectID, input, infoType, surrogateType, unWrappedKey); err != nil {
		t.Fatal(err)
	}
	if got := buf.String(); !strings.Contains(got, want) {
		t.Errorf("deidentifyFreeTextWithFPEUsingSurrogate(%q) = %q, want %q", input, got, want)
	}
}

func getUnwrappedKey(t *testing.T) (string, error) {
	t.Helper()
	key := make([]byte, 32) // 32 bytes for AES-256
	_, err := rand.Read(key)
	if err != nil {
		return "", err
	}

	// Encode the key to base64
	encodedKey := base64.StdEncoding.EncodeToString(key)
	return string(encodedKey), nil

=======
>>>>>>> 2f1ff821
}<|MERGE_RESOLUTION|>--- conflicted
+++ resolved
@@ -347,7 +347,6 @@
 
 }
 
-<<<<<<< HEAD
 func TestReidentifyFreeTextWithFPEUsingSurrogate(t *testing.T) {
 	tc := testutil.SystemTest(t)
 	var buf bytes.Buffer
@@ -369,7 +368,16 @@
 
 	buf.Reset()
 	if err := reidentifyFreeTextWithFPEUsingSurrogate(&buf, tc.ProjectID, inputForReid, surrogateType, unwrappedKey); err != nil {
-=======
+		t.Fatal(err)
+	}
+
+	got := buf.String()
+	if want := "output: My phone number is 1234567890"; got != want {
+		t.Errorf("reidentifyFreeTextWithFPEUsingSurrogate got %q, want %q", got, want)
+	}
+
+}
+
 func TestDeIdentifyFreeTextWithFPEUsingSurrogate(t *testing.T) {
 	tc := testutil.SystemTest(t)
 
@@ -433,18 +441,12 @@
 
 	buf.Reset()
 	if err := reidentifyWithDeterministic(&buf, tc.ProjectID, inputForReid, surrogateInfoType, keyFileName, cryptoKeyName); err != nil {
->>>>>>> 2f1ff821
-		t.Fatal(err)
-	}
-
-	got := buf.String()
-<<<<<<< HEAD
-	if want := "output: My phone number is 1234567890"; got != want {
-		t.Errorf("reidentifyFreeTextWithFPEUsingSurrogate got %q, want %q", got, want)
-=======
+		t.Fatal(err)
+	}
+
+	got := buf.String()
 	if want := "output: My SSN is 372819127"; got != want {
 		t.Errorf("reidentifyWithDeterministic got %q, want %q", got, want)
->>>>>>> 2f1ff821
 	}
 
 }
@@ -543,43 +545,4 @@
 	}
 
 	return nil
-<<<<<<< HEAD
-}
-
-func TestDeIdentifyFreeTextWithFPEUsingSurrogate(t *testing.T) {
-	tc := testutil.SystemTest(t)
-
-	input := "My phone number is 5555551212"
-	infoType := "PHONE_NUMBER"
-	surrogateType := "PHONE_TOKEN"
-	unWrappedKey, err := getUnwrappedKey(t)
-	if err != nil {
-		t.Fatal(err)
-	}
-
-	want := "output: My phone number is PHONE_TOKEN(10):"
-
-	var buf bytes.Buffer
-	if err := deidentifyFreeTextWithFPEUsingSurrogate(&buf, tc.ProjectID, input, infoType, surrogateType, unWrappedKey); err != nil {
-		t.Fatal(err)
-	}
-	if got := buf.String(); !strings.Contains(got, want) {
-		t.Errorf("deidentifyFreeTextWithFPEUsingSurrogate(%q) = %q, want %q", input, got, want)
-	}
-}
-
-func getUnwrappedKey(t *testing.T) (string, error) {
-	t.Helper()
-	key := make([]byte, 32) // 32 bytes for AES-256
-	_, err := rand.Read(key)
-	if err != nil {
-		return "", err
-	}
-
-	// Encode the key to base64
-	encodedKey := base64.StdEncoding.EncodeToString(key)
-	return string(encodedKey), nil
-
-=======
->>>>>>> 2f1ff821
 }