--- conflicted
+++ resolved
@@ -17,21 +17,15 @@
 
 import (
 	"context"
-<<<<<<< HEAD
-=======
 	"fmt"
 	"log"
-	"strings"
->>>>>>> 636cfcb1
 	"testing"
+	"time"
 
 	"cloud.google.com/go/bigquery"
 	"cloud.google.com/go/pubsub"
-<<<<<<< HEAD
-=======
 	"github.com/GoogleCloudPlatform/golang-samples/internal/testutil"
 	"github.com/google/uuid"
->>>>>>> 636cfcb1
 )
 
 const (
@@ -39,106 +33,6 @@
 	riskSubscriptionName = "dlp-risk-test-sub-"
 )
 
-<<<<<<< HEAD
-=======
-func TestRisk(t *testing.T) {
-	tc := testutil.SystemTest(t)
-	client, err := pubsub.NewClient(context.Background(), tc.ProjectID)
-	if err != nil {
-		t.Fatalf("pubsub.NewClient: %v", err)
-	}
-	tests := []struct {
-		name string
-		fn   func(r *testutil.R)
-	}{
-		{
-			name: "Numerical",
-			fn: func(r *testutil.R) {
-				buf := new(bytes.Buffer)
-				u := uuid.New().String()[:8]
-				err := riskNumerical(buf, tc.ProjectID, "bigquery-public-data", riskTopicName+u, riskSubscriptionName+u, "nhtsa_traffic_fatalities", "accident_2015", "state_number")
-				defer cleanupPubsub(t, client, riskTopicName+u, riskSubscriptionName+u)
-				if err != nil {
-					r.Errorf("riskNumerical got err: %v", err)
-					return
-				}
-				if got, want := buf.String(), "Created job"; !strings.Contains(got, want) {
-					t.Errorf("riskNumerical got %s, want substring %q", got, want)
-				}
-			},
-		},
-		{
-			name: "Categorical",
-			fn: func(r *testutil.R) {
-				buf := new(bytes.Buffer)
-				u := uuid.New().String()[:8]
-				err := riskCategorical(buf, tc.ProjectID, "bigquery-public-data", riskTopicName+u, riskSubscriptionName+u, "nhtsa_traffic_fatalities", "accident_2015", "state_number")
-				defer cleanupPubsub(t, client, riskTopicName+u, riskSubscriptionName+u)
-				if err != nil {
-					r.Errorf("riskCategorical got err: %v", err)
-					return
-				}
-				if got, want := buf.String(), "Created job"; !strings.Contains(got, want) {
-					r.Errorf("riskCategorical got %s, want substring %q", got, want)
-				}
-			},
-		},
-		{
-			name: "K Anonymity",
-			fn: func(r *testutil.R) {
-				buf := new(bytes.Buffer)
-				u := uuid.New().String()[:8]
-				err := riskKAnonymity(buf, tc.ProjectID, "bigquery-public-data", riskTopicName+u, riskSubscriptionName+u, "nhtsa_traffic_fatalities", "accident_2015", "state_number", "county")
-				defer cleanupPubsub(t, client, riskTopicName+u, riskSubscriptionName+u)
-				if err != nil {
-					r.Errorf("riskKAnonymity got err: %v", err)
-					return
-				}
-				if got, want := buf.String(), "Created job"; !strings.Contains(got, want) {
-					r.Errorf("riskKAnonymity got %s, want substring %q", got, want)
-				}
-			},
-		},
-		{
-			name: "L Diversity",
-			fn: func(r *testutil.R) {
-				buf := new(bytes.Buffer)
-				u := uuid.New().String()[:8]
-				err := riskLDiversity(buf, tc.ProjectID, "bigquery-public-data", riskTopicName+u, riskSubscriptionName+u, "nhtsa_traffic_fatalities", "accident_2015", "city", "state_number", "county")
-				defer cleanupPubsub(t, client, riskTopicName+u, riskSubscriptionName+u)
-				if err != nil {
-					r.Errorf("riskLDiversity got err: %v", err)
-					return
-				}
-				if got, want := buf.String(), "Created job"; !strings.Contains(got, want) {
-					r.Errorf("riskLDiversity got %s, want substring %q", got, want)
-				}
-			},
-		},
-		{
-			name: "K Map",
-			fn: func(r *testutil.R) {
-				buf := new(bytes.Buffer)
-				u := uuid.New().String()[:8]
-				riskKMap(buf, tc.ProjectID, "bigquery-public-data", riskTopicName+u, riskSubscriptionName+u, "san_francisco", "bikeshare_trips", "US", "zip_code")
-				defer cleanupPubsub(t, client, riskTopicName+u, riskSubscriptionName+u)
-				if got, want := buf.String(), "Created job"; !strings.Contains(got, want) {
-					r.Errorf("riskKMap got %s, want substring %q", got, want)
-				}
-			},
-		},
-	}
-
-	for _, test := range tests {
-		test := test
-		t.Run(test.name, func(t *testing.T) {
-			t.Parallel()
-			testutil.Retry(t, 20, 2*time.Second, test.fn)
-		})
-	}
-}
-
->>>>>>> 636cfcb1
 func cleanupPubsub(t *testing.T, client *pubsub.Client, topicName, subName string) {
 	ctx := context.Background()
 	topic := client.Topic(topicName)
@@ -181,34 +75,6 @@
 	createTableInsideDataset(tc.ProjectID, dataSetID, tableID)
 	m.Run()
 	deleteBigQueryAssets(tc.ProjectID, dataSetID)
-
-}
-func TestCalculateKAnonymityWithEntityId(t *testing.T) {
-	tc := testutil.SystemTest(t)
-
-	buf := new(bytes.Buffer)
-	err := calculateKAnonymityWithEntityId(buf, tc.ProjectID, dataSetID, tableID, "title", "contributor_ip")
-	if err != nil {
-		t.Fatal(err)
-	}
-	if got, want := buf.String(), "Created job"; !strings.Contains(got, want) {
-		t.Errorf("CalculateKAnonymityWithEntityId got %s, want substring %q", got, want)
-	}
-	if got, want := buf.String(), "Quasi-ID values"; !strings.Contains(got, want) {
-		t.Errorf("CalculateKAnonymityWithEntityId got %s, want substring %q", got, want)
-	}
-	if got, want := buf.String(), "Job status: DONE"; !strings.Contains(got, want) {
-		t.Errorf("CalculateKAnonymityWithEntityId got %s, want substring %q", got, want)
-	}
-	if got, want := buf.String(), "Bucket size range:"; !strings.Contains(got, want) {
-		t.Errorf("CalculateKAnonymityWithEntityId got %s, want substring %q", got, want)
-	}
-	if got, want := buf.String(), "Class size: 1"; !strings.Contains(got, want) {
-		t.Errorf("CalculateKAnonymityWithEntityId got %s, want substring %q", got, want)
-	}
-	if got, want := buf.String(), "Job name:"; !strings.Contains(got, want) {
-		t.Errorf("CalculateKAnonymityWithEntityId got %s, want substring %q", got, want)
-	}
 
 }
 
