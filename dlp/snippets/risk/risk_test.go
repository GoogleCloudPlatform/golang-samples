// Copyright 2019 Google LLC
//
// Licensed under the Apache License, Version 2.0 (the "License");
// you may not use this file except in compliance with the License.
// You may obtain a copy of the License at
//
//     https://www.apache.org/licenses/LICENSE-2.0
//
// Unless required by applicable law or agreed to in writing, software
// distributed under the License is distributed on an "AS IS" BASIS,
// WITHOUT WARRANTIES OR CONDITIONS OF ANY KIND, either express or implied.
// See the License for the specific language governing permissions and
// limitations under the License.

// Package risk contains example snippets using the DLP API to create risk jobs.
package risk

import (
	"bytes"
	"context"
	"log"
	"strings"
	"testing"

	"cloud.google.com/go/pubsub"
	"github.com/GoogleCloudPlatform/golang-samples/internal/testutil"
	"github.com/gofrs/uuid"
)

const (
	riskTopicName        = "dlp-risk-test-topic-"
	riskSubscriptionName = "dlp-risk-test-sub-"
)

// func TestRisk(t *testing.T) {
// 	tc := testutil.SystemTest(t)
// 	// client, err := pubsub.NewClient(context.Background(), tc.ProjectID)
// 	// if err != nil {
// 	// 	t.Fatalf("pubsub.NewClient: %v", err)
// 	// }
// 	tests := []struct {
// 		name string
// 		fn   func(r *testutil.R)
// 	}{
// 		// {
// 		// 	name: "Numerical",
// 		// 	fn: func(r *testutil.R) {
// 		// 		buf := new(bytes.Buffer)
// 		// 		u := uuid.Must(uuid.NewV4()).String()[:8]
// 		// 		err := riskNumerical(buf, tc.ProjectID, "bigquery-public-data", riskTopicName+u, riskSubscriptionName+u, "nhtsa_traffic_fatalities", "accident_2015", "state_number")
// 		// 		defer cleanupPubsub(t, client, riskTopicName+u, riskSubscriptionName+u)
// 		// 		if err != nil {
// 		// 			log.Printf("%v\n", err)
// 		// 			r.Errorf("riskNumerical got err: %v", err)
// 		// 			return
// 		// 		}
// 		// 		if got, want := buf.String(), "Created job"; !strings.Contains(got, want) {
// 		// 			t.Errorf("riskNumerical got %s, want substring %q", got, want)
// 		// 		}
// 		// 	},
// 		// },
// 		// {
// 		// 	name: "Categorical",
// 		// 	fn: func(r *testutil.R) {
// 		// 		buf := new(bytes.Buffer)
// 		// 		u := uuid.Must(uuid.NewV4()).String()[:8]
// 		// 		err := riskCategorical(buf, tc.ProjectID, "bigquery-public-data", riskTopicName+u, riskSubscriptionName+u, "nhtsa_traffic_fatalities", "accident_2015", "state_number")
// 		// 		defer cleanupPubsub(t, client, riskTopicName+u, riskSubscriptionName+u)
// 		// 		if err != nil {
// 		// 			r.Errorf("riskCategorical got err: %v", err)
// 		// 			return
// 		// 		}
// 		// 		if got, want := buf.String(), "Created job"; !strings.Contains(got, want) {
// 		// 			r.Errorf("riskCategorical got %s, want substring %q", got, want)
// 		// 		}
// 		// 	},
// 		// },
// 		// {
// 		// 	name: "K Anonymity",
// 		// 	fn: func(r *testutil.R) {
// 		// 		buf := new(bytes.Buffer)
// 		// 		u := uuid.Must(uuid.NewV4()).String()[:8]
// 		// 		err := riskKAnonymity(buf, tc.ProjectID, "bigquery-public-data", riskTopicName+u, riskSubscriptionName+u, "nhtsa_traffic_fatalities", "accident_2015", "state_number", "county")
// 		// 		defer cleanupPubsub(t, client, riskTopicName+u, riskSubscriptionName+u)
// 		// 		if err != nil {
// 		// 			r.Errorf("riskKAnonymity got err: %v", err)
// 		// 			return
// 		// 		}
// 		// 		if got, want := buf.String(), "Created job"; !strings.Contains(got, want) {
// 		// 			r.Errorf("riskKAnonymity got %s, want substring %q", got, want)
// 		// 		}
// 		// 	},
// 		// },
// 		// {
// 		// 	name: "L Diversity",
// 		// 	fn: func(r *testutil.R) {
// 		// 		buf := new(bytes.Buffer)
// 		// 		u := uuid.Must(uuid.NewV4()).String()[:8]
// 		// 		err := riskLDiversity(buf, tc.ProjectID, "bigquery-public-data", riskTopicName+u, riskSubscriptionName+u, "nhtsa_traffic_fatalities", "accident_2015", "city", "state_number", "county")
// 		// 		defer cleanupPubsub(t, client, riskTopicName+u, riskSubscriptionName+u)
// 		// 		if err != nil {
// 		// 			r.Errorf("riskLDiversity got err: %v", err)
// 		// 			return
// 		// 		}
// 		// 		if got, want := buf.String(), "Created job"; !strings.Contains(got, want) {
// 		// 			r.Errorf("riskLDiversity got %s, want substring %q", got, want)
// 		// 		}
// 		// 	},
// 		// },
// 		// {
// 		// 	name: "K Map",
// 		// 	fn: func(r *testutil.R) {
// 		// 		buf := new(bytes.Buffer)
// 		// 		u := uuid.Must(uuid.NewV4()).String()[:8]
// 		// 		riskKMap(buf, tc.ProjectID, "bigquery-public-data", riskTopicName+u, riskSubscriptionName+u, "san_francisco", "bikeshare_trips", "US", "zip_code")
// 		// 		defer cleanupPubsub(t, client, riskTopicName+u, riskSubscriptionName+u)
// 		// 		if got, want := buf.String(), "Created job"; !strings.Contains(got, want) {
// 		// 			r.Errorf("riskKMap got %s, want substring %q", got, want)
// 		// 		}
// 		// 	},
// 		// },
// 	}

// 	for _, test := range tests {
// 		test := test
// 		t.Run(test.name, func(t *testing.T) {
// 			t.Parallel()
// 			testutil.Retry(t, 20, 2*time.Second, test.fn)
// 		})
// 	}
// }

func TestKAnonymity(t *testing.T) {
	tc := testutil.SystemTest(t)
	buf := new(bytes.Buffer)
	client, err := pubsub.NewClient(context.Background(), tc.ProjectID)
	if err != nil {
		t.Fatalf("pubsub.NewClient: %v", err)
	}
<<<<<<< HEAD
	u := uuid.Must(uuid.NewV4()).String()[:8]
	err = riskKAnonymity(buf, tc.ProjectID, "bigquery-public-data", riskTopicName+u, riskSubscriptionName+u, "nhtsa_traffic_fatalities", "accident_2015", "state_number", "county")
	defer cleanupPubsub(t, client, riskTopicName+u, riskSubscriptionName+u)
	if err != nil {
		t.Errorf("riskKAnonymity got err: %v", err)
=======
	tests := []struct {
		name string
		fn   func(r *testutil.R)
	}{
		{
			name: "Numerical",
			fn: func(r *testutil.R) {
				buf := new(bytes.Buffer)
				u := uuid.Must(uuid.NewV4()).String()[:8]
				err := riskNumerical(buf, tc.ProjectID, "bigquery-public-data", riskTopicName+u, riskSubscriptionName+u, "nhtsa_traffic_fatalities", "accident_2015", "state_number")
				defer cleanupPubsub(t, client, riskTopicName+u, riskSubscriptionName+u)
				if err != nil {
					log.Printf("%v\n", err)
					r.Errorf("riskNumerical got err: %v", err)
					return
				}
				if got, want := buf.String(), "Created job"; !strings.Contains(got, want) {
					t.Errorf("riskNumerical got %s, want substring %q", got, want)
				}
			},
		},
		{
			name: "Categorical",
			fn: func(r *testutil.R) {
				buf := new(bytes.Buffer)
				u := uuid.Must(uuid.NewV4()).String()[:8]
				err := riskCategorical(buf, tc.ProjectID, "bigquery-public-data", riskTopicName+u, riskSubscriptionName+u, "nhtsa_traffic_fatalities", "accident_2015", "state_number")
				defer cleanupPubsub(t, client, riskTopicName+u, riskSubscriptionName+u)
				if err != nil {
					r.Errorf("riskCategorical got err: %v", err)
					return
				}
				if got, want := buf.String(), "Created job"; !strings.Contains(got, want) {
					r.Errorf("riskCategorical got %s, want substring %q", got, want)
				}
			},
		},
		{
			name: "K Anonymity",
			fn: func(r *testutil.R) {
				buf := new(bytes.Buffer)
				u := uuid.Must(uuid.NewV4()).String()[:8]
				err := riskKAnonymity(buf, tc.ProjectID, "bigquery-public-data", riskTopicName+u, riskSubscriptionName+u, "nhtsa_traffic_fatalities", "accident_2015", "state_number", "county")
				defer cleanupPubsub(t, client, riskTopicName+u, riskSubscriptionName+u)
				if err != nil {
					r.Errorf("riskKAnonymity got err: %v", err)
					return
				}
				if got, want := buf.String(), "Created job"; !strings.Contains(got, want) {
					r.Errorf("riskKAnonymity got %s, want substring %q", got, want)
				}
			},
		},
		{
			name: "L Diversity",
			fn: func(r *testutil.R) {
				buf := new(bytes.Buffer)
				u := uuid.Must(uuid.NewV4()).String()[:8]
				err := riskLDiversity(buf, tc.ProjectID, "bigquery-public-data", riskTopicName+u, riskSubscriptionName+u, "nhtsa_traffic_fatalities", "accident_2015", "city", "state_number", "county")
				defer cleanupPubsub(t, client, riskTopicName+u, riskSubscriptionName+u)
				if err != nil {
					r.Errorf("riskLDiversity got err: %v", err)
					return
				}
				if got, want := buf.String(), "Created job"; !strings.Contains(got, want) {
					r.Errorf("riskLDiversity got %s, want substring %q", got, want)
				}
			},
		},
		{
			name: "K Map",
			fn: func(r *testutil.R) {
				buf := new(bytes.Buffer)
				u := uuid.Must(uuid.NewV4()).String()[:8]
				riskKMap(buf, tc.ProjectID, "bigquery-public-data", riskTopicName+u, riskSubscriptionName+u, "san_francisco", "bikeshare_trips", "US", "zip_code")
				defer cleanupPubsub(t, client, riskTopicName+u, riskSubscriptionName+u)
				if got, want := buf.String(), "Created job"; !strings.Contains(got, want) {
					r.Errorf("riskKMap got %s, want substring %q", got, want)
				}
			},
		},
>>>>>>> 456ac81e
	}
	if got, want := buf.String(), "Created job"; !strings.Contains(got, want) {
		t.Errorf("riskKAnonymity got %s, want substring %q", got, want)
	}
}

// func TestLDiversity(t *testing.T) {
// 	tc := testutil.SystemTest(t)
// 	buf := new(bytes.Buffer)
// 	client, err := pubsub.NewClient(context.Background(), tc.ProjectID)
// 	if err != nil {
// 		t.Fatalf("pubsub.NewClient: %v", err)
// 	}
// 	u := uuid.Must(uuid.NewV4()).String()[:8]
// 	err = riskLDiversity(buf, tc.ProjectID, "bigquery-public-data", riskTopicName+u, riskSubscriptionName+u, "nhtsa_traffic_fatalities", "accident_2015", "city", "state_number", "county")
// 	defer cleanupPubsub(t, client, riskTopicName+u, riskSubscriptionName+u)
// 	if err != nil {
// 		t.Errorf("riskLDiversity got err: %v", err)

// 	}
// 	if got, want := buf.String(), "Created job"; !strings.Contains(got, want) {
// 		t.Errorf("riskLDiversity got %s, want substring %q", got, want)
// 	}
// }

func cleanupPubsub(t *testing.T, client *pubsub.Client, topicName, subName string) {
	ctx := context.Background()
	topic := client.Topic(topicName)
	if exists, err := topic.Exists(ctx); err != nil {
		t.Logf("Exists: %v", err)
		return
	} else if exists {
		if err := topic.Delete(ctx); err != nil {
			t.Logf("Delete: %v", err)
		}
	}

	s := client.Subscription(subName)
	if exists, err := s.Exists(ctx); err != nil {
		t.Logf("Exists: %v", err)
		return
	} else if exists {
		if err := s.Delete(ctx); err != nil {
			t.Logf("Delete: %v", err)
		}
	}
}<|MERGE_RESOLUTION|>--- conflicted
+++ resolved
@@ -18,9 +18,9 @@
 import (
 	"bytes"
 	"context"
-	"log"
 	"strings"
 	"testing"
+	"time"
 
 	"cloud.google.com/go/pubsub"
 	"github.com/GoogleCloudPlatform/golang-samples/internal/testutil"
@@ -32,103 +32,103 @@
 	riskSubscriptionName = "dlp-risk-test-sub-"
 )
 
-// func TestRisk(t *testing.T) {
-// 	tc := testutil.SystemTest(t)
-// 	// client, err := pubsub.NewClient(context.Background(), tc.ProjectID)
-// 	// if err != nil {
-// 	// 	t.Fatalf("pubsub.NewClient: %v", err)
-// 	// }
-// 	tests := []struct {
-// 		name string
-// 		fn   func(r *testutil.R)
-// 	}{
-// 		// {
-// 		// 	name: "Numerical",
-// 		// 	fn: func(r *testutil.R) {
-// 		// 		buf := new(bytes.Buffer)
-// 		// 		u := uuid.Must(uuid.NewV4()).String()[:8]
-// 		// 		err := riskNumerical(buf, tc.ProjectID, "bigquery-public-data", riskTopicName+u, riskSubscriptionName+u, "nhtsa_traffic_fatalities", "accident_2015", "state_number")
-// 		// 		defer cleanupPubsub(t, client, riskTopicName+u, riskSubscriptionName+u)
-// 		// 		if err != nil {
-// 		// 			log.Printf("%v\n", err)
-// 		// 			r.Errorf("riskNumerical got err: %v", err)
-// 		// 			return
-// 		// 		}
-// 		// 		if got, want := buf.String(), "Created job"; !strings.Contains(got, want) {
-// 		// 			t.Errorf("riskNumerical got %s, want substring %q", got, want)
-// 		// 		}
-// 		// 	},
-// 		// },
-// 		// {
-// 		// 	name: "Categorical",
-// 		// 	fn: func(r *testutil.R) {
-// 		// 		buf := new(bytes.Buffer)
-// 		// 		u := uuid.Must(uuid.NewV4()).String()[:8]
-// 		// 		err := riskCategorical(buf, tc.ProjectID, "bigquery-public-data", riskTopicName+u, riskSubscriptionName+u, "nhtsa_traffic_fatalities", "accident_2015", "state_number")
-// 		// 		defer cleanupPubsub(t, client, riskTopicName+u, riskSubscriptionName+u)
-// 		// 		if err != nil {
-// 		// 			r.Errorf("riskCategorical got err: %v", err)
-// 		// 			return
-// 		// 		}
-// 		// 		if got, want := buf.String(), "Created job"; !strings.Contains(got, want) {
-// 		// 			r.Errorf("riskCategorical got %s, want substring %q", got, want)
-// 		// 		}
-// 		// 	},
-// 		// },
-// 		// {
-// 		// 	name: "K Anonymity",
-// 		// 	fn: func(r *testutil.R) {
-// 		// 		buf := new(bytes.Buffer)
-// 		// 		u := uuid.Must(uuid.NewV4()).String()[:8]
-// 		// 		err := riskKAnonymity(buf, tc.ProjectID, "bigquery-public-data", riskTopicName+u, riskSubscriptionName+u, "nhtsa_traffic_fatalities", "accident_2015", "state_number", "county")
-// 		// 		defer cleanupPubsub(t, client, riskTopicName+u, riskSubscriptionName+u)
-// 		// 		if err != nil {
-// 		// 			r.Errorf("riskKAnonymity got err: %v", err)
-// 		// 			return
-// 		// 		}
-// 		// 		if got, want := buf.String(), "Created job"; !strings.Contains(got, want) {
-// 		// 			r.Errorf("riskKAnonymity got %s, want substring %q", got, want)
-// 		// 		}
-// 		// 	},
-// 		// },
-// 		// {
-// 		// 	name: "L Diversity",
-// 		// 	fn: func(r *testutil.R) {
-// 		// 		buf := new(bytes.Buffer)
-// 		// 		u := uuid.Must(uuid.NewV4()).String()[:8]
-// 		// 		err := riskLDiversity(buf, tc.ProjectID, "bigquery-public-data", riskTopicName+u, riskSubscriptionName+u, "nhtsa_traffic_fatalities", "accident_2015", "city", "state_number", "county")
-// 		// 		defer cleanupPubsub(t, client, riskTopicName+u, riskSubscriptionName+u)
-// 		// 		if err != nil {
-// 		// 			r.Errorf("riskLDiversity got err: %v", err)
-// 		// 			return
-// 		// 		}
-// 		// 		if got, want := buf.String(), "Created job"; !strings.Contains(got, want) {
-// 		// 			r.Errorf("riskLDiversity got %s, want substring %q", got, want)
-// 		// 		}
-// 		// 	},
-// 		// },
-// 		// {
-// 		// 	name: "K Map",
-// 		// 	fn: func(r *testutil.R) {
-// 		// 		buf := new(bytes.Buffer)
-// 		// 		u := uuid.Must(uuid.NewV4()).String()[:8]
-// 		// 		riskKMap(buf, tc.ProjectID, "bigquery-public-data", riskTopicName+u, riskSubscriptionName+u, "san_francisco", "bikeshare_trips", "US", "zip_code")
-// 		// 		defer cleanupPubsub(t, client, riskTopicName+u, riskSubscriptionName+u)
-// 		// 		if got, want := buf.String(), "Created job"; !strings.Contains(got, want) {
-// 		// 			r.Errorf("riskKMap got %s, want substring %q", got, want)
-// 		// 		}
-// 		// 	},
-// 		// },
-// 	}
+func TestRisk(t *testing.T) {
+	tc := testutil.SystemTest(t)
+	// client, err := pubsub.NewClient(context.Background(), tc.ProjectID)
+	// if err != nil {
+	// 	t.Fatalf("pubsub.NewClient: %v", err)
+	// }
+	tests := []struct {
+		name string
+		fn   func(r *testutil.R)
+	}{
+		// {
+		// 	name: "Numerical",
+		// 	fn: func(r *testutil.R) {
+		// 		buf := new(bytes.Buffer)
+		// 		u := uuid.Must(uuid.NewV4()).String()[:8]
+		// 		err := riskNumerical(buf, tc.ProjectID, "bigquery-public-data", riskTopicName+u, riskSubscriptionName+u, "nhtsa_traffic_fatalities", "accident_2015", "state_number")
+		// 		defer cleanupPubsub(t, client, riskTopicName+u, riskSubscriptionName+u)
+		// 		if err != nil {
+		// 			log.Printf("%v\n", err)
+		// 			r.Errorf("riskNumerical got err: %v", err)
+		// 			return
+		// 		}
+		// 		if got, want := buf.String(), "Created job"; !strings.Contains(got, want) {
+		// 			t.Errorf("riskNumerical got %s, want substring %q", got, want)
+		// 		}
+		// 	},
+		// },
+		// {
+		// 	name: "Categorical",
+		// 	fn: func(r *testutil.R) {
+		// 		buf := new(bytes.Buffer)
+		// 		u := uuid.Must(uuid.NewV4()).String()[:8]
+		// 		err := riskCategorical(buf, tc.ProjectID, "bigquery-public-data", riskTopicName+u, riskSubscriptionName+u, "nhtsa_traffic_fatalities", "accident_2015", "state_number")
+		// 		defer cleanupPubsub(t, client, riskTopicName+u, riskSubscriptionName+u)
+		// 		if err != nil {
+		// 			r.Errorf("riskCategorical got err: %v", err)
+		// 			return
+		// 		}
+		// 		if got, want := buf.String(), "Created job"; !strings.Contains(got, want) {
+		// 			r.Errorf("riskCategorical got %s, want substring %q", got, want)
+		// 		}
+		// 	},
+		// },
+		// {
+		// 	name: "K Anonymity",
+		// 	fn: func(r *testutil.R) {
+		// 		buf := new(bytes.Buffer)
+		// 		u := uuid.Must(uuid.NewV4()).String()[:8]
+		// 		err := riskKAnonymity(buf, tc.ProjectID, "bigquery-public-data", riskTopicName+u, riskSubscriptionName+u, "nhtsa_traffic_fatalities", "accident_2015", "state_number", "county")
+		// 		defer cleanupPubsub(t, client, riskTopicName+u, riskSubscriptionName+u)
+		// 		if err != nil {
+		// 			r.Errorf("riskKAnonymity got err: %v", err)
+		// 			return
+		// 		}
+		// 		if got, want := buf.String(), "Created job"; !strings.Contains(got, want) {
+		// 			r.Errorf("riskKAnonymity got %s, want substring %q", got, want)
+		// 		}
+		// 	},
+		// },
+		// {
+		// 	name: "L Diversity",
+		// 	fn: func(r *testutil.R) {
+		// 		buf := new(bytes.Buffer)
+		// 		u := uuid.Must(uuid.NewV4()).String()[:8]
+		// 		err := riskLDiversity(buf, tc.ProjectID, "bigquery-public-data", riskTopicName+u, riskSubscriptionName+u, "nhtsa_traffic_fatalities", "accident_2015", "city", "state_number", "county")
+		// 		defer cleanupPubsub(t, client, riskTopicName+u, riskSubscriptionName+u)
+		// 		if err != nil {
+		// 			r.Errorf("riskLDiversity got err: %v", err)
+		// 			return
+		// 		}
+		// 		if got, want := buf.String(), "Created job"; !strings.Contains(got, want) {
+		// 			r.Errorf("riskLDiversity got %s, want substring %q", got, want)
+		// 		}
+		// 	},
+		// },
+		// {
+		// 	name: "K Map",
+		// 	fn: func(r *testutil.R) {
+		// 		buf := new(bytes.Buffer)
+		// 		u := uuid.Must(uuid.NewV4()).String()[:8]
+		// 		riskKMap(buf, tc.ProjectID, "bigquery-public-data", riskTopicName+u, riskSubscriptionName+u, "san_francisco", "bikeshare_trips", "US", "zip_code")
+		// 		defer cleanupPubsub(t, client, riskTopicName+u, riskSubscriptionName+u)
+		// 		if got, want := buf.String(), "Created job"; !strings.Contains(got, want) {
+		// 			r.Errorf("riskKMap got %s, want substring %q", got, want)
+		// 		}
+		// 	},
+		// },
+	}
 
-// 	for _, test := range tests {
-// 		test := test
-// 		t.Run(test.name, func(t *testing.T) {
-// 			t.Parallel()
-// 			testutil.Retry(t, 20, 2*time.Second, test.fn)
-// 		})
-// 	}
-// }
+	for _, test := range tests {
+		test := test
+		t.Run(test.name, func(t *testing.T) {
+			t.Parallel()
+			testutil.Retry(t, 20, 2*time.Second, test.fn)
+		})
+	}
+}
 
 func TestKAnonymity(t *testing.T) {
 	tc := testutil.SystemTest(t)
@@ -137,95 +137,11 @@
 	if err != nil {
 		t.Fatalf("pubsub.NewClient: %v", err)
 	}
-<<<<<<< HEAD
 	u := uuid.Must(uuid.NewV4()).String()[:8]
 	err = riskKAnonymity(buf, tc.ProjectID, "bigquery-public-data", riskTopicName+u, riskSubscriptionName+u, "nhtsa_traffic_fatalities", "accident_2015", "state_number", "county")
 	defer cleanupPubsub(t, client, riskTopicName+u, riskSubscriptionName+u)
 	if err != nil {
 		t.Errorf("riskKAnonymity got err: %v", err)
-=======
-	tests := []struct {
-		name string
-		fn   func(r *testutil.R)
-	}{
-		{
-			name: "Numerical",
-			fn: func(r *testutil.R) {
-				buf := new(bytes.Buffer)
-				u := uuid.Must(uuid.NewV4()).String()[:8]
-				err := riskNumerical(buf, tc.ProjectID, "bigquery-public-data", riskTopicName+u, riskSubscriptionName+u, "nhtsa_traffic_fatalities", "accident_2015", "state_number")
-				defer cleanupPubsub(t, client, riskTopicName+u, riskSubscriptionName+u)
-				if err != nil {
-					log.Printf("%v\n", err)
-					r.Errorf("riskNumerical got err: %v", err)
-					return
-				}
-				if got, want := buf.String(), "Created job"; !strings.Contains(got, want) {
-					t.Errorf("riskNumerical got %s, want substring %q", got, want)
-				}
-			},
-		},
-		{
-			name: "Categorical",
-			fn: func(r *testutil.R) {
-				buf := new(bytes.Buffer)
-				u := uuid.Must(uuid.NewV4()).String()[:8]
-				err := riskCategorical(buf, tc.ProjectID, "bigquery-public-data", riskTopicName+u, riskSubscriptionName+u, "nhtsa_traffic_fatalities", "accident_2015", "state_number")
-				defer cleanupPubsub(t, client, riskTopicName+u, riskSubscriptionName+u)
-				if err != nil {
-					r.Errorf("riskCategorical got err: %v", err)
-					return
-				}
-				if got, want := buf.String(), "Created job"; !strings.Contains(got, want) {
-					r.Errorf("riskCategorical got %s, want substring %q", got, want)
-				}
-			},
-		},
-		{
-			name: "K Anonymity",
-			fn: func(r *testutil.R) {
-				buf := new(bytes.Buffer)
-				u := uuid.Must(uuid.NewV4()).String()[:8]
-				err := riskKAnonymity(buf, tc.ProjectID, "bigquery-public-data", riskTopicName+u, riskSubscriptionName+u, "nhtsa_traffic_fatalities", "accident_2015", "state_number", "county")
-				defer cleanupPubsub(t, client, riskTopicName+u, riskSubscriptionName+u)
-				if err != nil {
-					r.Errorf("riskKAnonymity got err: %v", err)
-					return
-				}
-				if got, want := buf.String(), "Created job"; !strings.Contains(got, want) {
-					r.Errorf("riskKAnonymity got %s, want substring %q", got, want)
-				}
-			},
-		},
-		{
-			name: "L Diversity",
-			fn: func(r *testutil.R) {
-				buf := new(bytes.Buffer)
-				u := uuid.Must(uuid.NewV4()).String()[:8]
-				err := riskLDiversity(buf, tc.ProjectID, "bigquery-public-data", riskTopicName+u, riskSubscriptionName+u, "nhtsa_traffic_fatalities", "accident_2015", "city", "state_number", "county")
-				defer cleanupPubsub(t, client, riskTopicName+u, riskSubscriptionName+u)
-				if err != nil {
-					r.Errorf("riskLDiversity got err: %v", err)
-					return
-				}
-				if got, want := buf.String(), "Created job"; !strings.Contains(got, want) {
-					r.Errorf("riskLDiversity got %s, want substring %q", got, want)
-				}
-			},
-		},
-		{
-			name: "K Map",
-			fn: func(r *testutil.R) {
-				buf := new(bytes.Buffer)
-				u := uuid.Must(uuid.NewV4()).String()[:8]
-				riskKMap(buf, tc.ProjectID, "bigquery-public-data", riskTopicName+u, riskSubscriptionName+u, "san_francisco", "bikeshare_trips", "US", "zip_code")
-				defer cleanupPubsub(t, client, riskTopicName+u, riskSubscriptionName+u)
-				if got, want := buf.String(), "Created job"; !strings.Contains(got, want) {
-					r.Errorf("riskKMap got %s, want substring %q", got, want)
-				}
-			},
-		},
->>>>>>> 456ac81e
 	}
 	if got, want := buf.String(), "Created job"; !strings.Contains(got, want) {
 		t.Errorf("riskKAnonymity got %s, want substring %q", got, want)
