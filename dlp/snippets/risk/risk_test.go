// Copyright 2019 Google LLC
//
// Licensed under the Apache License, Version 2.0 (the "License");
// you may not use this file except in compliance with the License.
// You may obtain a copy of the License at
//
//     https://www.apache.org/licenses/LICENSE-2.0
//
// Unless required by applicable law or agreed to in writing, software
// distributed under the License is distributed on an "AS IS" BASIS,
// WITHOUT WARRANTIES OR CONDITIONS OF ANY KIND, either express or implied.
// See the License for the specific language governing permissions and
// limitations under the License.

// Package risk contains example snippets using the DLP API to create risk jobs.
package risk

import (
	"bytes"
	"context"
<<<<<<< HEAD
	"fmt"
=======
>>>>>>> 0ed0158b
	"log"
	"strings"
	"testing"
	"time"

	"cloud.google.com/go/bigquery"
	"cloud.google.com/go/pubsub"
	"github.com/GoogleCloudPlatform/golang-samples/internal/testutil"
	"github.com/google/uuid"
)

const (
	riskTopicName        = "dlp-risk-test-topic-"
	riskSubscriptionName = "dlp-risk-test-sub-"
)

func TestRisk(t *testing.T) {
	tc := testutil.SystemTest(t)
	client, err := pubsub.NewClient(context.Background(), tc.ProjectID)
	if err != nil {
		t.Fatalf("pubsub.NewClient: %v", err)
	}
	tests := []struct {
		name string
		fn   func(r *testutil.R)
	}{
		{
			name: "Numerical",
			fn: func(r *testutil.R) {
				buf := new(bytes.Buffer)
				u := uuid.New().String()[:8]
				err := riskNumerical(buf, tc.ProjectID, "bigquery-public-data", riskTopicName+u, riskSubscriptionName+u, "nhtsa_traffic_fatalities", "accident_2015", "state_number")
				defer cleanupPubsub(t, client, riskTopicName+u, riskSubscriptionName+u)
				if err != nil {
					log.Printf("%v\n", err)
					r.Errorf("riskNumerical got err: %v", err)
					return
				}
				if got, want := buf.String(), "Created job"; !strings.Contains(got, want) {
					t.Errorf("riskNumerical got %s, want substring %q", got, want)
				}
			},
		},
		{
			name: "Categorical",
			fn: func(r *testutil.R) {
				buf := new(bytes.Buffer)
				u := uuid.New().String()[:8]
				err := riskCategorical(buf, tc.ProjectID, "bigquery-public-data", riskTopicName+u, riskSubscriptionName+u, "nhtsa_traffic_fatalities", "accident_2015", "state_number")
				defer cleanupPubsub(t, client, riskTopicName+u, riskSubscriptionName+u)
				if err != nil {
					r.Errorf("riskCategorical got err: %v", err)
					return
				}
				if got, want := buf.String(), "Created job"; !strings.Contains(got, want) {
					r.Errorf("riskCategorical got %s, want substring %q", got, want)
				}
			},
		},
		{
			name: "K Anonymity",
			fn: func(r *testutil.R) {
				buf := new(bytes.Buffer)
				u := uuid.New().String()[:8]
				err := riskKAnonymity(buf, tc.ProjectID, "bigquery-public-data", riskTopicName+u, riskSubscriptionName+u, "nhtsa_traffic_fatalities", "accident_2015", "state_number", "county")
				defer cleanupPubsub(t, client, riskTopicName+u, riskSubscriptionName+u)
				if err != nil {
					r.Errorf("riskKAnonymity got err: %v", err)
					return
				}
				if got, want := buf.String(), "Created job"; !strings.Contains(got, want) {
					r.Errorf("riskKAnonymity got %s, want substring %q", got, want)
				}
			},
		},
		{
			name: "L Diversity",
			fn: func(r *testutil.R) {
				buf := new(bytes.Buffer)
				u := uuid.New().String()[:8]
				err := riskLDiversity(buf, tc.ProjectID, "bigquery-public-data", riskTopicName+u, riskSubscriptionName+u, "nhtsa_traffic_fatalities", "accident_2015", "city", "state_number", "county")
				defer cleanupPubsub(t, client, riskTopicName+u, riskSubscriptionName+u)
				if err != nil {
					r.Errorf("riskLDiversity got err: %v", err)
					return
				}
				if got, want := buf.String(), "Created job"; !strings.Contains(got, want) {
					r.Errorf("riskLDiversity got %s, want substring %q", got, want)
				}
			},
		},
		{
			name: "K Map",
			fn: func(r *testutil.R) {
				buf := new(bytes.Buffer)
				u := uuid.New().String()[:8]
				riskKMap(buf, tc.ProjectID, "bigquery-public-data", riskTopicName+u, riskSubscriptionName+u, "san_francisco", "bikeshare_trips", "US", "zip_code")
				defer cleanupPubsub(t, client, riskTopicName+u, riskSubscriptionName+u)
				if got, want := buf.String(), "Created job"; !strings.Contains(got, want) {
					r.Errorf("riskKMap got %s, want substring %q", got, want)
				}
			},
		},
	}

	for _, test := range tests {
		test := test
		t.Run(test.name, func(t *testing.T) {
			t.Parallel()
			testutil.Retry(t, 20, 2*time.Second, test.fn)
		})
	}
}

func cleanupPubsub(t *testing.T, client *pubsub.Client, topicName, subName string) {
	ctx := context.Background()
	topic := client.Topic(topicName)
	if exists, err := topic.Exists(ctx); err != nil {
		t.Logf("Exists: %v", err)
		return
	} else if exists {
		if err := topic.Delete(ctx); err != nil {
			t.Logf("Delete: %v", err)
		}
	}

	s := client.Subscription(subName)
	if exists, err := s.Exists(ctx); err != nil {
		t.Logf("Exists: %v", err)
		return
	} else if exists {
		if err := s.Delete(ctx); err != nil {
			t.Logf("Delete: %v", err)
		}
	}
}

var (
	u         = uuid.New().String()[:8]
	projectID string
	tableID   = fmt.Sprint("dlp_test_risk_table" + u)
	dataSetID = fmt.Sprint("dlp_test_risk_dataset" + u)
)

func TestMain(m *testing.M) {
	tc, ok := testutil.ContextMain(m)
	projectID = tc.ProjectID
	if !ok {
		log.Fatal("couldn't initialize test")
		return
	}

	createBigQueryDataSetId(tc.ProjectID, dataSetID)
	createTableInsideDataset(tc.ProjectID, dataSetID, tableID)
	m.Run()
	deleteBigQueryAssets(tc.ProjectID, dataSetID)

}
func TestCalculateKAnonymityWithEntityId(t *testing.T) {
	tc := testutil.SystemTest(t)

	buf := new(bytes.Buffer)
	err := calculateKAnonymityWithEntityId(buf, tc.ProjectID, dataSetID, tableID, "title", "contributor_ip")
	if err != nil {
		t.Fatal(err)
	}
	if got, want := buf.String(), "Created job"; !strings.Contains(got, want) {
		t.Errorf("CalculateKAnonymityWithEntityId got %s, want substring %q", got, want)
	}
	if got, want := buf.String(), "Quasi-ID values"; !strings.Contains(got, want) {
		t.Errorf("CalculateKAnonymityWithEntityId got %s, want substring %q", got, want)
	}
	if got, want := buf.String(), "Job status: DONE"; !strings.Contains(got, want) {
		t.Errorf("CalculateKAnonymityWithEntityId got %s, want substring %q", got, want)
	}
	if got, want := buf.String(), "Bucket size range:"; !strings.Contains(got, want) {
		t.Errorf("CalculateKAnonymityWithEntityId got %s, want substring %q", got, want)
	}
	if got, want := buf.String(), "Class size: 1"; !strings.Contains(got, want) {
		t.Errorf("CalculateKAnonymityWithEntityId got %s, want substring %q", got, want)
	}
	if got, want := buf.String(), "Job name:"; !strings.Contains(got, want) {
		t.Errorf("CalculateKAnonymityWithEntityId got %s, want substring %q", got, want)
	}

}

func createBigQueryDataSetId(projectID, dataSetID string) error {

	ctx := context.Background()

	client, err := bigquery.NewClient(ctx, projectID)
	if err != nil {
		return err
	}
	defer client.Close()

	meta := &bigquery.DatasetMetadata{
		Location: "US", // See https://cloud.google.com/bigquery/docs/locations
	}

	if err := client.Dataset(dataSetID).Create(ctx, meta); err != nil {
		return err
	}

	return nil
}

func createTableInsideDataset(projectID, dataSetID, tableID string) error {
	ctx := context.Background()
	client, err := bigquery.NewClient(ctx, projectID)
	if err != nil {
		return err
	}
	defer client.Close()

	sampleSchema := bigquery.Schema{
		{Name: "user_id", Type: bigquery.StringFieldType},
		{Name: "age", Type: bigquery.IntegerFieldType},
		{Name: "title", Type: bigquery.StringFieldType},
		{Name: "score", Type: bigquery.StringFieldType},
	}

	metaData := &bigquery.TableMetadata{
		Schema:         sampleSchema,
		ExpirationTime: time.Now().AddDate(1, 0, 0), // Table will be automatically deleted in 1 year.
	}

	tableRef := client.Dataset(dataSetID).Table(tableID)
	if err := tableRef.Create(ctx, metaData); err != nil {
		log.Printf("[INFO] createBigQueryDataSetId Error while table creation: %v", err)
		return err
	}

	duration := time.Duration(90) * time.Second
	time.Sleep(duration)

	inserter := client.Dataset(dataSetID).Table(tableID).Inserter()
	items := []*BigQueryTableItem{
		// Item implements the ValueSaver interface.
		{UserId: "602-61-8588", Age: 32, Title: "Biostatistician III", Score: "A"},
		{UserId: "618-96-2322", Age: 69, Title: "Programmer I", Score: "C"},
		{UserId: "618-96-2322", Age: 69, Title: "Executive Secretary", Score: "C"},
	}
	if err := inserter.Put(ctx, items); err != nil {
		return err
	}

	return nil
}

type BigQueryTableItem struct {
	UserId string
	Age    int
	Title  string
	Score  string
}

func (i *BigQueryTableItem) Save() (map[string]bigquery.Value, string, error) {
	return map[string]bigquery.Value{
		"user_id": i.UserId,
		"age":     i.Age,
		"title":   i.Title,
		"score":   i.Score,
	}, bigquery.NoDedupeID, nil
}

func deleteBigQueryAssets(projectID, dataSetID string) error {
	log.Printf("[START] deleteBigQueryAssets: projectID %v", projectID)
	ctx := context.Background()

	client, err := bigquery.NewClient(ctx, projectID)
	if err != nil {
		return err
	}
	defer client.Close()

	log.Printf("[INFO] deleteBigQueryAssets: delete dataset err %v", err)

	if err := client.Dataset(dataSetID).DeleteWithContents(ctx); err != nil {
		log.Printf("[INFO] deleteBigQueryAssets: delete dataset err %v", err)
		return err
	}

	duration := time.Duration(30) * time.Second
	time.Sleep(duration)

	log.Printf("[END] deleteBigQueryAssets:")
	return nil
}<|MERGE_RESOLUTION|>--- conflicted
+++ resolved
@@ -18,10 +18,7 @@
 import (
 	"bytes"
 	"context"
-<<<<<<< HEAD
 	"fmt"
-=======
->>>>>>> 0ed0158b
 	"log"
 	"strings"
 	"testing"
