--- conflicted
+++ resolved
@@ -31,43 +31,6 @@
 // function to delete the bucket and any objects it contains when the test finishes.
 // TestBucket returns the bucket name. It fails the test if bucket creation fails.
 func TestBucket(ctx context.Context, t *testing.T, projectID, prefix string) string {
-<<<<<<< HEAD
-=======
-	t.Helper()
-
-	client, err := storage.NewClient(ctx)
-	if err != nil {
-		t.Fatalf("storage.NewClient: %v", err)
-	}
-	t.Cleanup(func() { client.Close() })
-	return CreateTestBucket(ctx, t, client, projectID, prefix)
-}
-
-// CreateTestBucket creates a new bucket with the given prefix and registers a
-// cleanup function to delete the bucket and any objects it contains.
-// It is equivalent to TestBucket but allows Storage Client re-use.
-func CreateTestBucket(ctx context.Context, t *testing.T, client *storage.Client, projectID, prefix string) string {
-	t.Helper()
-	bucketName := UniqueBucketName(prefix)
-
-	b := client.Bucket(bucketName)
-	if err := b.Create(ctx, projectID, nil); err != nil {
-		t.Fatalf("Bucket.Create(%q): %v", bucketName, err)
-	}
-
-	t.Cleanup(func() {
-		if err := DeleteBucketIfExists(ctx, client, bucketName); err != nil {
-			log.Printf("Bucket.Delete(%q): %v", bucketName, err)
-		}
-	})
-	return bucketName
-}
-
-// CleanBucket creates a new bucket. If the bucket already exists, it will be
-// deleted and recreated.
-// Deprecated: use TestBucket or CreateTestBucket instead.
-func CleanBucket(ctx context.Context, t *testing.T, projectID, bucket string) error {
->>>>>>> f4bb2dc7
 	t.Helper()
 
 	client, err := storage.NewClient(ctx)
@@ -157,25 +120,8 @@
 	return fmt.Errorf("failed to delete bucket %q", bucket)
 }
 
-<<<<<<< HEAD
 // UniqueBucketName returns a unique name with the test prefix
 // Any bucket created with this prefix may be deleted by DeleteExpiredBuckets.
-=======
-// WaitForBucketToExist waits for a bucket to exist, as it can take time to propagate
-// Errors after 10 unsuccessful attempts at retrieving the bucket's attrs
-func WaitForBucketToExist(ctx context.Context, t *testing.T, b *storage.BucketHandle) {
-	t.Helper()
-	Retry(t, 10, 30*time.Second, func(r *R) {
-		if _, err := b.Attrs(ctx); err != nil {
-			// Bucket does not exist
-			r.Errorf("Bucket was not created")
-			return
-		}
-	})
-}
-
-// UniqueBucketName returns a unique name with the test prefix.
->>>>>>> f4bb2dc7
 func UniqueBucketName(prefix string) string {
 	return strings.Join([]string{prefix, uuid.New().String()}, "-")
 }
