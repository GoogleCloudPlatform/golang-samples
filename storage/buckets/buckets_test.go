// Copyright 2020 Google LLC
//
// Licensed under the Apache License, Version 2.0 (the "License");
// you may not use this file except in compliance with the License.
// You may obtain a copy of the License at
//
//     https://www.apache.org/licenses/LICENSE-2.0
//
// Unless required by applicable law or agreed to in writing, software
// distributed under the License is distributed on an "AS IS" BASIS,
// WITHOUT WARRANTIES OR CONDITIONS OF ANY KIND, either express or implied.
// See the License for the specific language governing permissions and
// limitations under the License.

package buckets

import (
	"bytes"
	"context"
	"fmt"
	"io/ioutil"
	"log"
	"os"
	"reflect"
	"strings"
	"testing"
	"time"

	"cloud.google.com/go/iam"
	"cloud.google.com/go/storage"
	"github.com/GoogleCloudPlatform/golang-samples/internal/testutil"
	iampb "google.golang.org/genproto/googleapis/iam/v1"
)

const (
	testPrefix      = "storage-buckets-test"
	bucketExpiryAge = time.Hour * 24
)

var client *storage.Client

func TestMain(m *testing.M) {
	// Initialize global vars
	tc, _ := testutil.ContextMain(m)

	ctx := context.Background()
	c, err := storage.NewClient(ctx)
	if err != nil {
		log.Fatalf("storage.NewClient: %v", err)
	}
	client = c
	defer client.Close()

	// Run tests
	exit := m.Run()

	// Delete old buckets whose name begins with our test prefix
	if err := testutil.DeleteExpiredBuckets(client, tc.ProjectID, testPrefix, bucketExpiryAge); err != nil {
		// Don't fail the test if cleanup fails
		log.Printf("Post-test cleanup failed: %v", err)
	}
	os.Exit(exit)
}

func TestCreate(t *testing.T) {
	tc := testutil.SystemTest(t)
	bucketName := testutil.UniqueBucketName(testPrefix)
	ctx := context.Background()

	defer testutil.DeleteBucketIfExists(ctx, client, bucketName)

	if err := createBucket(ioutil.Discard, tc.ProjectID, bucketName); err != nil {
		t.Fatalf("createBucket: %v", err)
	}
}

func TestCreateBucketClassLocation(t *testing.T) {
	tc := testutil.SystemTest(t)
<<<<<<< HEAD
	bucketName := tc.ProjectID + "-storage-buckets-tests-attrs"
	ctx := context.Background()

	client, err := storage.NewClient(ctx)
	if err != nil {
		t.Fatalf("storage.NewClient: %v", err)
	}
	defer client.Close()

	// Clean up bucket before running the test
	if err := testutil.DeleteBucketIfExists(ctx, t, client, bucketName); err != nil {
		t.Fatalf("Error deleting bucket: %v", err)
	}
=======
	bucketName := testutil.UniqueBucketName(testPrefix)
	ctx := context.Background()

	defer testutil.DeleteBucketIfExists(ctx, client, bucketName)
>>>>>>> ce7a7071

	if err := createBucketClassLocation(ioutil.Discard, tc.ProjectID, bucketName); err != nil {
		t.Fatalf("createBucketClassLocation: %v", err)
	}
<<<<<<< HEAD
	if err := deleteBucket(ioutil.Discard, bucketName); err != nil {
		t.Fatalf("deleteBucket: %v", err)
	}
=======
>>>>>>> ce7a7071
}

func TestStorageClass(t *testing.T) {
	tc := testutil.SystemTest(t)
	ctx := context.Background()

	bucketName, err := testutil.CreateTestBucket(ctx, t, client, tc.ProjectID, testPrefix)
	if err != nil {
		t.Fatalf("Bucket creation failed: %v", err)
	}
	defer testutil.DeleteBucketIfExists(ctx, client, bucketName)

	if err := changeDefaultStorageClass(ioutil.Discard, bucketName); err != nil {
		t.Errorf("changeDefaultStorageClass: %v", err)
	}
	attrs, err := client.Bucket(bucketName).Attrs(ctx)
	if err != nil {
		t.Fatalf("Bucket(%q).Attrs: %v", bucketName, err)
	}
	got := attrs.StorageClass
	if want := "COLDLINE"; !strings.Contains(got, want) {
		t.Errorf("got %q, want %q", got, want)
	}
}

func TestListBuckets(t *testing.T) {
	tc := testutil.SystemTest(t)
	ctx := context.Background()

	bucketName, err := testutil.CreateTestBucket(ctx, t, client, tc.ProjectID, testPrefix)
	if err != nil {
		t.Fatalf("Bucket creation failed: %v", err)
	}
	defer testutil.DeleteBucketIfExists(ctx, client, bucketName)

	buckets, err := listBuckets(ioutil.Discard, tc.ProjectID)
	if err != nil {
		t.Fatalf("listBuckets: %v", err)
	}

	var ok bool
	testutil.Retry(t, 5, 2*time.Second, func(r *testutil.R) { // for eventual consistency
		for _, b := range buckets {
			if b == bucketName {
				ok = true
				break
			}
		}
		if !ok {
			r.Errorf("got bucket list: %v; want %q in the list", buckets, bucketName)
		}
	})
}

func TestGetBucketMetadata(t *testing.T) {
	tc := testutil.SystemTest(t)
	ctx := context.Background()

	bucketName, err := testutil.CreateTestBucket(ctx, t, client, tc.ProjectID, testPrefix)
	if err != nil {
		t.Fatalf("Bucket creation failed: %v", err)
	}
	defer testutil.DeleteBucketIfExists(ctx, client, bucketName)

	buf := new(bytes.Buffer)
	if _, err := getBucketMetadata(buf, bucketName); err != nil {
		t.Errorf("getBucketMetadata: %#v", err)
	}

	got := buf.String()
	if want := "BucketName:"; !strings.Contains(got, want) {
		t.Errorf("got %q, want %q", got, want)
	}
}

func TestIAM(t *testing.T) {
	tc := testutil.SystemTest(t)
	ctx := context.Background()

	bucketName, err := testutil.CreateTestBucket(ctx, t, client, tc.ProjectID, testPrefix)
	if err != nil {
		t.Fatalf("Bucket creation failed: %v", err)
	}
	defer testutil.DeleteBucketIfExists(ctx, client, bucketName)

	if _, err := getBucketPolicy(ioutil.Discard, bucketName); err != nil {
		t.Errorf("getBucketPolicy: %#v", err)
	}
	if err := addBucketIAMMember(ioutil.Discard, bucketName); err != nil {
		t.Errorf("addBucketIAMMember: %v", err)
	}
	if err := removeBucketIAMMember(ioutil.Discard, bucketName); err != nil {
		t.Errorf("removeBucketIAMMember: %v", err)
	}

	// Uniform bucket-level access is required to use IAM with conditions.
	if err := enableUniformBucketLevelAccess(ioutil.Discard, bucketName); err != nil {
		t.Fatalf("enableUniformBucketLevelAccess:  %v", err)
	}

	role := "roles/storage.objectViewer"
	member := "group:cloud-logs@google.com"
	title := "title"
	description := "description"
	expression := "resource.name.startsWith(\"projects/_/buckets/bucket-name/objects/prefix-a-\")"

	if err := addBucketConditionalIAMBinding(ioutil.Discard, bucketName, role, member, title, description, expression); err != nil {
		t.Errorf("addBucketConditionalIAMBinding: %v", err)
	}
	if err := removeBucketConditionalIAMBinding(ioutil.Discard, bucketName, role, title, description, expression); err != nil {
		t.Errorf("removeBucketConditionalIAMBinding: %v", err)
	}
}
func TestCORSConfiguration(t *testing.T) {
	tc := testutil.SystemTest(t)
	ctx := context.Background()

	bucketName, err := testutil.CreateTestBucket(ctx, t, client, tc.ProjectID, testPrefix)
	if err != nil {
		t.Fatalf("Bucket creation failed: %v", err)
	}
	defer testutil.DeleteBucketIfExists(ctx, client, bucketName)

	want := []storage.CORS{
		{
			MaxAge:          time.Hour,
			Methods:         []string{"GET"},
			Origins:         []string{"some-origin.com"},
			ResponseHeaders: []string{"Content-Type"},
		},
	}
	if err := setBucketCORSConfiguration(ioutil.Discard, bucketName, want[0].MaxAge, want[0].Methods, want[0].Origins, want[0].ResponseHeaders); err != nil {
		t.Fatalf("setBucketCORSConfiguration: %v", err)
	}
	attrs, err := client.Bucket(bucketName).Attrs(ctx)
	if err != nil {
		t.Fatalf("Bucket(%q).Attrs: %v", bucketName, err)
	}
	if !reflect.DeepEqual(attrs.CORS, want) {
		t.Fatalf("Unexpected CORS Configuration: got: %v, want: %v", attrs.CORS, want)
	}
	if err := removeBucketCORSConfiguration(ioutil.Discard, bucketName); err != nil {
		t.Fatalf("removeBucketCORSConfiguration: %v", err)
	}
	attrs, err = client.Bucket(bucketName).Attrs(ctx)
	if err != nil {
		t.Fatalf("Bucket(%q).Attrs: %v", bucketName, err)
	}
	if attrs.CORS != nil {
		t.Fatalf("Unexpected CORS Configuration: got: %v, want: %v", attrs.CORS, []storage.CORS{})
	}
}

func TestRequesterPays(t *testing.T) {
	tc := testutil.SystemTest(t)
	ctx := context.Background()

	bucketName, err := testutil.CreateTestBucket(ctx, t, client, tc.ProjectID, testPrefix)
	if err != nil {
		t.Fatalf("Bucket creation failed: %v", err)
	}
	defer testutil.DeleteBucketIfExists(ctx, client, bucketName)

	// Tests which update the bucket metadata must be retried in order to avoid
	// flakes from rate limits.
	testutil.Retry(t, 5, 2*time.Second, func(r *testutil.R) {
		if err := enableRequesterPays(ioutil.Discard, bucketName); err != nil {
			r.Errorf("enableRequesterPays: %#v", err)
		}
	})
	testutil.Retry(t, 5, 2*time.Second, func(r *testutil.R) {
		if err := disableRequesterPays(ioutil.Discard, bucketName); err != nil {
			r.Errorf("disableRequesterPays: %#v", err)
		}
	})
	if err := getRequesterPaysStatus(ioutil.Discard, bucketName); err != nil {
		t.Errorf("getRequesterPaysStatus: %#v", err)
	}
}

func TestKMS(t *testing.T) {
	tc := testutil.SystemTest(t)
	ctx := context.Background()

	bucketName, err := testutil.CreateTestBucket(ctx, t, client, tc.ProjectID, testPrefix)
	if err != nil {
		t.Fatalf("Bucket creation failed: %v", err)
	}
	defer testutil.DeleteBucketIfExists(ctx, client, bucketName)

	keyRingID := os.Getenv("GOLANG_SAMPLES_KMS_KEYRING")
	cryptoKeyID := os.Getenv("GOLANG_SAMPLES_KMS_CRYPTOKEY")

	if keyRingID == "" || cryptoKeyID == "" {
		t.Skip("GOLANG_SAMPLES_KMS_KEYRING and GOLANG_SAMPLES_KMS_CRYPTOKEY must be set")
	}

	kmsKeyName := fmt.Sprintf("projects/%s/locations/%s/keyRings/%s/cryptoKeys/%s", tc.ProjectID, "global", keyRingID, cryptoKeyID)
	testutil.Retry(t, 5, 2*time.Second, func(r *testutil.R) {
		if err := setBucketDefaultKMSKey(ioutil.Discard, bucketName, kmsKeyName); err != nil {
			r.Errorf("setBucketDefaultKMSKey: failed to enable default KMS key (%q): %v", kmsKeyName, err)
		}
	})
	attrs, err := client.Bucket(bucketName).Attrs(ctx)
	if err != nil {
		t.Fatalf("Bucket(%q).Attrs: %v", bucketName, err)
	}
	if attrs.Encryption.DefaultKMSKeyName != kmsKeyName {
		t.Fatalf("Default KMS key was not set correctly: got %v, want %v", attrs.Encryption.DefaultKMSKeyName, kmsKeyName)
	}
	testutil.Retry(t, 5, 2*time.Second, func(r *testutil.R) {
		if err := removeBucketDefaultKMSKey(ioutil.Discard, bucketName); err != nil {
			r.Errorf("removeBucketDefaultKMSKey: failed to remove default KMS key: %v", err)
		}
	})
	attrs, err = client.Bucket(bucketName).Attrs(ctx)
	if err != nil {
		t.Fatalf("Bucket(%q).Attrs: %v", bucketName, err)
	}
	if attrs.Encryption != nil {
		t.Fatalf("Default KMS key was not removed from a bucket(%v)", bucketName)
	}
}

func TestBucketLock(t *testing.T) {
	tc := testutil.SystemTest(t)
	ctx := context.Background()

	bucketName, err := testutil.CreateTestBucket(ctx, t, client, tc.ProjectID, testPrefix)
	if err != nil {
		t.Fatalf("Bucket creation failed: %v", err)
	}
	defer testutil.DeleteBucketIfExists(ctx, client, bucketName)

	retentionPeriod := 5 * time.Second
	testutil.Retry(t, 10, 10*time.Second, func(r *testutil.R) {
		if err := setRetentionPolicy(ioutil.Discard, bucketName, retentionPeriod); err != nil {
			r.Errorf("setRetentionPolicy: %v", err)
		}
	})

	attrs, err := getRetentionPolicy(ioutil.Discard, bucketName)
	if err != nil {
		t.Fatalf("getRetentionPolicy: %v", err)
	}
	if attrs.RetentionPolicy.RetentionPeriod != retentionPeriod {
		t.Fatalf("retention period is not the expected value (%q): %v", retentionPeriod, attrs.RetentionPolicy.RetentionPeriod)
	}
	testutil.Retry(t, 10, 10*time.Second, func(r *testutil.R) {
		if err := enableDefaultEventBasedHold(ioutil.Discard, bucketName); err != nil {
			r.Errorf("enableDefaultEventBasedHold: %v", err)
		}
	})

	attrs, err = getDefaultEventBasedHold(ioutil.Discard, bucketName)
	if err != nil {
		t.Fatalf("getDefaultEventBasedHold: %v", err)
	}
	if !attrs.DefaultEventBasedHold {
		t.Fatalf("default event-based hold was not enabled")
	}
	testutil.Retry(t, 10, 10*time.Second, func(r *testutil.R) {
		if err := disableDefaultEventBasedHold(ioutil.Discard, bucketName); err != nil {
			r.Errorf("disableDefaultEventBasedHold: %v", err)
		}
	})

	attrs, err = getDefaultEventBasedHold(ioutil.Discard, bucketName)
	if err != nil {
		t.Fatalf("getDefaultEventBasedHold: %v", err)
	}
	if attrs.DefaultEventBasedHold {
		t.Fatalf("default event-based hold was not disabled")
	}
	testutil.Retry(t, 10, 10*time.Second, func(r *testutil.R) {
		if err := removeRetentionPolicy(ioutil.Discard, bucketName); err != nil {
			r.Errorf("removeRetentionPolicy: %v", err)
		}
	})

	attrs, err = getRetentionPolicy(ioutil.Discard, bucketName)
	if err != nil {
		t.Fatalf("getRetentionPolicy: %v", err)
	}
	if attrs.RetentionPolicy != nil {
		t.Fatalf("retention period to not be set")
	}
	testutil.Retry(t, 10, 10*time.Second, func(r *testutil.R) {
		if err := setRetentionPolicy(ioutil.Discard, bucketName, retentionPeriod); err != nil {
			r.Errorf("setRetentionPolicy: %v", err)
		}
	})

	testutil.Retry(t, 10, 10*time.Second, func(r *testutil.R) {
		if err := lockRetentionPolicy(ioutil.Discard, bucketName); err != nil {
			r.Errorf("lockRetentionPolicy: %v", err)
		}
		attrs, err := getRetentionPolicy(ioutil.Discard, bucketName)
		if err != nil {
			r.Errorf("getRetentionPolicy: %v", err)
		}
		if !attrs.RetentionPolicy.IsLocked {
			r.Errorf("retention policy is not locked")
		}
	})

	time.Sleep(5 * time.Second)
	deleteBucket(ioutil.Discard, bucketName)
	time.Sleep(5 * time.Second)

	if err := createBucket(ioutil.Discard, tc.ProjectID, bucketName); err != nil {
		t.Fatalf("createBucket: %v", err)
	}
}

func TestUniformBucketLevelAccess(t *testing.T) {
	tc := testutil.SystemTest(t)
	ctx := context.Background()

	bucketName, err := testutil.CreateTestBucket(ctx, t, client, tc.ProjectID, testPrefix)
	if err != nil {
		t.Fatalf("Bucket creation failed: %v", err)
	}
	defer testutil.DeleteBucketIfExists(ctx, client, bucketName)

	testutil.Retry(t, 10, 10*time.Second, func(r *testutil.R) {
		if err := enableUniformBucketLevelAccess(ioutil.Discard, bucketName); err != nil {
			r.Errorf("enableUniformBucketLevelAccess: %v", err)
		}
	})

	attrs, err := getUniformBucketLevelAccess(ioutil.Discard, bucketName)
	if err != nil {
		t.Fatalf("getUniformBucketLevelAccess: %v", err)
	}
	if !attrs.UniformBucketLevelAccess.Enabled {
		t.Fatalf("Uniform bucket-level access was not enabled for (%q).", bucketName)
	}

	testutil.Retry(t, 10, 10*time.Second, func(r *testutil.R) {
		if err := disableUniformBucketLevelAccess(ioutil.Discard, bucketName); err != nil {
			r.Errorf("disableUniformBucketLevelAccess: %v", err)
		}
	})

	attrs, err = getUniformBucketLevelAccess(ioutil.Discard, bucketName)
	if err != nil {
		t.Fatalf("getUniformBucketLevelAccess: %v", err)
	}
	if attrs.UniformBucketLevelAccess.Enabled {
		t.Fatalf("Uniform bucket-level access was not disabled for (%q).", bucketName)
	}
}

func TestPublicAccessPrevention(t *testing.T) {
	tc := testutil.SystemTest(t)
	ctx := context.Background()

	bucketName, err := testutil.CreateTestBucket(ctx, t, client, tc.ProjectID, testPrefix)
	if err != nil {
		t.Fatalf("Bucket creation failed: %v", err)
	}
	defer testutil.DeleteBucketIfExists(ctx, client, bucketName)

	if err := setPublicAccessPreventionEnforced(ioutil.Discard, bucketName); err != nil {
		t.Errorf("setPublicAccessPreventionEnforced: %v", err)
	}
	// Verify that PublicAccessPrevention was set correctly.
	attrs, err := client.Bucket(bucketName).Attrs(ctx)
	if err != nil {
		t.Fatalf("Bucket(%q).Attrs: %v", bucketName, err)
	}
	if attrs.PublicAccessPrevention != storage.PublicAccessPreventionEnforced {
		t.Errorf("PublicAccessPrevention: got %s, want %s", attrs.PublicAccessPrevention, storage.PublicAccessPreventionEnforced)
	}

	buf := new(bytes.Buffer)
	if err := getPublicAccessPrevention(buf, bucketName); err != nil {
		t.Errorf("getPublicAccessPrevention: %v", err)
	}
	// Verify that the correct value was printed.
	got := buf.String()
	want := "Public access prevention is enforced"
	if !strings.Contains(got, want) {
		t.Errorf("getPublicAccessPrevention: got %v, want %v", got, want)
	}

	if err := setPublicAccessPreventionUnspecified(ioutil.Discard, bucketName); err != nil {
		t.Errorf("setPublicAccessPreventionUnspecified: %v", err)
	}
	// Verify that PublicAccessPrevention was set correctly.
	attrs, err = client.Bucket(bucketName).Attrs(ctx)
	if err != nil {
		t.Fatalf("Bucket(%q).Attrs: %v", bucketName, err)
	}
	if attrs.PublicAccessPrevention != storage.PublicAccessPreventionInherited {
		t.Errorf("PublicAccessPrevention: got %s, want %s", attrs.PublicAccessPrevention, storage.PublicAccessPreventionInherited)
	}

	if err := setPublicAccessPreventionInherited(ioutil.Discard, bucketName); err != nil {
		t.Errorf("setPublicAccessPreventionInherited: %v", err)
	}
	// Verify that PublicAccessPrevention was set correctly.
	attrs, err = client.Bucket(bucketName).Attrs(ctx)
	if err != nil {
		t.Fatalf("Bucket(%q).Attrs: %v", bucketName, err)
	}
	if attrs.PublicAccessPrevention != storage.PublicAccessPreventionInherited {
		t.Errorf("PublicAccessPrevention: got %s, want %s", attrs.PublicAccessPrevention, storage.PublicAccessPreventionInherited)
	}

}

func TestLifecycleManagement(t *testing.T) {
	tc := testutil.SystemTest(t)
	ctx := context.Background()

	bucketName, err := testutil.CreateTestBucket(ctx, t, client, tc.ProjectID, testPrefix)
	if err != nil {
		t.Fatalf("Bucket creation failed: %v", err)
	}
	defer testutil.DeleteBucketIfExists(ctx, client, bucketName)

	if err := enableBucketLifecycleManagement(ioutil.Discard, bucketName); err != nil {
		t.Fatalf("enableBucketLifecycleManagement: %v", err)
	}

	// Verify lifecycle is set
	attrs, err := client.Bucket(bucketName).Attrs(ctx)
	if err != nil {
		t.Fatalf("Bucket(%q).Attrs: %v", bucketName, err)
	}

	want := storage.LifecycleRule{
		Action:    storage.LifecycleAction{Type: "Delete"},
		Condition: storage.LifecycleCondition{AgeInDays: 100},
	}

	r := attrs.Lifecycle.Rules
	if len(r) != 1 {
		t.Fatalf("Length of lifecycle rules should be 1, got %d", len(r))
	}

	if !reflect.DeepEqual(r[0], want) {
		t.Fatalf("Unexpected lifecycle rule: got: %v, want: %v", r, want)
	}

	if err := disableBucketLifecycleManagement(ioutil.Discard, bucketName); err != nil {
		t.Fatalf("disableBucketLifecycleManagement: %v", err)
	}

	attrs, err = client.Bucket(bucketName).Attrs(ctx)
	if err != nil {
		t.Fatalf("Bucket(%q).Attrs: %v", bucketName, err)
	}

	if n := len(attrs.Lifecycle.Rules); n != 0 {
		t.Fatalf("Length of lifecycle rules should be 0, got %d", n)
	}
}

func TestBucketLabel(t *testing.T) {
	tc := testutil.SystemTest(t)
	ctx := context.Background()

	bucketName, err := testutil.CreateTestBucket(ctx, t, client, tc.ProjectID, testPrefix)
	if err != nil {
		t.Fatalf("Bucket creation failed: %v", err)
	}
	defer testutil.DeleteBucketIfExists(ctx, client, bucketName)

	labelName := "label-name"
	labelValue := "label-value"
	testutil.Retry(t, 10, 10*time.Second, func(r *testutil.R) {
		if err := addBucketLabel(ioutil.Discard, bucketName, labelName, labelValue); err != nil {
			r.Errorf("addBucketLabel: %v", err)
		}
	})
	attrs, err := client.Bucket(bucketName).Attrs(ctx)
	if err != nil {
		t.Fatalf("Bucket(%q).Attrs: %v", bucketName, err)
	}
	if got, ok := attrs.Labels[labelName]; ok {
		if got != labelValue {
			t.Fatalf("The label(%q) was set incorrectly on a bucket(%v): got value %v, want value %v", labelName, bucketName, got, labelValue)
		}
	} else {
		t.Fatalf("The label(%q) was not set on a bucket(%v)", labelName, bucketName)
	}
	testutil.Retry(t, 10, 10*time.Second, func(r *testutil.R) {
		if err := removeBucketLabel(ioutil.Discard, bucketName, labelName); err != nil {
			r.Errorf("removeBucketLabel: %v", err)
		}
	})
	attrs, err = client.Bucket(bucketName).Attrs(ctx)
	if err != nil {
		t.Fatalf("Bucket(%q).Attrs: %v", bucketName, err)
	}
	if _, ok := attrs.Labels[labelName]; ok {
		t.Fatalf("The label(%q) was not removed from a bucket(%v)", labelName, bucketName)
	}
}

func TestBucketWebsiteInfo(t *testing.T) {
	tc := testutil.SystemTest(t)
	ctx := context.Background()

	bucketName, err := testutil.CreateTestBucket(ctx, t, client, tc.ProjectID, testPrefix)
	if err != nil {
		t.Fatalf("Bucket creation failed: %v", err)
	}
	defer testutil.DeleteBucketIfExists(ctx, client, bucketName)

	index := "index.html"
	notFoundPage := "404.html"
	testutil.Retry(t, 10, 10*time.Second, func(r *testutil.R) {
		if err := setBucketWebsiteInfo(ioutil.Discard, bucketName, index, notFoundPage); err != nil {
			r.Errorf("setBucketWebsiteInfo: %v", err)
		}
	})
	attrs, err := client.Bucket(bucketName).Attrs(ctx)
	if err != nil {
		t.Fatalf("Bucket(%q).Attrs: %v", bucketName, err)
	}
	if attrs.Website.MainPageSuffix != index {
		t.Fatalf("got index page: %v, want %v", attrs.Website.MainPageSuffix, index)
	}
	if attrs.Website.NotFoundPage != notFoundPage {
		t.Fatalf("got not found page: %v, want %v", attrs.Website.NotFoundPage, notFoundPage)
	}
}

func TestSetBucketPublicIAM(t *testing.T) {
	tc := testutil.SystemTest(t)
	ctx := context.Background()

	bucketName, err := testutil.CreateTestBucket(ctx, t, client, tc.ProjectID, testPrefix)
	if err != nil {
		t.Fatalf("Bucket creation failed: %v", err)
	}
	defer testutil.DeleteBucketIfExists(ctx, client, bucketName)

	if err := setBucketPublicIAM(ioutil.Discard, bucketName); err != nil {
		t.Fatalf("setBucketPublicIAM: %v", err)
	}
	policy, err := client.Bucket(bucketName).IAM().V3().Policy(ctx)
	if err != nil {
		t.Fatalf("Bucket(%q).IAM().V3().Policy: %v", bucketName, err)
	}
	want := new(iam.Policy3)
	want.Bindings = append(want.Bindings, &iampb.Binding{
		Role:    "roles/storage.objectViewer",
		Members: []string{iam.AllUsers},
	})
	if !reflect.DeepEqual(policy.Bindings[len((policy.Bindings))-1], want.Bindings[0]) {
		t.Fatalf("Public policy was not set: \ngot: %v, \nwant: %v\n", policy.Bindings[len((policy.Bindings))-1], want.Bindings[0])
	}
}

func TestDelete(t *testing.T) {
	tc := testutil.SystemTest(t)
	ctx := context.Background()

	bucketName, err := testutil.CreateTestBucket(ctx, t, client, tc.ProjectID, testPrefix)
	if err != nil {
		t.Fatalf("Bucket creation failed: %v", err)
	}
	defer testutil.DeleteBucketIfExists(ctx, client, bucketName)

	if err := deleteBucket(ioutil.Discard, bucketName); err != nil {
		t.Fatalf("deleteBucket: %v", err)
	}
}

func TestRPO(t *testing.T) {
	tc := testutil.SystemTest(t)
	bucketName := tc.ProjectID + "-storage-buckets-tests"
	ctx := context.Background()

	client, err := storage.NewClient(ctx)
	if err != nil {
		t.Fatalf("storage.NewClient: %v", err)
	}
	defer client.Close()

	bucket := client.Bucket(bucketName)

	// Clean up bucket before running the test
	if err := testutil.DeleteBucketIfExists(ctx, t, client, bucketName); err != nil {
		t.Fatalf("Error deleting bucket: %v", err)
	}

	// Must create a bucket in dual-region to set turbo replication
	location := "NAM4"
	if err := client.Bucket(bucketName).Create(ctx, tc.ProjectID, &storage.BucketAttrs{Location: location}); err != nil {
		t.Fatalf("Create bucket: %v", err)
	}

	testutil.WaitForBucketToExist(ctx, t, bucket)

	// Test enable turbo replication:
	if err := setRPOAsyncTurbo(ioutil.Discard, bucketName); err != nil {
		t.Fatalf("setRPOAsyncTurbo: %v", err)
	}
	// Verify that RPO was set correctly
	attrs, err := bucket.Attrs(ctx)
	if err != nil {
		t.Fatalf("Bucket(%q).Attrs: %v", bucketName, err)
	}
	if attrs.RPO != storage.RPOAsyncTurbo {
		t.Errorf("setRPOAsyncTurbo: got %s, want %s", attrs.RPO, storage.RPOAsyncTurbo)
	}

	// Test get turbo replication enabled:
	buf := new(bytes.Buffer)
	if err := getRPO(buf, bucketName); err != nil {
		t.Errorf("getRPO: %v", err)
	}
	// Verify that the correct value was printed
	got := buf.String()
	want := "RPO is ASYNC_TURBO"
	if !strings.Contains(got, want) {
		t.Errorf("getRPO: got %v, want %v", got, want)
	}

	// Test disable turbo replication:
	if err := setRPODefault(ioutil.Discard, bucketName); err != nil {
		t.Errorf("setRPODefault: %v", err)
	}
	// Verify that RPO was set correctly
	attrs, err = bucket.Attrs(ctx)
	if err != nil {
		t.Fatalf("Bucket(%q).Attrs: %v", bucketName, err)
	}
	if attrs.RPO != storage.RPODefault {
		t.Errorf("setRPODefault: got %s, want %s", attrs.RPO, storage.RPODefault)
	}
}

func TestCreateBucketTurboReplication(t *testing.T) {
	tc := testutil.SystemTest(t)
	bucketName := tc.ProjectID + "-storage-buckets-tests"
	ctx := context.Background()

	client, err := storage.NewClient(ctx)
	if err != nil {
		t.Fatalf("storage.NewClient: %v", err)
	}
	defer client.Close()

	bucket := client.Bucket(bucketName)

	// Clean up bucket before running the test
	if err := testutil.DeleteBucketIfExists(ctx, t, client, bucketName); err != nil {
		t.Fatalf("Error deleting bucket: %v", err)
	}

	location := "NAM4" // must be dual-region
	if err := createBucketTurboReplication(ioutil.Discard, tc.ProjectID, bucketName, location); err != nil {
		t.Fatalf("createBucketTurboReplication: %v", err)
	}

	testutil.WaitForBucketToExist(ctx, t, bucket)

	// Verify that RPO was set correctly
	attrs, err := bucket.Attrs(ctx)
	if err != nil {
		t.Fatalf("Bucket(%q).Attrs: %v", bucketName, err)
	}
	if attrs.RPO != storage.RPOAsyncTurbo {
		t.Errorf("createBucketTurboReplication: got %s, want %s", attrs.RPO, storage.RPOAsyncTurbo)
	}

	if err := deleteBucket(ioutil.Discard, bucketName); err != nil {
		t.Fatalf("deleteBucket: %v", err)
	}
}<|MERGE_RESOLUTION|>--- conflicted
+++ resolved
@@ -67,7 +67,7 @@
 	bucketName := testutil.UniqueBucketName(testPrefix)
 	ctx := context.Background()
 
-	defer testutil.DeleteBucketIfExists(ctx, client, bucketName)
+	defer testutil.DeleteBucketIfExists(ctx, t, client, bucketName)
 
 	if err := createBucket(ioutil.Discard, tc.ProjectID, bucketName); err != nil {
 		t.Fatalf("createBucket: %v", err)
@@ -76,36 +76,14 @@
 
 func TestCreateBucketClassLocation(t *testing.T) {
 	tc := testutil.SystemTest(t)
-<<<<<<< HEAD
-	bucketName := tc.ProjectID + "-storage-buckets-tests-attrs"
-	ctx := context.Background()
-
-	client, err := storage.NewClient(ctx)
-	if err != nil {
-		t.Fatalf("storage.NewClient: %v", err)
-	}
-	defer client.Close()
-
-	// Clean up bucket before running the test
-	if err := testutil.DeleteBucketIfExists(ctx, t, client, bucketName); err != nil {
-		t.Fatalf("Error deleting bucket: %v", err)
-	}
-=======
 	bucketName := testutil.UniqueBucketName(testPrefix)
 	ctx := context.Background()
 
-	defer testutil.DeleteBucketIfExists(ctx, client, bucketName)
->>>>>>> ce7a7071
+	defer testutil.DeleteBucketIfExists(ctx, t, client, bucketName)
 
 	if err := createBucketClassLocation(ioutil.Discard, tc.ProjectID, bucketName); err != nil {
 		t.Fatalf("createBucketClassLocation: %v", err)
 	}
-<<<<<<< HEAD
-	if err := deleteBucket(ioutil.Discard, bucketName); err != nil {
-		t.Fatalf("deleteBucket: %v", err)
-	}
-=======
->>>>>>> ce7a7071
 }
 
 func TestStorageClass(t *testing.T) {
@@ -116,7 +94,7 @@
 	if err != nil {
 		t.Fatalf("Bucket creation failed: %v", err)
 	}
-	defer testutil.DeleteBucketIfExists(ctx, client, bucketName)
+	defer testutil.DeleteBucketIfExists(ctx, t, client, bucketName)
 
 	if err := changeDefaultStorageClass(ioutil.Discard, bucketName); err != nil {
 		t.Errorf("changeDefaultStorageClass: %v", err)
@@ -139,7 +117,7 @@
 	if err != nil {
 		t.Fatalf("Bucket creation failed: %v", err)
 	}
-	defer testutil.DeleteBucketIfExists(ctx, client, bucketName)
+	defer testutil.DeleteBucketIfExists(ctx, t, client, bucketName)
 
 	buckets, err := listBuckets(ioutil.Discard, tc.ProjectID)
 	if err != nil {
@@ -168,7 +146,7 @@
 	if err != nil {
 		t.Fatalf("Bucket creation failed: %v", err)
 	}
-	defer testutil.DeleteBucketIfExists(ctx, client, bucketName)
+	defer testutil.DeleteBucketIfExists(ctx, t, client, bucketName)
 
 	buf := new(bytes.Buffer)
 	if _, err := getBucketMetadata(buf, bucketName); err != nil {
@@ -189,7 +167,7 @@
 	if err != nil {
 		t.Fatalf("Bucket creation failed: %v", err)
 	}
-	defer testutil.DeleteBucketIfExists(ctx, client, bucketName)
+	defer testutil.DeleteBucketIfExists(ctx, t, client, bucketName)
 
 	if _, err := getBucketPolicy(ioutil.Discard, bucketName); err != nil {
 		t.Errorf("getBucketPolicy: %#v", err)
@@ -227,7 +205,7 @@
 	if err != nil {
 		t.Fatalf("Bucket creation failed: %v", err)
 	}
-	defer testutil.DeleteBucketIfExists(ctx, client, bucketName)
+	defer testutil.DeleteBucketIfExists(ctx, t, client, bucketName)
 
 	want := []storage.CORS{
 		{
@@ -267,7 +245,7 @@
 	if err != nil {
 		t.Fatalf("Bucket creation failed: %v", err)
 	}
-	defer testutil.DeleteBucketIfExists(ctx, client, bucketName)
+	defer testutil.DeleteBucketIfExists(ctx, t, client, bucketName)
 
 	// Tests which update the bucket metadata must be retried in order to avoid
 	// flakes from rate limits.
@@ -294,7 +272,7 @@
 	if err != nil {
 		t.Fatalf("Bucket creation failed: %v", err)
 	}
-	defer testutil.DeleteBucketIfExists(ctx, client, bucketName)
+	defer testutil.DeleteBucketIfExists(ctx, t, client, bucketName)
 
 	keyRingID := os.Getenv("GOLANG_SAMPLES_KMS_KEYRING")
 	cryptoKeyID := os.Getenv("GOLANG_SAMPLES_KMS_CRYPTOKEY")
@@ -338,7 +316,7 @@
 	if err != nil {
 		t.Fatalf("Bucket creation failed: %v", err)
 	}
-	defer testutil.DeleteBucketIfExists(ctx, client, bucketName)
+	defer testutil.DeleteBucketIfExists(ctx, t, client, bucketName)
 
 	retentionPeriod := 5 * time.Second
 	testutil.Retry(t, 10, 10*time.Second, func(r *testutil.R) {
@@ -429,7 +407,7 @@
 	if err != nil {
 		t.Fatalf("Bucket creation failed: %v", err)
 	}
-	defer testutil.DeleteBucketIfExists(ctx, client, bucketName)
+	defer testutil.DeleteBucketIfExists(ctx, t, client, bucketName)
 
 	testutil.Retry(t, 10, 10*time.Second, func(r *testutil.R) {
 		if err := enableUniformBucketLevelAccess(ioutil.Discard, bucketName); err != nil {
@@ -468,7 +446,8 @@
 	if err != nil {
 		t.Fatalf("Bucket creation failed: %v", err)
 	}
-	defer testutil.DeleteBucketIfExists(ctx, client, bucketName)
+	defer testutil.DeleteBucketIfExists(ctx, t, client, bucketName)
+	defer testutil.DeleteBucketIfExists(ctx, t, client, bucketName)
 
 	if err := setPublicAccessPreventionEnforced(ioutil.Discard, bucketName); err != nil {
 		t.Errorf("setPublicAccessPreventionEnforced: %v", err)
@@ -527,7 +506,7 @@
 	if err != nil {
 		t.Fatalf("Bucket creation failed: %v", err)
 	}
-	defer testutil.DeleteBucketIfExists(ctx, client, bucketName)
+	defer testutil.DeleteBucketIfExists(ctx, t, client, bucketName)
 
 	if err := enableBucketLifecycleManagement(ioutil.Discard, bucketName); err != nil {
 		t.Fatalf("enableBucketLifecycleManagement: %v", err)
@@ -575,7 +554,7 @@
 	if err != nil {
 		t.Fatalf("Bucket creation failed: %v", err)
 	}
-	defer testutil.DeleteBucketIfExists(ctx, client, bucketName)
+	defer testutil.DeleteBucketIfExists(ctx, t, client, bucketName)
 
 	labelName := "label-name"
 	labelValue := "label-value"
@@ -617,7 +596,7 @@
 	if err != nil {
 		t.Fatalf("Bucket creation failed: %v", err)
 	}
-	defer testutil.DeleteBucketIfExists(ctx, client, bucketName)
+	defer testutil.DeleteBucketIfExists(ctx, t, client, bucketName)
 
 	index := "index.html"
 	notFoundPage := "404.html"
@@ -646,7 +625,7 @@
 	if err != nil {
 		t.Fatalf("Bucket creation failed: %v", err)
 	}
-	defer testutil.DeleteBucketIfExists(ctx, client, bucketName)
+	defer testutil.DeleteBucketIfExists(ctx, t, client, bucketName)
 
 	if err := setBucketPublicIAM(ioutil.Discard, bucketName); err != nil {
 		t.Fatalf("setBucketPublicIAM: %v", err)
@@ -673,7 +652,7 @@
 	if err != nil {
 		t.Fatalf("Bucket creation failed: %v", err)
 	}
-	defer testutil.DeleteBucketIfExists(ctx, client, bucketName)
+	defer testutil.DeleteBucketIfExists(ctx, t, client, bucketName)
 
 	if err := deleteBucket(ioutil.Discard, bucketName); err != nil {
 		t.Fatalf("deleteBucket: %v", err)
