--- conflicted
+++ resolved
@@ -55,14 +55,7 @@
 	if err := addBucketDefaultOwner(bucket, allAuthenticatedUsers); err != nil {
 		t.Errorf("addBucketDefaultOwner: %v", err)
 	}
-<<<<<<< HEAD
-	if err := printBucketACL(io.Discard, bucket); err != nil {
-		t.Errorf("printBucketACL: %v", err)
-=======
-	if err := printBucketACLForUser(io.Discard, bucket, allAuthenticatedUsers); err != nil {
-		t.Errorf("printBucketACLForUser: %v", err)
->>>>>>> 75186952
-	}
+
 	if err := removeBucketDefaultOwner(bucket, allAuthenticatedUsers); err != nil {
 		t.Errorf("removeBucketDefaultOwner: %v", err)
 	}
