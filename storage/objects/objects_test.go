// Copyright 2020 Google LLC
//
// Licensed under the Apache License, Version 2.0 (the "License");
// you may not use this file except in compliance with the License.
// You may obtain a copy of the License at
//
//     https://www.apache.org/licenses/LICENSE-2.0
//
// Unless required by applicable law or agreed to in writing, software
// distributed under the License is distributed on an "AS IS" BASIS,
// WITHOUT WARRANTIES OR CONDITIONS OF ANY KIND, either express or implied.
// See the License for the specific language governing permissions and
// limitations under the License.

package objects

import (
	"bytes"
	"context"
	"fmt"
	"io"
	"io/ioutil"
	"mime/multipart"
	"net/http"
	"net/http/httputil"
	"os"
	"strings"
	"testing"
	"time"

	"cloud.google.com/go/storage"
	"github.com/GoogleCloudPlatform/golang-samples/internal/testutil"
)

// TestObjects runs all samples tests of the package.
func TestObjects(t *testing.T) {
	tc := testutil.SystemTest(t)
	ctx := context.Background()
	client, err := storage.NewClient(ctx)
	if err != nil {
		t.Fatalf("storage.NewClient: %v", err)
	}
	defer client.Close()

	var (
<<<<<<< HEAD
		bucket           = tc.ProjectID + "-samples-object-bucket-1"
		dstBucket        = tc.ProjectID + "-samples-object-bucket-2"
		bucketVersioning = tc.ProjectID + "-bucket-versioning-enabled"
		object1          = "foo.txt"
		object2          = "foo/a.txt"
		dstObj           = "bar.txt"
		allUsers         = storage.AllUsers
		roleReader       = storage.RoleReader
=======
		bucket                = tc.ProjectID + "-samples-object-bucket-1"
		dstBucket             = tc.ProjectID + "-samples-object-bucket-2"
		bucketVersioning      = tc.ProjectID + "-bucket-versioning-enabled"
		object1               = "foo.txt"
		object2               = "foo/a.txt"
		object3               = "bar.txt"
		allAuthenticatedUsers = storage.AllAuthenticatedUsers
		roleReader            = storage.RoleReader
>>>>>>> eaf91086
	)

	testutil.CleanBucket(ctx, t, tc.ProjectID, bucket)
	testutil.CleanBucket(ctx, t, tc.ProjectID, dstBucket)
	testutil.CleanBucket(ctx, t, tc.ProjectID, bucketVersioning)

	if err := enableVersioning(ioutil.Discard, bucketVersioning); err != nil {
		t.Fatalf("enableVersioning: %v", err)
	}

	if err := uploadFile(ioutil.Discard, bucket, object1); err != nil {
		t.Fatalf("uploadFile(%q): %v", object1, err)
	}
	if err := uploadFile(ioutil.Discard, bucket, object2); err != nil {
		t.Fatalf("uploadFile(%q): %v", object2, err)
	}

	if err := uploadFile(ioutil.Discard, bucketVersioning, object1); err != nil {
		t.Fatalf("uploadFile(%q): %v", object1, err)
	}
	// Check enableVersioning correctly work.
	bkt := client.Bucket(bucketVersioning)
	bAttrs, err := bkt.Attrs(ctx)
	if !bAttrs.VersioningEnabled {
		t.Fatalf("object versioning is not enabled")
	}
	obj := bkt.Object(object1)
	attrs, err := obj.Attrs(ctx)
	if err != nil {
		t.Fatalf("Bucket(%q).Object(%q).Attrs: %v", bucketVersioning, object1, err)
	}
	// Keep the original generation of object1 before re-uploading
	// to use in the versioning samples.
	gen := attrs.Generation
	if err := uploadFile(ioutil.Discard, bucketVersioning, object1); err != nil {
		t.Fatalf("uploadFile(%q): %v", object1, err)
	}

	{
		// Should only show "foo/a.txt", not "foo.txt"
		var buf bytes.Buffer
		if err := listFiles(&buf, bucket); err != nil {
			t.Fatalf("listFiles: %v", err)
		}
		if got, want := buf.String(), object1; !strings.Contains(got, want) {
			t.Errorf("List() got %q; want to contain %q", got, want)
		}
		if got, want := buf.String(), object2; !strings.Contains(got, want) {
			t.Errorf("List() got %q; want to contain %q", got, want)
		}
	}

	{
		// Should only show "foo/a.txt", not "foo.txt"
		const prefix = "foo/"
		var buf bytes.Buffer
		if err := listFilesWithPrefix(&buf, bucket, prefix, ""); err != nil {
			t.Fatalf("listFilesWithPrefix: %v", err)
		}
		if got, want := buf.String(), object1; strings.Contains(got, want) {
			t.Errorf("List(%q) got %q; want NOT to contain %q", prefix, got, want)
		}
		if got, want := buf.String(), object2; !strings.Contains(got, want) {
			t.Errorf("List(%q) got %q; want to contain %q", prefix, got, want)
		}
	}

	{
		// Should show 2 versions of foo.txt
		var buf bytes.Buffer
		if err := listFilesAllVersion(&buf, bucketVersioning); err != nil {
			t.Fatalf("listFilesAllVersion: %v", err)
		}

		i := 0
		for _, line := range strings.Split(strings.TrimSuffix(buf.String(), "\n"), "\n") {
			if got, want := line, object1; !strings.Contains(got, want) {
				t.Errorf("List(Versions: true) got %q; want to contain %q", got, want)
			}
			i++
		}
		if i != 2 {
			t.Errorf("listFilesAllVersion should show 2 versions of foo.txt; got %d", i)
		}
	}

	{
		if err := downloadUsingRequesterPays(ioutil.Discard, bucket, object1, tc.ProjectID); err != nil {
			t.Errorf("downloadUsingRequesterPays: %v", err)
		}
	}
<<<<<<< HEAD

	t.Run("changeObjectStorageClass", func(t *testing.T) {
		bkt := client.Bucket(bucket)
		obj := bkt.Object(object1)
		if err := changeObjectStorageClass(ioutil.Discard, bucket, object1); err != nil {
			t.Errorf("changeObjectStorageClass: %v", err)
		}
		wantStorageClass := "COLDLINE"
		oattrs, err := obj.Attrs(ctx)
		if err != nil {
			t.Errorf("obj.Attrs: %v", err)
		}
		if oattrs.StorageClass != wantStorageClass {
			t.Errorf("object storage class: got %q, want %q", oattrs.StorageClass, wantStorageClass)
		}
	})

=======
	if err := copyOldVersionOfObject(ioutil.Discard, bucketVersioning, object1, object3, gen); err != nil {
		t.Fatalf("copyOldVersionOfObject: %v", err)
	}
	// Delete the first version of an object1 for a bucketVersioning.
	if err := deleteOldVersionOfObject(ioutil.Discard, bucketVersioning, object1, gen); err != nil {
		t.Fatalf("deleteOldVersionOfObject: %v", err)
	}
>>>>>>> eaf91086
	data, err := downloadFile(ioutil.Discard, bucket, object1)
	if err != nil {
		t.Fatalf("downloadFile: %v", err)
	}
	if got, want := string(data), "Hello\nworld"; got != want {
		t.Errorf("contents = %q; want %q", got, want)
	}

	_, err = getMetadata(ioutil.Discard, bucket, object1)
	if err != nil {
		t.Errorf("getMetadata: %v", err)
	}
	t.Run("publicFile", func(t *testing.T) {
		if err := makePublic(ioutil.Discard, bucket, object1, allUsers, roleReader); err != nil {
			t.Errorf("makePublic: %v", err)
		}
		data, err = downloadPublicFile(ioutil.Discard, bucket, object1)
		if err != nil {
			t.Fatalf("downloadPublicFile: %v", err)
		}
		if got, want := string(data), "Hello\nworld"; got != want {
			t.Errorf("contents = %q; want %q", got, want)
		}
	})

	err = moveFile(ioutil.Discard, bucket, object1)
	if err != nil {
		t.Fatalf("moveFile: %v", err)
	}
	// object1's new name.
	object1 = object1 + "-rename"

	if err := copyFile(ioutil.Discard, dstBucket, bucket, object1); err != nil {
		t.Errorf("copyFile: %v", err)
	}
	t.Run("composeFile", func(t *testing.T) {
		if err := composeFile(ioutil.Discard, bucket, object1, object2, dstObj); err != nil {
			t.Errorf("composeFile: %v", err)
		}
		bkt := client.Bucket(bucket)
		obj := bkt.Object(dstObj)
		_, err = obj.Attrs(ctx)
		if err == storage.ErrObjectNotExist {
			t.Errorf("Destination object was not created")
		} else if err != nil {
			t.Errorf("object.Attrs: %v", err)
		}
	})

	key := []byte("my-secret-AES-256-encryption-key")
	newKey := []byte("My-secret-AES-256-encryption-key")

	if err := generateEncryptionKey(ioutil.Discard); err != nil {
		t.Errorf("generateEncryptionKey: %v", err)
	}
	if err := uploadEncryptedFile(ioutil.Discard, bucket, object1, key); err != nil {
		t.Errorf("uploadEncryptedFile: %v", err)
	}
	data, err = downloadEncryptedFile(ioutil.Discard, bucket, object1, key)
	if err != nil {
		t.Errorf("downloadEncryptedFile: %v", err)
	}
	if got, want := string(data), "top secret"; got != want {
		t.Errorf("object content = %q; want %q", got, want)
	}
	if err := rotateEncryptionKey(ioutil.Discard, bucket, object1, key, newKey); err != nil {
		t.Errorf("rotateEncryptionKey: %v", err)
	}
	if err := deleteFile(ioutil.Discard, bucket, object1); err != nil {
		t.Errorf("deleteFile: %v", err)
	}
	if err := deleteFile(ioutil.Discard, bucket, object2); err != nil {
		t.Errorf("deleteFile: %v", err)
	}
<<<<<<< HEAD
	if err := deleteFile(ioutil.Discard, bucket, dstObj); err != nil {
		t.Errorf("deleteFile: %v", err)
=======
	if err := disableVersioning(ioutil.Discard, bucketVersioning); err != nil {
		t.Fatalf("disableVersioning: %v", err)
>>>>>>> eaf91086
	}

	bAttrs, err = bkt.Attrs(ctx)
	if err != nil {
		t.Fatalf("Bucket(%q).Attrs: %v", bucketVersioning, err)
	}
	if bAttrs.VersioningEnabled {
		t.Fatalf("object versioning is not disabled")
	}
	testutil.Retry(t, 10, time.Second, func(r *testutil.R) {
		// Cleanup, this part won't be executed if Fatal happens.
		// TODO(jbd): Implement garbage cleaning.
		if err := client.Bucket(bucket).Delete(ctx); err != nil {
			r.Errorf("Bucket(%q).Delete: %v", bucket, err)
		}
	})

	testutil.Retry(t, 10, time.Second, func(r *testutil.R) {
		if err := deleteFile(ioutil.Discard, dstBucket, object1+"-copy"); err != nil {
			r.Errorf("deleteFile: %v", err)
		}
	})

	testutil.Retry(t, 10, time.Second, func(r *testutil.R) {
		if err := client.Bucket(dstBucket).Delete(ctx); err != nil {
			r.Errorf("Bucket(%q).Delete: %v", dstBucket, err)
		}
	})

	// CleanBucket to delete versioned objects in bucket
	testutil.CleanBucket(ctx, t, tc.ProjectID, bucketVersioning)
	testutil.Retry(t, 10, time.Second, func(r *testutil.R) {
		if err := client.Bucket(bucketVersioning).Delete(ctx); err != nil {
			r.Errorf("Bucket(%q).Delete: %v", bucketVersioning, err)
		}
	})
}

func TestKMSObjects(t *testing.T) {
	tc := testutil.SystemTest(t)
	ctx := context.Background()
	client, err := storage.NewClient(ctx)
	if err != nil {
		t.Fatalf("storage.NewClient: %v", err)
	}
	defer client.Close()

	keyRingID := os.Getenv("GOLANG_SAMPLES_KMS_KEYRING")
	cryptoKeyID := os.Getenv("GOLANG_SAMPLES_KMS_CRYPTOKEY")
	if keyRingID == "" || cryptoKeyID == "" {
		t.Skip("GOLANG_SAMPLES_KMS_KEYRING and GOLANG_SAMPLES_KMS_CRYPTOKEY must be set")
	}

	bucket := tc.ProjectID + "-samples-object-bucket-1"
	object := "foo.txt"

	testutil.CleanBucket(ctx, t, tc.ProjectID, bucket)

	kmsKeyName := fmt.Sprintf("projects/%s/locations/%s/keyRings/%s/cryptoKeys/%s", tc.ProjectID, "global", keyRingID, cryptoKeyID)
	t.Run("сhangeObjectCSEKtoKMS", func(t *testing.T) {
		object1 := "foo.txt"
		key := []byte("my-secret-AES-256-encryption-key")
		obj := client.Bucket(bucket).Object(object1)

		testutil.Retry(t, 10, time.Second, func(r *testutil.R) {
			wc := obj.Key(key).NewWriter(ctx)
			if _, err := wc.Write([]byte("top secret")); err != nil {
				r.Errorf("Writer.Write: %v", err)
			}
			if err := wc.Close(); err != nil {
				r.Errorf("Writer.Close: %v", err)
			}
		})
		if err := сhangeObjectCSEKtoKMS(ioutil.Discard, bucket, object1, key, kmsKeyName); err != nil {
			t.Errorf("сhangeObjectCSEKtoKMS: %v", err)
		}
		attrs, err := obj.Attrs(ctx)
		if err != nil {
			t.Errorf("obj.Attrs: %v", err)
		}
		if attrs.KMSKeyName != kmsKeyName {
			t.Errorf("got %v want %v", attrs.KMSKeyName, kmsKeyName)
		}
	})

	testutil.Retry(t, 10, time.Second, func(r *testutil.R) {
		if err := uploadWithKMSKey(ioutil.Discard, bucket, object, kmsKeyName); err != nil {
			r.Errorf("uploadWithKMSKey: %v", err)
		}
	})
}

func TestV4SignedURL(t *testing.T) {
	tc := testutil.SystemTest(t)
	ctx := context.Background()
	client, err := storage.NewClient(ctx)
	if err != nil {
		t.Fatalf("storage.NewClient: %v", err)
	}
	defer client.Close()

	bucketName := tc.ProjectID + "-signed-url-bucket-name"
	objectName := "foo.txt"
	serviceAccount := os.Getenv("GOOGLE_APPLICATION_CREDENTIALS")

	testutil.CleanBucket(ctx, t, tc.ProjectID, bucketName)
	putBuf := new(bytes.Buffer)
	putURL, err := generateV4PutObjectSignedURL(putBuf, bucketName, objectName, serviceAccount)
	if err != nil {
		t.Errorf("generateV4PutObjectSignedURL: %v", err)
	}
	got := putBuf.String()
	if want := "Generated PUT signed URL:"; !strings.Contains(got, want) {
		t.Errorf("got %q, want %q", got, want)
	}

	httpClient := &http.Client{}
	request, err := http.NewRequest("PUT", putURL, strings.NewReader("hello world"))
	request.ContentLength = 11
	request.Header.Set("Content-Type", "application/octet-stream")
	response, err := httpClient.Do(request)
	if err != nil {
		t.Errorf("httpClient.Do: %v", err)
	}
	getBuf := new(bytes.Buffer)
	getURL, err := generateV4GetObjectSignedURL(getBuf, bucketName, objectName, serviceAccount)
	if err != nil {
		t.Errorf("generateV4GetObjectSignedURL: %v", err)
	}
	got = getBuf.String()
	if want := "Generated GET signed URL:"; !strings.Contains(got, want) {
		t.Errorf("got %q, want %q", got, want)
	}

	response, err = http.Get(getURL)
	if err != nil {
		t.Errorf("http.Get: %v", err)
	}
	defer response.Body.Close()

	body, err := ioutil.ReadAll(response.Body)
	if err != nil {
		t.Errorf("ioutil.ReadAll: %v", err)
	}

	if got, want := string(body), "hello world"; got != want {
		t.Errorf("object content = %q; want %q", got, want)
	}
}

func TestPostPolicyV4(t *testing.T) {
	tc := testutil.SystemTest(t)
	ctx := context.Background()
	client, err := storage.NewClient(ctx)
	if err != nil {
		t.Fatalf("storage.NewClient: %v", err)
	}
	defer client.Close()

	bucketName := tc.ProjectID + "-post-policy-bucket-name"
	objectName := "foo.txt"
	serviceAccount := os.Getenv("GOOGLE_APPLICATION_CREDENTIALS")

	if err := testutil.CleanBucket(ctx, t, tc.ProjectID, bucketName); err != nil {
		t.Fatalf("CleanBucket: %v", err)
	}
	putBuf := new(bytes.Buffer)
	policy, err := generateSignedPostPolicyV4(putBuf, bucketName, objectName, serviceAccount)
	if err != nil {
		t.Fatalf("generateSignedPostPolicyV4: %v", err)
	}
	got := putBuf.String()
	if want := "<form action="; !strings.HasPrefix(got, want) {
		t.Errorf("got output %q, should start with %q", got, want)
	}
	missing := false
	for k, v := range policy.Fields {
		if !strings.Contains(got, k) || !strings.Contains(got, v) {
			t.Errorf("output missing form field %v: %v", k, v)
			missing = true
		}
	}
	if missing {
		t.Fatalf("got output %q", got)
	}

	// The signed post policy allows an unauthenticated client to make a POST to
	// the bucket using policy.URL and a form containing the values from
	// policy.Fields. We test that this actually works against the live service
	// using the policy generated by the sample.

	// Create a form using the returned post policy.
	formBuf := new(bytes.Buffer)
	mw := multipart.NewWriter(formBuf)
	for fieldName, value := range policy.Fields {
		if err := mw.WriteField(fieldName, value); err != nil {
			t.Errorf("writing form: %v", err)
		}
	}

	// Create a file for upload.
	fileBody := bytes.Repeat([]byte("z"), 25)
	mf, err := mw.CreateFormFile("file", "bar.txt")
	if err != nil {
		t.Fatalf("CreateFormFile: %v", err)
	}
	if _, err := mf.Write(fileBody); err != nil {
		t.Fatalf("Write: %v", err)
	}
	if err := mw.Close(); err != nil {
		t.Fatalf("Close: %v", err)
	}

	// Compose the HTTP request.
	req, err := http.NewRequest("POST", policy.URL, formBuf)
	if err != nil {
		t.Fatalf("failed to compose HTTP request: %v", err)
	}
	req.Header.Set("Content-Type", mw.FormDataContentType())
	res, err := http.DefaultClient.Do(req)
	if err != nil {
		t.Fatalf("client.Do: %v", err)
	}
	if g, w := res.StatusCode, 204; g != w {
		blob, _ := httputil.DumpResponse(res, true)
		t.Errorf("status code in response mismatch: got %d want %d\nBody: %s", g, w, blob)
	}
	io.Copy(ioutil.Discard, res.Body)
	if err := res.Body.Close(); err != nil {
		t.Errorf("Body.Close: %v", err)
	}

	// Verify that the file was uploaded by reading back its attributes.
	bkt := client.Bucket(bucketName)
	obj := bkt.Object(objectName)

	attrs, err := obj.Attrs(ctx)
	if err != nil {
		t.Fatalf("Failed to retrieve attributes: %v", err)
	}
	if attrs.Name != objectName {
		t.Errorf("object name: got %q, want %q", attrs.Name, objectName)
	}
}

func TestObjectBucketLock(t *testing.T) {
	tc := testutil.SystemTest(t)
	ctx := context.Background()
	client, err := storage.NewClient(ctx)
	if err != nil {
		t.Fatalf("storage.NewClient: %v", err)
	}
	defer client.Close()

	var (
		bucketName      = tc.ProjectID + "-retent-samples-object-bucket"
		objectName      = "foo.txt"
		retentionPeriod = 5 * time.Second
	)

	testutil.CleanBucket(ctx, t, tc.ProjectID, bucketName)
	bucket := client.Bucket(bucketName)

	if err := uploadFile(ioutil.Discard, bucketName, objectName); err != nil {
		t.Fatalf("uploadFile(%q): %v", objectName, err)
	}
	if _, err := bucket.Update(ctx, storage.BucketAttrsToUpdate{
		RetentionPolicy: &storage.RetentionPolicy{
			RetentionPeriod: retentionPeriod,
		},
	}); err != nil {
		t.Errorf("Bucket(%q).Update: %v", bucketName, err)
	}
	if err := setEventBasedHold(ioutil.Discard, bucketName, objectName); err != nil {
		t.Errorf("setEventBasedHold(%q, %q): %v", bucketName, objectName, err)
	}
	oAttrs, err := getMetadata(ioutil.Discard, bucketName, objectName)
	if err != nil {
		t.Errorf("getMetadata: %v", err)
	}
	if !oAttrs.EventBasedHold {
		t.Errorf("event-based hold is not enabled")
	}
	if err := releaseEventBasedHold(ioutil.Discard, bucketName, objectName); err != nil {
		t.Errorf("releaseEventBasedHold(%q, %q): %v", bucketName, objectName, err)
	}
	oAttrs, err = getMetadata(ioutil.Discard, bucketName, objectName)
	if err != nil {
		t.Errorf("getMetadata: %v", err)
	}
	if oAttrs.EventBasedHold {
		t.Errorf("event-based hold is not disabled")
	}
	if _, err := bucket.Update(ctx, storage.BucketAttrsToUpdate{
		RetentionPolicy: &storage.RetentionPolicy{},
	}); err != nil {
		t.Errorf("Bucket(%q).Update: %v", bucketName, err)
	}
	if err := setTemporaryHold(ioutil.Discard, bucketName, objectName); err != nil {
		t.Errorf("setTemporaryHold(%q, %q): %v", bucketName, objectName, err)
	}
	oAttrs, err = getMetadata(ioutil.Discard, bucketName, objectName)
	if err != nil {
		t.Errorf("getMetadata: %v", err)
	}
	if !oAttrs.TemporaryHold {
		t.Errorf("temporary hold is not disabled")
	}
	if err := releaseTemporaryHold(ioutil.Discard, bucketName, objectName); err != nil {
		t.Errorf("releaseTemporaryHold(%q, %q): %v", bucketName, objectName, err)
	}
	oAttrs, err = getMetadata(ioutil.Discard, bucketName, objectName)
	if err != nil {
		t.Errorf("getMetadata: %v", err)
	}
	if oAttrs.TemporaryHold {
		t.Errorf("temporary hold is not disabled")
	}
}<|MERGE_RESOLUTION|>--- conflicted
+++ resolved
@@ -43,25 +43,15 @@
 	defer client.Close()
 
 	var (
-<<<<<<< HEAD
 		bucket           = tc.ProjectID + "-samples-object-bucket-1"
 		dstBucket        = tc.ProjectID + "-samples-object-bucket-2"
 		bucketVersioning = tc.ProjectID + "-bucket-versioning-enabled"
 		object1          = "foo.txt"
 		object2          = "foo/a.txt"
-		dstObj           = "bar.txt"
+		object3          = "bar.txt"
+		dstObj           = "foobar.txt"
 		allUsers         = storage.AllUsers
 		roleReader       = storage.RoleReader
-=======
-		bucket                = tc.ProjectID + "-samples-object-bucket-1"
-		dstBucket             = tc.ProjectID + "-samples-object-bucket-2"
-		bucketVersioning      = tc.ProjectID + "-bucket-versioning-enabled"
-		object1               = "foo.txt"
-		object2               = "foo/a.txt"
-		object3               = "bar.txt"
-		allAuthenticatedUsers = storage.AllAuthenticatedUsers
-		roleReader            = storage.RoleReader
->>>>>>> eaf91086
 	)
 
 	testutil.CleanBucket(ctx, t, tc.ProjectID, bucket)
@@ -153,8 +143,6 @@
 			t.Errorf("downloadUsingRequesterPays: %v", err)
 		}
 	}
-<<<<<<< HEAD
-
 	t.Run("changeObjectStorageClass", func(t *testing.T) {
 		bkt := client.Bucket(bucket)
 		obj := bkt.Object(object1)
@@ -170,8 +158,6 @@
 			t.Errorf("object storage class: got %q, want %q", oattrs.StorageClass, wantStorageClass)
 		}
 	})
-
-=======
 	if err := copyOldVersionOfObject(ioutil.Discard, bucketVersioning, object1, object3, gen); err != nil {
 		t.Fatalf("copyOldVersionOfObject: %v", err)
 	}
@@ -179,7 +165,6 @@
 	if err := deleteOldVersionOfObject(ioutil.Discard, bucketVersioning, object1, gen); err != nil {
 		t.Fatalf("deleteOldVersionOfObject: %v", err)
 	}
->>>>>>> eaf91086
 	data, err := downloadFile(ioutil.Discard, bucket, object1)
 	if err != nil {
 		t.Fatalf("downloadFile: %v", err)
@@ -254,15 +239,12 @@
 	if err := deleteFile(ioutil.Discard, bucket, object2); err != nil {
 		t.Errorf("deleteFile: %v", err)
 	}
-<<<<<<< HEAD
 	if err := deleteFile(ioutil.Discard, bucket, dstObj); err != nil {
 		t.Errorf("deleteFile: %v", err)
-=======
+	}
 	if err := disableVersioning(ioutil.Discard, bucketVersioning); err != nil {
 		t.Fatalf("disableVersioning: %v", err)
->>>>>>> eaf91086
-	}
-
+	}
 	bAttrs, err = bkt.Attrs(ctx)
 	if err != nil {
 		t.Fatalf("Bucket(%q).Attrs: %v", bucketVersioning, err)
