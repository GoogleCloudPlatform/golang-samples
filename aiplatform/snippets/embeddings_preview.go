// Copyright 2024 Google LLC
//
// Licensed under the Apache License, Version 2.0 (the "License");
// you may not use this file except in compliance with the License.
// You may obtain a copy of the License at
//
//     http://www.apache.org/licenses/LICENSE-2.0
//
// Unless required by applicable law or agreed to in writing, software
// distributed under the License is distributed on an "AS IS" BASIS,
// WITHOUT WARRANTIES OR CONDITIONS OF ANY KIND, either express or implied.
// See the License for the specific language governing permissions and
// limitations under the License.

package snippets

// [START generativeaionvertexai_text_predictions]
import (
	"context"
	"fmt"

	aiplatform "cloud.google.com/go/aiplatform/apiv1"
	"cloud.google.com/go/aiplatform/apiv1/aiplatformpb"

	"google.golang.org/api/option"
	"google.golang.org/protobuf/types/known/structpb"
)

<<<<<<< HEAD
// embedTextsPreview shows how embeddings are set for text-embedding-preview-0409 model
func embedTextsPreview(projectID, location string) ([][]float32, error) {
	// location := "us-central1"
=======
// Embeds code query with a pre-trained, foundational model by specifying the task type as 'CODE_RETRIEVAL_QUERY'. e.g. 'Retrieve a function that adds two numbers'.
// Embeds code block with a pre-trained, foundational model by specifying the task type as 'RETRIEVAL_DOCUMENT'. e.g. 'texts := []string{"def func(a, b): return a + b", "def func(a, b): return a - b", "def func(a, b): return (a ** 2 + b ** 2) ** 0.5"}'.
func embedTextsPreview(
	apiEndpoint, project, model string, texts []string,
	task string, dimensionality *int) ([][]float32, error) {
>>>>>>> eae7dc48
	ctx := context.Background()

	apiEndpoint := fmt.Sprintf("%s-aiplatform.googleapis.com:443", location)
	dimensionality := 5
	model := "text-embedding-preview-0409"
	texts := []string{"banana muffins? ", "banana bread? banana muffins?"}

	client, err := aiplatform.NewPredictionClient(ctx, option.WithEndpoint(apiEndpoint))
	if err != nil {
		return nil, err
	}
	defer client.Close()

	endpoint := fmt.Sprintf("projects/%s/locations/%s/publishers/google/models/%s", projectID, location, model)
	instances := make([]*structpb.Value, len(texts))
	for i, text := range texts {
		instances[i] = structpb.NewStructValue(&structpb.Struct{
			Fields: map[string]*structpb.Value{
				"content":   structpb.NewStringValue(text),
				"task_type": structpb.NewStringValue("QUESTION_ANSWERING"),
			},
		})
	}

	params := structpb.NewStructValue(&structpb.Struct{
		Fields: map[string]*structpb.Value{
			"outputDimensionality": structpb.NewNumberValue(float64(dimensionality)),
		},
	})

	req := &aiplatformpb.PredictRequest{
		Endpoint:   endpoint,
		Instances:  instances,
		Parameters: params,
	}
	resp, err := client.Predict(ctx, req)
	if err != nil {
		return nil, err
	}
	embeddings := make([][]float32, len(resp.Predictions))
	for i, prediction := range resp.Predictions {
		values := prediction.GetStructValue().Fields["embeddings"].GetStructValue().Fields["values"].GetListValue().Values
		embeddings[i] = make([]float32, len(values))
		for j, value := range values {
			embeddings[i][j] = float32(value.GetNumberValue())
		}
	}
	return embeddings, nil
}

// [END generativeaionvertexai_text_predictions]<|MERGE_RESOLUTION|>--- conflicted
+++ resolved
@@ -26,22 +26,16 @@
 	"google.golang.org/protobuf/types/known/structpb"
 )
 
-<<<<<<< HEAD
-// embedTextsPreview shows how embeddings are set for text-embedding-preview-0409 model
+// Embeds code query with a pre-trained, foundational model by specifying the task type as 'CODE_RETRIEVAL_QUERY'. e.g. 'Retrieve a function that adds two numbers'.
+// Embeds code block with a pre-trained, foundational model by specifying the task type as 'RETRIEVAL_DOCUMENT'. e.g. 'texts := []string{"def func(a, b): return a + b", "def func(a, b): return a - b", "def func(a, b): return (a ** 2 + b ** 2) ** 0.5"}'.
+// embedTextsPreview shows how embeddings are set for text-embedding-preview-0815 model
 func embedTextsPreview(projectID, location string) ([][]float32, error) {
 	// location := "us-central1"
-=======
-// Embeds code query with a pre-trained, foundational model by specifying the task type as 'CODE_RETRIEVAL_QUERY'. e.g. 'Retrieve a function that adds two numbers'.
-// Embeds code block with a pre-trained, foundational model by specifying the task type as 'RETRIEVAL_DOCUMENT'. e.g. 'texts := []string{"def func(a, b): return a + b", "def func(a, b): return a - b", "def func(a, b): return (a ** 2 + b ** 2) ** 0.5"}'.
-func embedTextsPreview(
-	apiEndpoint, project, model string, texts []string,
-	task string, dimensionality *int) ([][]float32, error) {
->>>>>>> eae7dc48
 	ctx := context.Background()
 
 	apiEndpoint := fmt.Sprintf("%s-aiplatform.googleapis.com:443", location)
 	dimensionality := 5
-	model := "text-embedding-preview-0409"
+	model := "text-embedding-preview-0815"
 	texts := []string{"banana muffins? ", "banana bread? banana muffins?"}
 
 	client, err := aiplatform.NewPredictionClient(ctx, option.WithEndpoint(apiEndpoint))
@@ -56,7 +50,7 @@
 		instances[i] = structpb.NewStructValue(&structpb.Struct{
 			Fields: map[string]*structpb.Value{
 				"content":   structpb.NewStringValue(text),
-				"task_type": structpb.NewStringValue("QUESTION_ANSWERING"),
+				"task_type": structpb.NewStringValue("CODE_RETRIEVAL_QUERY"),
 			},
 		})
 	}
