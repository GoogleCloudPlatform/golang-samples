--- conflicted
+++ resolved
@@ -1,12 +1,7 @@
 module github.com/GoogleCloudPlatform/golang-samples/securitycenter
 
-<<<<<<< HEAD
 go 1.20
- 
-=======
-go 1.21
 
->>>>>>> 69af48f0
 require (
 
 	cloud.google.com/go/pubsub v1.40.0
