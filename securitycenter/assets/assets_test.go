// Copyright 2019 Google LLC
//
// Licensed under the Apache License, Version 2.0 (the "License");
// you may not use this file except in compliance with the License.
// You may obtain a copy of the License at
//
//     https://www.apache.org/licenses/LICENSE-2.0
//
// Unless required by applicable law or agreed to in writing, software
// distributed under the License is distributed on an "AS IS" BASIS,
// WITHOUT WARRANTIES OR CONDITIONS OF ANY KIND, either express or implied.
// See the License for the specific language governing permissions and
// limitations under the License.

package assets

import (
	"bytes"
	"context"
	"fmt"
	"math/rand"
	"os"
	"strconv"
	"strings"
	"testing"
	"time"

	securitycenter "cloud.google.com/go/securitycenter/apiv1"
	"google.golang.org/api/iterator"
	securitycenterpb "google.golang.org/genproto/googleapis/cloud/securitycenter/v1"
	"google.golang.org/genproto/protobuf/field_mask"
)

var marksAssetName = ""

func getRandomAsset(client *securitycenter.Client, orgID string) (*securitycenterpb.Asset, error) {
	ctx := context.Background()
	req := &securitycenterpb.ListAssetsRequest{
		Parent: fmt.Sprintf("organizations/%s", orgID),
	}

	var randomAsset *securitycenterpb.Asset
	assetsCount := 0
	it := client.ListAssets(ctx, req)
	for {
		result, err := it.Next()
		if err == iterator.Done {
			break
		}
		if err != nil {
			return nil, fmt.Errorf("it.Next(): %v", err)
		}
		assetsCount++
		if rand.Float64() < 1.0/float64(assetsCount) {
			randomAsset = result.Asset
		}
	}
	return randomAsset, nil
}

func attemptLease(client *securitycenter.Client, asset *securitycenterpb.Asset, orgID string) error {
	const leaseExpirationKey = "LEASEKEY"
	now := time.Now().UnixNano()

	lease := asset.SecurityMarks.Marks[leaseExpirationKey]
	okToLease := true
	if lease != "" {
		i, err := strconv.ParseInt(lease, 10, 64)
		if err != nil {
			fmt.Printf("strconv.ParseInt(%v, 10, 64): %v", lease, err)
		}
		okToLease = now > i
	}
	if !okToLease {
		return fmt.Errorf("lease by another process still active for %s", asset.Name)
	}
	leaseTime := now + (60 * time.Second).Nanoseconds()
	leaseValue := strconv.FormatInt(leaseTime, 10)
	ctx := context.Background()
	_, err := client.UpdateSecurityMarks(ctx, &securitycenterpb.UpdateSecurityMarksRequest{
		// If not set or empty, all marks would be cleared before
		// adding the new marks below.
		UpdateMask: &field_mask.FieldMask{
			Paths: []string{
				fmt.Sprintf("marks.%s", leaseExpirationKey),
				"marks.key_a",
				"marks.key_b",
			},
		},
		SecurityMarks: &securitycenterpb.SecurityMarks{
			Name: fmt.Sprintf("%s/securityMarks", asset.Name),
			// Note keys correspond to the last part of each path.
			Marks: map[string]string{leaseExpirationKey: leaseValue},
		},
	})
	if err != nil {
		return fmt.Errorf("UpdateSecurityMarks: %v", err)
	}
	// Randomize wake-up in case we are in the edge case of two writes
	time.Sleep(time.Duration((100 * rand.Int63n(20))) * time.Millisecond)
	it := client.ListAssets(ctx, &securitycenterpb.ListAssetsRequest{
		Parent: fmt.Sprintf("organizations/%s", orgID),
		Filter: fmt.Sprintf(`name="%s"`, asset.Name),
	})

	result, err := it.Next()
	if err == iterator.Done {
		return fmt.Errorf("didn't find asset %s", asset.Name)
	}
	if err != nil {
		return fmt.Errorf("it.Next: %v", err)
	}
	asset = result.Asset

	if asset.SecurityMarks.Marks[leaseExpirationKey] != leaseValue {
		return fmt.Errorf("simultaneous write by another process for %s", asset.Name)
	}
	marksAssetName = asset.Name
	return nil
}

func initAssetForManipulation() error {
	orgID := os.Getenv("GCLOUD_ORGANIZATION")
	if orgID == "" {
		// Each test checks for GCLOUD_ORGANIZATION. Return nil so we see every skip.
		return nil
	}

	ctx := context.Background()
	client, err := securitycenter.NewClient(ctx)
	if err != nil {
		return fmt.Errorf("securitycenter.NewClient: %v", err)
	}
	defer client.Close() // Closing the client safely cleans up background resources.

	try := 0
	for try < 3 && marksAssetName == "" {
		try++
		asset, err := getRandomAsset(client, orgID)
		if err != nil {
			continue
		}
		if err := attemptLease(client, asset, orgID); err != nil {
			return fmt.Errorf("attemptLease: %s", asset.Name)
		}
	}
	if marksAssetName == "" {
		return fmt.Errorf("failed to set marksAssetName")
	}
	return nil
}

func setup(t *testing.T) string {
	orgID := os.Getenv("GCLOUD_ORGANIZATION")
	if orgID == "" {
		t.Skip("GCLOUD_ORGANIZATION not set")
	} else if marksAssetName == "" {
		t.Fatalf("marksAssetName wasn't initialized.")
	}
	return orgID
}

func TestMain(m *testing.M) {
	if err := initAssetForManipulation(); err != nil {
		fmt.Fprintf(os.Stderr, "Unable to initialize assets test environment: %v\n", err)
		return
	}
	rand.Seed(time.Now().UTC().UnixNano())
	code := m.Run()
	os.Exit(code)
}

func TestListAllAssets(t *testing.T) {
	buf := new(bytes.Buffer)
	orgID := setup(t)
	err := listAllAssets(buf, orgID)
	if err != nil {
		t.Fatalf("listAllAssets(%s) failed: %v", orgID, err)
	}

	want := 59
	got := strings.Count(buf.String(), "\n")
	if got < want {
		t.Errorf("listAllAssets(%s) Not enough results: %d Want >= %d", orgID, got, want)
	}
}

func TestListAllProjectAssets(t *testing.T) {
	buf := new(bytes.Buffer)
	orgID := setup(t)
	err := listAllProjectAssets(buf, orgID)
	if err != nil {
		t.Fatalf("listAllAssets(%s) failed: %v", orgID, err)
	}
	want := 3
	got := strings.Count(buf.String(), "\n")
	if got != want {
		t.Errorf("listAllAssets(%s) Unexpected number of results: %d Want: %d", orgID, got, want)
	}
}

func TestListAllProjectAssetsAtTime(t *testing.T) {
	t.Skip("https://github.com/GoogleCloudPlatform/golang-samples/issues/1375")
	orgID := setup(t)
	buf := new(bytes.Buffer)
	var nothingInstant = time.Date(2019, 1, 1, 0, 0, 0, 0, time.UTC)

	err := listAllProjectAssetsAtTime(buf, orgID, nothingInstant)

	if err != nil {
		t.Fatalf("listAllProjectAssetsAtTime(%s, %v) failed: %v", orgID, nothingInstant, err)
	}

	got := strings.Count(buf.String(), "\n")
	if got != 0 {
		t.Errorf("listAllProjectAssetsAtTime(%s, %v) Results not 0: %d", orgID, nothingInstant, got)
	}

<<<<<<< HEAD
	buf.Truncate(0)
	var somethingInstant = time.Now()
=======
	buf.Reset()
	var somethingInstant = time.Date(2019, 3, 15, 0, 0, 0, 0, time.UTC)
>>>>>>> ba68ac9a
	err = listAllProjectAssetsAtTime(buf, orgID, somethingInstant)
	if err != nil {
		t.Fatalf("listAllProjectAssetsAtTime(%s, %v) failed: %v", orgID, somethingInstant, err)
	}
	want := 3
	got = strings.Count(buf.String(), "\n")
	if got != want {
		t.Errorf("listAllProjectAssetsAtTime(%s, %v) Unexpected number of projects: %d Want: %d", orgID, somethingInstant, got, want)
	}
}

func TestListAllProjectAssetsAndStateChanges(t *testing.T) {
	buf := new(bytes.Buffer)
	orgID := setup(t)
	err := listAllProjectAssetsAndStateChanges(buf, orgID)
	if err != nil {
		t.Fatalf("listAllProjectAssetsAndStateChanges(%s) failed: %v", orgID, err)
	}
	got := strings.Count(buf.String(), "\n")
	want := 3
	if got != want {
		t.Errorf("listAllProjectAssetsAndStateChanges(%s) Unexpected number of results: %d Want: %d", orgID, got, want)
	}
}

func TestAddSecurityMarks(t *testing.T) {
	buf := new(bytes.Buffer)
	setup(t)
	err := deleteSecurityMarks(buf, marksAssetName)
	if err != nil {
		t.Fatalf("Setup for addSecurityMarks(%s) failed %v", marksAssetName, err)
	}

	err = addSecurityMarks(buf, marksAssetName)
	if err != nil {
		t.Fatalf("addSecurityMarks(%s) failed %v", marksAssetName, err)
	}

	got := buf.String()
	if want := "key_a = value_a"; !strings.Contains(got, want) {
		t.Errorf("addSecurityMarks(%s) got: %s want %s", marksAssetName, got, want)
	}

	if want := "key_b = value_b"; !strings.Contains(got, want) {
		t.Errorf("addSecurityMarks(%s) got: %s want %s", marksAssetName, got, want)
	}

}

func TestDeleteSecurityMarks(t *testing.T) {
	buf := new(bytes.Buffer)
	setup(t)
	err := addSecurityMarks(buf, marksAssetName)
	if err != nil {
		t.Fatalf("Setup for deleteSecurityMarks(%s) failed %v", marksAssetName, err)
	}
	buf.Reset()

	err = deleteSecurityMarks(buf, marksAssetName)
	if err != nil {
		t.Fatalf("deleteSecurityMarks(%s) failed %v", marksAssetName, err)
	}

	got := buf.String()
	if dontWant := "key_a = value_a"; strings.Contains(got, dontWant) {
		t.Errorf("deleteSecurityMarks(%s) got: %s dont want %q", marksAssetName, got, dontWant)
	}

	if dontWant := "key_b = value_b"; strings.Contains(got, dontWant) {
		t.Errorf("deleteSecurityMarks(%s) got: %s dont want %q", marksAssetName, got, dontWant)
	}
}

func TestAddDeleteSecurityMarks(t *testing.T) {
	buf := new(bytes.Buffer)
	setup(t)
	err := addSecurityMarks(buf, marksAssetName)
	if err != nil {
		t.Fatalf("Setup for addDeleteSecurityMarks(%s) failed %v", marksAssetName, err)
	}
	buf.Reset()

	err = addDeleteSecurityMarks(buf, marksAssetName)
	if err != nil {
		t.Fatalf("addDeleteSecurityMarks(%s) failed %v", marksAssetName, err)
	}

	got := buf.String()
	if want := "key_a = new_value_a"; !strings.Contains(got, want) {
		t.Errorf("addDeleteSecurityMarks(%s) got: %s want %s", marksAssetName, got, want)
	}

	if dontWant := "key_b = value_b"; strings.Contains(got, dontWant) {
		t.Errorf("addDeleteSecurityMarks(%s) got: %s dont want %q", marksAssetName, got, dontWant)
	}
}

func TestListWithSecurityMarks(t *testing.T) {
	buf := new(bytes.Buffer)
	orgID := setup(t)
	err := addSecurityMarks(buf, marksAssetName)
	if err != nil {
		t.Fatalf("Setup for ListWithSecurityMarks(%s) failed %v", orgID, err)
	}

	err = listAssetsWithMarks(buf, orgID)

	if err != nil {
		t.Fatalf("listAssetsWithMarks(%s) failed %v", orgID, err)
	}

	got := buf.String()
	if !strings.Contains(got, marksAssetName) {
		t.Errorf("addDeleteSecurityMarks(%s) got: %s want %s", orgID, got, marksAssetName)
	}
}<|MERGE_RESOLUTION|>--- conflicted
+++ resolved
@@ -216,13 +216,8 @@
 		t.Errorf("listAllProjectAssetsAtTime(%s, %v) Results not 0: %d", orgID, nothingInstant, got)
 	}
 
-<<<<<<< HEAD
-	buf.Truncate(0)
-	var somethingInstant = time.Now()
-=======
 	buf.Reset()
-	var somethingInstant = time.Date(2019, 3, 15, 0, 0, 0, 0, time.UTC)
->>>>>>> ba68ac9a
+  var somethingInstant = time.Now()
 	err = listAllProjectAssetsAtTime(buf, orgID, somethingInstant)
 	if err != nil {
 		t.Fatalf("listAllProjectAssetsAtTime(%s, %v) failed: %v", orgID, somethingInstant, err)
