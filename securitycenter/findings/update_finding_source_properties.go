// Copyright 2019 Google LLC
//
// Licensed under the Apache License, Version 2.0 (the "License");
// you may not use this file except in compliance with the License.
// You may obtain a copy of the License at
//
//     https://www.apache.org/licenses/LICENSE-2.0
//
// Unless required by applicable law or agreed to in writing, software
// distributed under the License is distributed on an "AS IS" BASIS,
// WITHOUT WARRANTIES OR CONDITIONS OF ANY KIND, either express or implied.
// See the License for the specific language governing permissions and
// limitations under the License.

package findings

// [START update_finding_source_properties]
import (
	"context"
	"fmt"
	"io"
	"time"

	securitycenter "cloud.google.com/go/securitycenter/apiv1"
	"github.com/golang/protobuf/ptypes"
	structpb "github.com/golang/protobuf/ptypes/struct"
	securitycenterpb "google.golang.org/genproto/googleapis/cloud/securitycenter/v1"
	"google.golang.org/genproto/protobuf/field_mask"
)

// updateFindingSourceProperties demonstrates how to update a security finding
// in CSCC. findingName is the full resource name of the finding to update.
func updateFindingSourceProperties(w io.Writer, findingName string) error {
	// findingName := "organizations/111122222444/sources/1234/findings/findingid"
	// Instantiate a context and a security service client to make API calls.
	ctx := context.Background()
	client, err := securitycenter.NewClient(ctx)
	if err != nil {
		return fmt.Errorf("securitycenter.NewClient: %v", err)
	}
	defer client.Close() // Closing the client safely cleans up background resources.
	// Use now as the eventTime for the security finding.
	eventTime, err := ptypes.TimestampProto(time.Now())
	if err != nil {
		return fmt.Errorf("TimestampProto: %v", err)
	}

	req := &securitycenterpb.UpdateFindingRequest{
		Finding: &securitycenterpb.Finding{
			Name:      findingName,
			EventTime: eventTime,
			SourceProperties: map[string]*structpb.Value{
				"s_value": {
<<<<<<< HEAD
					Kind: &structpb.Value_StringValue{StringValue: "new_string_example"}},
=======
					Kind: &structpb.Value_StringValue{"new_string_example"}},
>>>>>>> e65dcf3e
			},
		},
		// Needed to only update the specific source property s_value
		// and EventTime. EventTime is a required field.
		UpdateMask: &field_mask.FieldMask{
			Paths: []string{"event_time", "source_properties.s_value"},
		},
	}

	finding, err := client.UpdateFinding(ctx, req)
	if err != nil {
		return fmt.Errorf("UpdateFinding: %v", err)
	}
	fmt.Fprintf(w, "Finding updated: %s\n", finding.Name)
	fmt.Fprintf(w, "Finding state: %v\n", finding.State)
	fmt.Fprintf(w, "Event time (Epoch Seconds): %d\n", eventTime.Seconds)
	fmt.Fprintf(w, "Source Properties:\n")
	for k, v := range finding.SourceProperties {
		fmt.Fprintf(w, "%s = %v\n", k, v)
	}
	return nil
}

// [END update_finding_source_properties]<|MERGE_RESOLUTION|>--- conflicted
+++ resolved
@@ -51,11 +51,8 @@
 			EventTime: eventTime,
 			SourceProperties: map[string]*structpb.Value{
 				"s_value": {
-<<<<<<< HEAD
-					Kind: &structpb.Value_StringValue{StringValue: "new_string_example"}},
-=======
-					Kind: &structpb.Value_StringValue{"new_string_example"}},
->>>>>>> e65dcf3e
+					Kind: &structpb.Value_StringValue{StringValue: "new_string_example"},
+				},
 			},
 		},
 		// Needed to only update the specific source property s_value
