module github.com/GoogleCloudPlatform/golang-samples/functions/tips

require cloud.google.com/go/storage v1.36.0

require (
	github.com/cloudevents/sdk-go/v2 v2.14.0 // indirect
	github.com/google/s2a-go v0.1.7 // indirect
	github.com/json-iterator/go v1.1.10 // indirect
	github.com/modern-go/concurrent v0.0.0-20180228061459-e0a39a4cb421 // indirect
	github.com/modern-go/reflect2 v0.0.0-20180701023420-4b7aa43c6742 // indirect
	go.uber.org/atomic v1.4.0 // indirect
	go.uber.org/multierr v1.1.0 // indirect
	go.uber.org/zap v1.10.0 // indirect
	golang.org/x/crypto v0.14.0 // indirect
	golang.org/x/sync v0.5.0 // indirect
	golang.org/x/time v0.3.0 // indirect
	google.golang.org/genproto/googleapis/api v0.0.0-20231016165738-49dd2c1f3d0b // indirect
	google.golang.org/genproto/googleapis/rpc v0.0.0-20231030173426-d783a09b4405 // indirect
)

require (
	cloud.google.com/go v0.110.8 // indirect
	cloud.google.com/go/compute v1.23.1 // indirect
	cloud.google.com/go/compute/metadata v0.2.3 // indirect
	cloud.google.com/go/iam v1.1.3 // indirect
	github.com/GoogleCloudPlatform/functions-framework-go v1.8.0
	github.com/golang/groupcache v0.0.0-20210331224755-41bb18bfe9da // indirect
	github.com/golang/protobuf v1.5.3 // indirect
	github.com/google/uuid v1.4.0 // indirect
	github.com/googleapis/enterprise-certificate-proxy v0.3.2 // indirect
	github.com/googleapis/gax-go/v2 v2.12.0 // indirect
	go.opencensus.io v0.24.0 // indirect
	golang.org/x/net v0.17.0 // indirect
<<<<<<< HEAD
	golang.org/x/oauth2 v0.13.0 // indirect
	golang.org/x/sys v0.13.0 // indirect
	golang.org/x/text v0.13.0 // indirect
=======
	golang.org/x/oauth2 v0.7.0 // indirect
	golang.org/x/sys v0.15.0 // indirect
	golang.org/x/text v0.14.0 // indirect
>>>>>>> 942ee06c
	golang.org/x/xerrors v0.0.0-20220907171357-04be3eba64a2 // indirect
	google.golang.org/api v0.150.0 // indirect
	google.golang.org/appengine v1.6.7 // indirect
	google.golang.org/genproto v0.0.0-20231016165738-49dd2c1f3d0b // indirect
	google.golang.org/grpc v1.59.0 // indirect
	google.golang.org/protobuf v1.31.0 // indirect
)

go 1.19<|MERGE_RESOLUTION|>--- conflicted
+++ resolved
@@ -31,15 +31,9 @@
 	github.com/googleapis/gax-go/v2 v2.12.0 // indirect
 	go.opencensus.io v0.24.0 // indirect
 	golang.org/x/net v0.17.0 // indirect
-<<<<<<< HEAD
 	golang.org/x/oauth2 v0.13.0 // indirect
-	golang.org/x/sys v0.13.0 // indirect
-	golang.org/x/text v0.13.0 // indirect
-=======
-	golang.org/x/oauth2 v0.7.0 // indirect
 	golang.org/x/sys v0.15.0 // indirect
 	golang.org/x/text v0.14.0 // indirect
->>>>>>> 942ee06c
 	golang.org/x/xerrors v0.0.0-20220907171357-04be3eba64a2 // indirect
 	google.golang.org/api v0.150.0 // indirect
 	google.golang.org/appengine v1.6.7 // indirect
