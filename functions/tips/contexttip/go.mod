module github.com/GoogleCloudPlatform/golang-samples/functions/tips/contexttip

require cloud.google.com/go/pubsub v1.33.0

require (
	github.com/cloudevents/sdk-go/v2 v2.14.0 // indirect
	github.com/google/s2a-go v0.1.4 // indirect
	github.com/google/uuid v1.3.0 // indirect
	github.com/json-iterator/go v1.1.10 // indirect
	github.com/modern-go/concurrent v0.0.0-20180228061459-e0a39a4cb421 // indirect
	github.com/modern-go/reflect2 v0.0.0-20180701023420-4b7aa43c6742 // indirect
	go.uber.org/atomic v1.4.0 // indirect
	go.uber.org/multierr v1.1.0 // indirect
	go.uber.org/zap v1.10.0 // indirect
<<<<<<< HEAD
	golang.org/x/crypto v0.14.0 // indirect
	google.golang.org/genproto/googleapis/api v0.0.0-20230530153820-e85fd2cbaebc // indirect
	google.golang.org/genproto/googleapis/rpc v0.0.0-20230530153820-e85fd2cbaebc // indirect
=======
	golang.org/x/crypto v0.17.0 // indirect
>>>>>>> 942ee06c
)

require (
	cloud.google.com/go v0.110.2 // indirect
	cloud.google.com/go/compute v1.19.3 // indirect
	cloud.google.com/go/compute/metadata v0.2.3 // indirect
	cloud.google.com/go/iam v1.1.0 // indirect
	github.com/GoogleCloudPlatform/functions-framework-go v1.8.0
	github.com/golang/groupcache v0.0.0-20210331224755-41bb18bfe9da // indirect
	github.com/golang/protobuf v1.5.3 // indirect
	github.com/google/go-cmp v0.5.9 // indirect
	github.com/googleapis/enterprise-certificate-proxy v0.2.3 // indirect
	github.com/googleapis/gax-go/v2 v2.11.0 // indirect
	go.opencensus.io v0.24.0 // indirect
	golang.org/x/net v0.17.0 // indirect
	golang.org/x/oauth2 v0.8.0 // indirect
	golang.org/x/sync v0.2.0 // indirect
<<<<<<< HEAD
	golang.org/x/sys v0.13.0 // indirect
	golang.org/x/text v0.13.0 // indirect
	google.golang.org/api v0.126.0 // indirect
=======
	golang.org/x/sys v0.15.0 // indirect
	golang.org/x/text v0.14.0 // indirect
	google.golang.org/api v0.124.0 // indirect
>>>>>>> 942ee06c
	google.golang.org/appengine v1.6.7 // indirect
	google.golang.org/genproto v0.0.0-20230530153820-e85fd2cbaebc // indirect
	google.golang.org/grpc v1.56.3 // indirect
	google.golang.org/protobuf v1.30.0 // indirect
)

go 1.19<|MERGE_RESOLUTION|>--- conflicted
+++ resolved
@@ -12,13 +12,9 @@
 	go.uber.org/atomic v1.4.0 // indirect
 	go.uber.org/multierr v1.1.0 // indirect
 	go.uber.org/zap v1.10.0 // indirect
-<<<<<<< HEAD
-	golang.org/x/crypto v0.14.0 // indirect
+	golang.org/x/crypto v0.17.0 // indirect
 	google.golang.org/genproto/googleapis/api v0.0.0-20230530153820-e85fd2cbaebc // indirect
 	google.golang.org/genproto/googleapis/rpc v0.0.0-20230530153820-e85fd2cbaebc // indirect
-=======
-	golang.org/x/crypto v0.17.0 // indirect
->>>>>>> 942ee06c
 )
 
 require (
@@ -36,15 +32,9 @@
 	golang.org/x/net v0.17.0 // indirect
 	golang.org/x/oauth2 v0.8.0 // indirect
 	golang.org/x/sync v0.2.0 // indirect
-<<<<<<< HEAD
-	golang.org/x/sys v0.13.0 // indirect
-	golang.org/x/text v0.13.0 // indirect
-	google.golang.org/api v0.126.0 // indirect
-=======
 	golang.org/x/sys v0.15.0 // indirect
 	golang.org/x/text v0.14.0 // indirect
-	google.golang.org/api v0.124.0 // indirect
->>>>>>> 942ee06c
+	google.golang.org/api v0.126.0 // indirect
 	google.golang.org/appengine v1.6.7 // indirect
 	google.golang.org/genproto v0.0.0-20230530153820-e85fd2cbaebc // indirect
 	google.golang.org/grpc v1.56.3 // indirect
