module github.com/GoogleCloudPlatform/golang-samples/functions/functionsv2/imagemagick

require (
	cloud.google.com/go/storage v1.30.1
	cloud.google.com/go/vision v1.2.0
	cloud.google.com/go/vision/v2 v2.7.0
	github.com/GoogleCloudPlatform/functions-framework-go v1.6.1
	github.com/GoogleCloudPlatform/golang-samples v0.0.0-20230324221613-82da276a923c
	github.com/cloudevents/sdk-go/v2 v2.13.0
	github.com/googleapis/google-cloudevents-go v0.3.0
	google.golang.org/protobuf v1.28.1
)

require (
	cloud.google.com/go v0.110.0 // indirect
	cloud.google.com/go/compute v1.18.0 // indirect
	cloud.google.com/go/compute/metadata v0.2.3 // indirect
	cloud.google.com/go/iam v0.12.0 // indirect
	cloud.google.com/go/longrunning v0.4.1 // indirect
	github.com/golang/groupcache v0.0.0-20210331224755-41bb18bfe9da // indirect
	github.com/golang/protobuf v1.5.3 // indirect
	github.com/google/go-cmp v0.5.9 // indirect
	github.com/google/uuid v1.3.0 // indirect
	github.com/googleapis/enterprise-certificate-proxy v0.2.3 // indirect
	github.com/googleapis/gax-go/v2 v2.7.1 // indirect
	github.com/json-iterator/go v1.1.10 // indirect
	github.com/modern-go/concurrent v0.0.0-20180228061459-e0a39a4cb421 // indirect
	github.com/modern-go/reflect2 v0.0.0-20180701023420-4b7aa43c6742 // indirect
	go.opencensus.io v0.24.0 // indirect
	go.uber.org/atomic v1.4.0 // indirect
	go.uber.org/multierr v1.1.0 // indirect
	go.uber.org/zap v1.10.0 // indirect
	golang.org/x/net v0.8.0 // indirect
	golang.org/x/oauth2 v0.6.0 // indirect
	golang.org/x/sys v0.6.0 // indirect
	golang.org/x/text v0.8.0 // indirect
	golang.org/x/xerrors v0.0.0-20220907171357-04be3eba64a2 // indirect
	google.golang.org/api v0.114.0 // indirect
	google.golang.org/appengine v1.6.7 // indirect
	google.golang.org/genproto v0.0.0-20230320184635-7606e756e683 // indirect
	google.golang.org/grpc v1.53.0 // indirect
<<<<<<< HEAD
	google.golang.org/protobuf v1.29.1 // indirect
=======
>>>>>>> 5c9611e7
)

go 1.19<|MERGE_RESOLUTION|>--- conflicted
+++ resolved
@@ -39,10 +39,8 @@
 	google.golang.org/appengine v1.6.7 // indirect
 	google.golang.org/genproto v0.0.0-20230320184635-7606e756e683 // indirect
 	google.golang.org/grpc v1.53.0 // indirect
-<<<<<<< HEAD
 	google.golang.org/protobuf v1.29.1 // indirect
-=======
->>>>>>> 5c9611e7
+
 )
 
 go 1.19