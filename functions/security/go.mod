module github.com/GoogleCloudPlatform/golang-samples/functions/security

go 1.14

<<<<<<< HEAD
require google.golang.org/api v0.49.0
=======
require google.golang.org/api v0.50.0
>>>>>>> 79e041c9
<|MERGE_RESOLUTION|>--- conflicted
+++ resolved
@@ -2,8 +2,4 @@
 
 go 1.14
 
-<<<<<<< HEAD
-require google.golang.org/api v0.49.0
-=======
-require google.golang.org/api v0.50.0
->>>>>>> 79e041c9
+require google.golang.org/api v0.50.0