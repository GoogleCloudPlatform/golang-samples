// Copyright 2025 Google LLC
//
// Licensed under the Apache License, Version 2.0 (the "License");
// you may not use this file except in compliance with the License.
// You may obtain a copy of the License at
//
//     https://www.apache.org/licenses/LICENSE-2.0
//
// Unless required by applicable law or agreed to in writing, software
// distributed under the License is distributed on an "AS IS" BASIS,
// WITHOUT WARRANTIES OR CONDITIONS OF ANY KIND, either express or implied.
// See the License for the specific language governing permissions and
// limitations under the License.

package regional_parametermanager

import (
	"bytes"
	"context"
	"fmt"
	"os"
	"strings"
	"testing"
	"time"

	parametermanager "cloud.google.com/go/parametermanager/apiv1"
	parametermanagerpb "cloud.google.com/go/parametermanager/apiv1/parametermanagerpb"
	secretmanager "cloud.google.com/go/secretmanager/apiv1"
	secretmanagerpb "cloud.google.com/go/secretmanager/apiv1/secretmanagerpb"
	"github.com/GoogleCloudPlatform/golang-samples/internal/testutil"
	"github.com/gofrs/uuid"
	"google.golang.org/api/option"
	grpccodes "google.golang.org/grpc/codes"
	grpcstatus "google.golang.org/grpc/status"
)

// testName generates a unique name for testing purposes by creating a new UUID.
// It returns the UUID as a string or fails the test if UUID generation fails.
func testName(t *testing.T) string {
	t.Helper()

	u, err := uuid.NewV4()
	if err != nil {
		t.Fatalf("testName: failed to generate uuid: %v", err)
	}
	return u.String()
}

// testLocation retrieves the location for testing purposes from the environment variable
// GOLANG_REGIONAL_SAMPLES_LOCATION. If the environment variable is not set,
// the test is skipped.
func testLocation(t *testing.T) string {
	t.Helper()

	v := os.Getenv("GOLANG_REGIONAL_SAMPLES_LOCATION")
	if v == "" {
		t.Skip("testIamUser: missing GOLANG_REGIONAL_SAMPLES_LOCATION")
	}

	return v
}

// testParameter creates a parameter in the specified GCP project with the given format.
// It returns the created parameter and its ID or fails the test if parameter creation fails.
func testParameter(t *testing.T, projectID string, format parametermanagerpb.ParameterFormat) (*parametermanagerpb.Parameter, string) {
	t.Helper()

	parameterID := testName(t)
	locationId := testLocation(t)

	ctx := context.Background()
	endpoint := fmt.Sprintf("parametermanager.%s.rep.googleapis.com:443", locationId)
	client, err := parametermanager.NewClient(ctx, option.WithEndpoint(endpoint))
	if err != nil {
		t.Fatalf("failed to create client: %v", err)
	}
	defer client.Close()

	parent := fmt.Sprintf("projects/%s/locations/%s", projectID, locationId)
	parameter, err := client.CreateParameter(ctx, &parametermanagerpb.CreateParameterRequest{
		Parent:      parent,
		ParameterId: parameterID,
		Parameter: &parametermanagerpb.Parameter{
			Format: format,
		},
	})
	if err != nil {
		t.Fatalf("testParameter: failed to create parameter: %v", err)
	}

	return parameter, parameterID
}

// testParameterVersion creates a version of a parameter with the given payload in the specified GCP project.
// It returns the created parameter version and its ID or fails the test if parameter version creation fails.
func testParameterVersion(t *testing.T, projectID, parameterID, payload string) (*parametermanagerpb.ParameterVersion, string) {
	t.Helper()

	parameterVersionID := testName(t)
	locationId := testLocation(t)

	ctx := context.Background()
	endpoint := fmt.Sprintf("parametermanager.%s.rep.googleapis.com:443", locationId)
	client, err := parametermanager.NewClient(ctx, option.WithEndpoint(endpoint))
	if err != nil {
		t.Fatalf("failed to create client: %v", err)
	}
	defer client.Close()

	parent := fmt.Sprintf("projects/%s/locations/%s/parameters/%s", projectID, locationId, parameterID)

	parameterVersion, err := client.CreateParameterVersion(ctx, &parametermanagerpb.CreateParameterVersionRequest{
		Parent:             parent,
		ParameterVersionId: parameterVersionID,
		ParameterVersion: &parametermanagerpb.ParameterVersion{
			Payload: &parametermanagerpb.ParameterVersionPayload{
				Data: []byte(payload),
			},
		},
	})
	if err != nil {
		t.Fatalf("testParameterVersion: failed to create parameter version: %v", err)
	}

	return parameterVersion, parameterVersionID
}

// testCleanupParameter deletes the specified parameter in the GCP project.
// It fails the test if the parameter deletion fails.
func testCleanupParameter(t *testing.T, name string) {
	t.Helper()

	ctx := context.Background()
	locationId := testLocation(t)

	endpoint := fmt.Sprintf("parametermanager.%s.rep.googleapis.com:443", locationId)
	client, err := parametermanager.NewClient(ctx, option.WithEndpoint(endpoint))
	if err != nil {
		t.Fatalf("failed to create client: %v", err)
	}
	defer client.Close()

	if err := client.DeleteParameter(ctx, &parametermanagerpb.DeleteParameterRequest{
		Name: name,
	}); err != nil {
		if terr, ok := grpcstatus.FromError(err); !ok || terr.Code() != grpccodes.NotFound {
			t.Fatalf("testCleanupParameter: failed to delete parameter: %v", err)
		}
	}
}

// testCleanupParameterVersion deletes the specified parameter version in the GCP project.
// It fails the test if the parameter version deletion fails.
func testCleanupParameterVersion(t *testing.T, name string) {
	t.Helper()

	ctx := context.Background()
	locationId := testLocation(t)

	endpoint := fmt.Sprintf("parametermanager.%s.rep.googleapis.com:443", locationId)
	client, err := parametermanager.NewClient(ctx, option.WithEndpoint(endpoint))
	if err != nil {
		t.Fatalf("failed to create client: %v", err)
	}
	defer client.Close()

	if err := client.DeleteParameterVersion(ctx, &parametermanagerpb.DeleteParameterVersionRequest{
		Name: name,
	}); err != nil {
		if terr, ok := grpcstatus.FromError(err); !ok || terr.Code() != grpccodes.NotFound {
			t.Fatalf("testCleanupParameterVersion: failed to delete parameter version: %v", err)
		}
	}
}

// testSecret creates a secret in the specified GCP project.
// It returns the created secret or fails the test if secret creation fails.
func testSecret(t *testing.T, projectID string) *secretmanagerpb.Secret {
	t.Helper()

	secretID := testName(t)
	locationId := testLocation(t)

	ctx := context.Background()
	endpoint := fmt.Sprintf("secretmanager.%s.rep.googleapis.com:443", locationId)
	client, err := secretmanager.NewClient(ctx, option.WithEndpoint(endpoint))
	if err != nil {
		t.Fatalf("failed to create client: %v", err)
	}
	defer client.Close()

	secret, err := client.CreateSecret(ctx, &secretmanagerpb.CreateSecretRequest{
		Parent:   fmt.Sprintf("projects/%s/locations/%s", projectID, locationId),
		SecretId: secretID,
		Secret:   &secretmanagerpb.Secret{},
	})
	if err != nil {
		t.Fatalf("testSecret: failed to create secret: %v", err)
	}

	return secret
}

// testSecretVersion creates a version of a secret with the given payload in the specified GCP project.
// It returns the created secret version or fails the test if secret version creation fails.
func testSecretVersion(t *testing.T, parent string, payload []byte) *secretmanagerpb.SecretVersion {
	t.Helper()

	ctx := context.Background()
	locationId := testLocation(t)

	endpoint := fmt.Sprintf("secretmanager.%s.rep.googleapis.com:443", locationId)
	client, err := secretmanager.NewClient(ctx, option.WithEndpoint(endpoint))
	if err != nil {
		t.Fatalf("failed to create client: %v", err)
	}
	defer client.Close()

	version, err := client.AddSecretVersion(ctx, &secretmanagerpb.AddSecretVersionRequest{
		Parent: parent,
		Payload: &secretmanagerpb.SecretPayload{
			Data: payload,
		},
	})
	if err != nil {
		t.Fatalf("testSecretVersion: failed to create secret version: %v", err)
	}
	return version
}

// testIamGrantAccess grants the specified member access permissions to the secret.
func testIamGrantAccess(t *testing.T, name, member string) error {
	t.Helper()

	ctx := context.Background()
	locationId := testLocation(t)

	endpoint := fmt.Sprintf("secretmanager.%s.rep.googleapis.com:443", locationId)
	client, err := secretmanager.NewClient(ctx, option.WithEndpoint(endpoint))
	if err != nil {
		t.Fatalf("failed to create client: %v", err)
	}
	defer client.Close()

	handle := client.IAM(name)
	policy, err := handle.Policy(ctx)
	if err != nil {
		return fmt.Errorf("failed to get policy: %w", err)
	}

	// Grant the member access permissions.
	policy.Add(member, "roles/secretmanager.secretAccessor")
	if err = handle.SetPolicy(ctx, policy); err != nil {
		return fmt.Errorf("failed to save policy: %w", err)
	}

	return nil
}

// testCleanupSecret deletes the specified secret in the GCP project.
// It fails the test if the secret deletion fails.
func testCleanupSecret(t *testing.T, name string) {
	t.Helper()

	ctx := context.Background()
	locationId := testLocation(t)

	endpoint := fmt.Sprintf("secretmanager.%s.rep.googleapis.com:443", locationId)
	client, err := secretmanager.NewClient(ctx, option.WithEndpoint(endpoint))
	if err != nil {
		t.Fatalf("failed to create client: %v", err)
	}
	defer client.Close()

	if err := client.DeleteSecret(ctx, &secretmanagerpb.DeleteSecretRequest{
		Name: name,
	}); err != nil {
		if terr, ok := grpcstatus.FromError(err); !ok || terr.Code() != grpccodes.NotFound {
			t.Fatalf("testCleanupSecret: failed to delete secret: %v", err)
		}
	}
}

// TestCreateRegionalParam tests the createRegionalParam function by creating a regional parameter,
// then verifies if the parameter was successfully created by checking the output.
func TestCreateRegionalParam(t *testing.T) {
	tc := testutil.SystemTest(t)

	parameterID := testName(t)
	locationId := testLocation(t)

	var buf bytes.Buffer
	if err := createRegionalParam(&buf, tc.ProjectID, locationId, parameterID); err != nil {
		t.Fatal(err)
	}
	defer testCleanupParameter(t, fmt.Sprintf("projects/%s/locations/%s/parameters/%s", tc.ProjectID, locationId, parameterID))

	if got, want := buf.String(), "Created regional parameter:"; !strings.Contains(got, want) {
		t.Errorf("createParameter: expected %q to contain %q", got, want)
	}
}

// TestCreateStructuredRegionalParam tests the createStructuredRegionalParam function by creating a structured regional parameter,
// then verifies if the parameter was successfully created by checking the output.
func TestCreateStructuredRegionalParam(t *testing.T) {
	tc := testutil.SystemTest(t)

	parameterID := testName(t)
	locationId := testLocation(t)

	var buf bytes.Buffer
	if err := createStructuredRegionalParam(&buf, tc.ProjectID, locationId, parameterID, parametermanagerpb.ParameterFormat_JSON); err != nil {
		t.Fatal(err)
	}
	defer testCleanupParameter(t, fmt.Sprintf("projects/%s/locations/%s/parameters/%s", tc.ProjectID, locationId, parameterID))

	if got, want := buf.String(), fmt.Sprintf("Created regional parameter %s with format JSON", fmt.Sprintf("projects/%s/locations/%s/parameters/%s", tc.ProjectID, locationId, parameterID)); !strings.Contains(got, want) {
		t.Errorf("createParameter: expected %q to contain %q", got, want)
	}
}

// TestCreateStructuredRegionalParamVersion tests the createStructuredRegionalParamVersion function by creating a structured regional parameter version,
// then verifies if the parameter version was successfully created by checking the output.
func TestCreateStructuredRegionalParamVersion(t *testing.T) {
	tc := testutil.SystemTest(t)

	parameter, parameterID := testParameter(t, tc.ProjectID, parametermanagerpb.ParameterFormat_JSON)
	parameterVersionID := testName(t)
	locationId := testLocation(t)

	payload := `{"username": "test-user", "host": "localhost"}`
	var buf bytes.Buffer
	if err := createStructuredRegionalParamVersion(&buf, tc.ProjectID, locationId, parameterID, parameterVersionID, payload); err != nil {
		t.Fatal(err)
	}
	defer testCleanupParameter(t, parameter.Name)
	defer testCleanupParameterVersion(t, fmt.Sprintf("%s/versions/%s", parameter.Name, parameterVersionID))

	if got, want := buf.String(), "Created regional parameter version:"; !strings.Contains(got, want) {
		t.Errorf("createParameterVersion: expected %q to contain %q", got, want)
	}
}

// TestCreateRegionalParamVersion tests the createRegionalParamVersion function by creating a regional parameter version,
// then verifies if the parameter version was successfully created by checking the output.
func TestCreateRegionalParamVersion(t *testing.T) {
	tc := testutil.SystemTest(t)

	parameter, parameterID := testParameter(t, tc.ProjectID, parametermanagerpb.ParameterFormat_UNFORMATTED)
	parameterVersionID := testName(t)
	locationId := testLocation(t)

	payload := "test123"
	var buf bytes.Buffer
	if err := createRegionalParamVersion(&buf, tc.ProjectID, locationId, parameterID, parameterVersionID, payload); err != nil {
		t.Fatal(err)
	}
	defer testCleanupParameter(t, parameter.Name)
	defer testCleanupParameterVersion(t, fmt.Sprintf("%s/versions/%s", parameter.Name, parameterVersionID))

	if got, want := buf.String(), "Created regional parameter version:"; !strings.Contains(got, want) {
		t.Errorf("createParameterVersion: expected %q to contain %q", got, want)
	}
}

// TestCreateRegionalParamVersionWithSecret tests the createRegionalParamVersionWithSecret function by creating a regional parameter version with a secret reference,
// then verifies if the parameter version was successfully created by checking the output.
func TestCreateRegionalParamVersionWithSecret(t *testing.T) {
	tc := testutil.SystemTest(t)

	parameter, parameterID := testParameter(t, tc.ProjectID, parametermanagerpb.ParameterFormat_UNFORMATTED)
	parameterVersionID := testName(t)
	locationId := testLocation(t)
	secretID := testName(t)
	payload := fmt.Sprintf("projects/%s/locations/%s/secrets/%s/versions/latest", tc.ProjectID, locationId, secretID)
	var buf bytes.Buffer
	if err := createRegionalParamVersionWithSecret(&buf, tc.ProjectID, locationId, parameterID, parameterVersionID, payload); err != nil {
		t.Fatal(err)
	}
	defer testCleanupParameter(t, parameter.Name)
	defer testCleanupParameterVersion(t, fmt.Sprintf("%s/versions/%s", parameter.Name, parameterVersionID))

	if got, want := buf.String(), "Created regional parameter version with secret reference:"; !strings.Contains(got, want) {
		t.Errorf("createParameterVersion: expected %q to contain %q", got, want)
	}
}

<<<<<<< HEAD
// TestGetRegionalParam tests the getRegionalParam function by creating a parameter,
// then attempts to retrieve the created parameter. It verifies if the parameter
// was successfully retrieved by checking the output.
func TestGetRegionalParam(t *testing.T) {
	tc := testutil.SystemTest(t)

	parameter, parameterID := testParameter(t, tc.ProjectID, parametermanagerpb.ParameterFormat_JSON)
	defer testCleanupParameter(t, parameter.Name)

	locationId := testLocation(t)
	var buf bytes.Buffer
	if err := getRegionalParam(&buf, tc.ProjectID, locationId, parameterID); err != nil {
		t.Fatal(err)
	}

	if got, want := buf.String(), fmt.Sprintf("Found regional parameter %s with format JSON", parameter.Name); !strings.Contains(got, want) {
		t.Errorf("GetParameter: expected %q to contain %q", got, want)
	}
}

// TestGetRegionalParamVersion tests the getRegionalParamVersion function by creating a parameter and its version,
// then attempts to retrieve the created parameter version. It verifies if the parameter version
// was successfully retrieved by checking the output.
func TestGetRegionalParamVersion(t *testing.T) {
=======
// TestDisableRegionalParamVersion tests the disableRegionalParamVersion function by creating a parameter and its version,
// then attempts to disable the created parameter version. It verifies if the parameter version
// was successfully disabled by checking the output.
func TestDisableRegionalParamVersion(t *testing.T) {
>>>>>>> eafea413
	tc := testutil.SystemTest(t)

	parameter, parameterID := testParameter(t, tc.ProjectID, parametermanagerpb.ParameterFormat_JSON)
	payload := `{"username": "test-user", "host": "localhost"}`
	parameterVersion, parameterVersionID := testParameterVersion(t, tc.ProjectID, parameterID, payload)
<<<<<<< HEAD
	defer testCleanupParameter(t, parameter.Name)
	defer testCleanupParameterVersion(t, parameterVersion.Name)
	locationId := testLocation(t)

	var buf bytes.Buffer
	if err := getRegionalParamVersion(&buf, tc.ProjectID, locationId, parameterID, parameterVersionID); err != nil {
		t.Fatal(err)
	}

	if got, want := buf.String(), fmt.Sprintf("Found regional parameter version %s with disabled state in %v", parameterVersion.Name, parameterVersion.Disabled); !strings.Contains(got, want) {
		t.Errorf("GetParameterVersion: expected %q to contain %q", got, want)
	}
}

// TestRenderRegionalParamVersion tests the renderRegionalParamVersion function by creating a parameter,
// its version, and a secret. It then attempts to render the created parameter version
// and verifies if the parameter version was successfully rendered by checking the output.
func TestRenderRegionalParamVersion(t *testing.T) {
	tc := testutil.SystemTest(t)

	parameter, parameterID := testParameter(t, tc.ProjectID, parametermanagerpb.ParameterFormat_JSON)
	secret := testSecret(t, tc.ProjectID)
	testSecretVersion(t, secret.Name, []byte("very secret data"))
	payload := fmt.Sprintf(`{"username": "test-user","password": "__REF__(//secretmanager.googleapis.com/%s/versions/latest)"}`, secret.Name)
	if err := testIamGrantAccess(t, secret.Name, parameter.PolicyMember.IamPolicyUidPrincipal); err != nil {
		t.Fatal(err)
	}
	parameterVersion, parameterVersionID := testParameterVersion(t, tc.ProjectID, parameterID, payload)
	locationId := testLocation(t)

	defer testCleanupSecret(t, secret.Name)
=======
	locationId := testLocation(t)

	defer testCleanupParameter(t, parameter.Name)
	defer testCleanupParameterVersion(t, parameterVersion.Name)

	var buf bytes.Buffer
	if err := disableRegionalParamVersion(&buf, tc.ProjectID, locationId, parameterID, parameterVersionID); err != nil {
		t.Fatal(err)
	}

	if got, want := buf.String(), "Disabled regional parameter version"; !strings.Contains(got, want) {
		t.Errorf("DisableParameterVersion: expected %q to contain %q", got, want)
	}
}

// TestEnableRegionalParamVersion tests the enableRegionalParamVersion function by creating a parameter and its version,
// then attempts to enable the created parameter version. It verifies if the parameter version
// was successfully enabled by checking the output.
func TestEnableRegionalParamVersion(t *testing.T) {
	tc := testutil.SystemTest(t)

	parameter, parameterID := testParameter(t, tc.ProjectID, parametermanagerpb.ParameterFormat_JSON)
	payload := `{"username": "test-user", "host": "localhost"}`
	parameterVersion, parameterVersionID := testParameterVersion(t, tc.ProjectID, parameterID, payload)
	locationId := testLocation(t)

>>>>>>> eafea413
	defer testCleanupParameter(t, parameter.Name)
	defer testCleanupParameterVersion(t, parameterVersion.Name)

	var buf bytes.Buffer
<<<<<<< HEAD
	time.Sleep(2 * time.Minute)
	if err := renderRegionalParamVersion(&buf, tc.ProjectID, locationId, parameterID, parameterVersionID); err != nil {
		t.Fatal(err)
	}

	if got, want := buf.String(), "Rendered regional parameter version:"; !strings.Contains(got, want) {
		t.Errorf("RenderParameterVersion: expected %q to contain %q", got, want)
	}
	expectedPayload := `{"username": "test-user","password": "very secret data"}`
	if got, want := buf.String(), fmt.Sprintf("Rendered payload: %s", expectedPayload); !strings.Contains(got, want) {
		t.Errorf("RenderParameterVersion: expected %q to contain %q", got, want)
	}
}

// TestListRegionalParam tests the listRegionalParam function by creating multiple parameters,
// then attempts to list the created parameters. It verifies if the parameters
// were successfully listed by checking the output.
func TestListRegionalParam(t *testing.T) {
	tc := testutil.SystemTest(t)

	parameter1, _ := testParameter(t, tc.ProjectID, parametermanagerpb.ParameterFormat_JSON)
	parameter2, _ := testParameter(t, tc.ProjectID, parametermanagerpb.ParameterFormat_UNFORMATTED)
	locationId := testLocation(t)

	defer testCleanupParameter(t, parameter1.Name)
	defer testCleanupParameter(t, parameter2.Name)

	var buf bytes.Buffer
	if err := listRegionalParam(&buf, tc.ProjectID, locationId); err != nil {
		t.Fatal(err)
	}

	if got, want := buf.String(), fmt.Sprintf("Found regional parameter %s with format %s", parameter1.Name, parameter1.Format); !strings.Contains(got, want) {
		t.Errorf("ListParameter: expected %q to contain %q", got, want)
	}

	if got, want := buf.String(), fmt.Sprintf("Found regional parameter %s with format %s", parameter2.Name, parameter2.Format); !strings.Contains(got, want) {
		t.Errorf("ListParameter: expected %q to contain %q", got, want)
	}
}

// TestListRegionalParamVersion tests the listRegionalParamVersion function by creating a parameter and its versions,
// then attempts to list the created parameter versions. It verifies if the parameter versions
// were successfully listed by checking the output.
func TestListRegionalParamVersion(t *testing.T) {
=======
	if err := enableRegionalParamVersion(&buf, tc.ProjectID, locationId, parameterID, parameterVersionID); err != nil {
		t.Fatal(err)
	}

	if got, want := buf.String(), "Enabled regional parameter version"; !strings.Contains(got, want) {
		t.Errorf("EnableParameterVersion: expected %q to contain %q", got, want)
	}
}

// TestDeleteRegionalParam tests the deleteRegionalParam function by creating a parameter,
// then attempts to delete the created parameter. It verifies if the parameter
// was successfully deleted by checking the output.
func TestDeleteRegionalParam(t *testing.T) {
	tc := testutil.SystemTest(t)

	parameter, parameterID := testParameter(t, tc.ProjectID, parametermanagerpb.ParameterFormat_JSON)
	locationId := testLocation(t)
	defer testCleanupParameter(t, parameter.Name)

	var buf bytes.Buffer
	if err := deleteRegionalParam(&buf, tc.ProjectID, locationId, parameterID); err != nil {
		t.Fatal(err)
	}

	if got, want := buf.String(), "Deleted regional parameter"; !strings.Contains(got, want) {
		t.Errorf("DeleteParameter: expected %q to contain %q", got, want)
	}
}

// TestDeleteRegionalParamVersion tests the deleteRegionalParamVersion function by creating a parameter and its version,
// then attempts to delete the created parameter version. It verifies if the parameter version
// was successfully deleted by checking the output.
func TestDeleteRegionalParamVersion(t *testing.T) {
>>>>>>> eafea413
	tc := testutil.SystemTest(t)

	parameter, parameterID := testParameter(t, tc.ProjectID, parametermanagerpb.ParameterFormat_JSON)
	payload := `{"username": "test-user", "host": "localhost"}`
<<<<<<< HEAD
	parameterVersion1, _ := testParameterVersion(t, tc.ProjectID, parameterID, payload)
	parameterVersion2, _ := testParameterVersion(t, tc.ProjectID, parameterID, payload)
	locationId := testLocation(t)

	defer testCleanupParameter(t, parameter.Name)
	defer testCleanupParameterVersion(t, parameterVersion1.Name)
	defer testCleanupParameterVersion(t, parameterVersion2.Name)

	var buf bytes.Buffer
	if err := listRegionalParamVersion(&buf, tc.ProjectID, locationId, parameterID); err != nil {
		t.Fatal(err)
	}

	if got, want := buf.String(), fmt.Sprintf("Found regional parameter version %s with disabled state in %v", parameterVersion1.Name, parameterVersion1.Disabled); !strings.Contains(got, want) {
		t.Errorf("ListParameterVersion: expected %q to contain %q", got, want)
	}

	if got, want := buf.String(), fmt.Sprintf("Found regional parameter version %s with disabled state in %v", parameterVersion2.Name, parameterVersion2.Disabled); !strings.Contains(got, want) {
		t.Errorf("ListParameterVersion: expected %q to contain %q", got, want)
=======
	parameterVersion, parameterVersionID := testParameterVersion(t, tc.ProjectID, parameterID, payload)
	defer testCleanupParameter(t, parameter.Name)
	defer testCleanupParameterVersion(t, parameterVersion.Name)
	locationId := testLocation(t)

	var buf bytes.Buffer
	if err := deleteRegionalParamVersion(&buf, tc.ProjectID, locationId, parameterID, parameterVersionID); err != nil {
		t.Fatal(err)
	}

	if got, want := buf.String(), "Deleted regional parameter version"; !strings.Contains(got, want) {
		t.Errorf("DeleteParameterVersion: expected %q to contain %q", got, want)
>>>>>>> eafea413
	}
}<|MERGE_RESOLUTION|>--- conflicted
+++ resolved
@@ -385,7 +385,97 @@
 	}
 }
 
-<<<<<<< HEAD
+// TestDisableRegionalParamVersion tests the disableRegionalParamVersion function by creating a parameter and its version,
+// then attempts to disable the created parameter version. It verifies if the parameter version
+// was successfully disabled by checking the output.
+func TestDisableRegionalParamVersion(t *testing.T) {
+	tc := testutil.SystemTest(t)
+
+	parameter, parameterID := testParameter(t, tc.ProjectID, parametermanagerpb.ParameterFormat_JSON)
+	payload := `{"username": "test-user", "host": "localhost"}`
+	parameterVersion, parameterVersionID := testParameterVersion(t, tc.ProjectID, parameterID, payload)
+	locationId := testLocation(t)
+
+	defer testCleanupParameter(t, parameter.Name)
+	defer testCleanupParameterVersion(t, parameterVersion.Name)
+
+	var buf bytes.Buffer
+	if err := disableRegionalParamVersion(&buf, tc.ProjectID, locationId, parameterID, parameterVersionID); err != nil {
+		t.Fatal(err)
+	}
+
+	if got, want := buf.String(), "Disabled regional parameter version"; !strings.Contains(got, want) {
+		t.Errorf("DisableParameterVersion: expected %q to contain %q", got, want)
+	}
+}
+
+// TestEnableRegionalParamVersion tests the enableRegionalParamVersion function by creating a parameter and its version,
+// then attempts to enable the created parameter version. It verifies if the parameter version
+// was successfully enabled by checking the output.
+func TestEnableRegionalParamVersion(t *testing.T) {
+	tc := testutil.SystemTest(t)
+
+	parameter, parameterID := testParameter(t, tc.ProjectID, parametermanagerpb.ParameterFormat_JSON)
+	payload := `{"username": "test-user", "host": "localhost"}`
+	parameterVersion, parameterVersionID := testParameterVersion(t, tc.ProjectID, parameterID, payload)
+	locationId := testLocation(t)
+
+	defer testCleanupParameter(t, parameter.Name)
+	defer testCleanupParameterVersion(t, parameterVersion.Name)
+
+	var buf bytes.Buffer
+	if err := enableRegionalParamVersion(&buf, tc.ProjectID, locationId, parameterID, parameterVersionID); err != nil {
+		t.Fatal(err)
+	}
+
+	if got, want := buf.String(), "Enabled regional parameter version"; !strings.Contains(got, want) {
+		t.Errorf("EnableParameterVersion: expected %q to contain %q", got, want)
+	}
+}
+
+// TestDeleteRegionalParam tests the deleteRegionalParam function by creating a parameter,
+// then attempts to delete the created parameter. It verifies if the parameter
+// was successfully deleted by checking the output.
+func TestDeleteRegionalParam(t *testing.T) {
+	tc := testutil.SystemTest(t)
+
+	parameter, parameterID := testParameter(t, tc.ProjectID, parametermanagerpb.ParameterFormat_JSON)
+	locationId := testLocation(t)
+	defer testCleanupParameter(t, parameter.Name)
+
+	var buf bytes.Buffer
+	if err := deleteRegionalParam(&buf, tc.ProjectID, locationId, parameterID); err != nil {
+		t.Fatal(err)
+	}
+
+	if got, want := buf.String(), "Deleted regional parameter"; !strings.Contains(got, want) {
+		t.Errorf("DeleteParameter: expected %q to contain %q", got, want)
+	}
+}
+
+// TestDeleteRegionalParamVersion tests the deleteRegionalParamVersion function by creating a parameter and its version,
+// then attempts to delete the created parameter version. It verifies if the parameter version
+// was successfully deleted by checking the output.
+func TestDeleteRegionalParamVersion(t *testing.T) {
+	tc := testutil.SystemTest(t)
+
+	parameter, parameterID := testParameter(t, tc.ProjectID, parametermanagerpb.ParameterFormat_JSON)
+	payload := `{"username": "test-user", "host": "localhost"}`
+	parameterVersion, parameterVersionID := testParameterVersion(t, tc.ProjectID, parameterID, payload)
+	defer testCleanupParameter(t, parameter.Name)
+	defer testCleanupParameterVersion(t, parameterVersion.Name)
+	locationId := testLocation(t)
+
+	var buf bytes.Buffer
+	if err := deleteRegionalParamVersion(&buf, tc.ProjectID, locationId, parameterID, parameterVersionID); err != nil {
+		t.Fatal(err)
+	}
+
+	if got, want := buf.String(), "Deleted regional parameter version"; !strings.Contains(got, want) {
+		t.Errorf("DeleteParameterVersion: expected %q to contain %q", got, want)
+	}
+}
+
 // TestGetRegionalParam tests the getRegionalParam function by creating a parameter,
 // then attempts to retrieve the created parameter. It verifies if the parameter
 // was successfully retrieved by checking the output.
@@ -410,18 +500,11 @@
 // then attempts to retrieve the created parameter version. It verifies if the parameter version
 // was successfully retrieved by checking the output.
 func TestGetRegionalParamVersion(t *testing.T) {
-=======
-// TestDisableRegionalParamVersion tests the disableRegionalParamVersion function by creating a parameter and its version,
-// then attempts to disable the created parameter version. It verifies if the parameter version
-// was successfully disabled by checking the output.
-func TestDisableRegionalParamVersion(t *testing.T) {
->>>>>>> eafea413
 	tc := testutil.SystemTest(t)
 
 	parameter, parameterID := testParameter(t, tc.ProjectID, parametermanagerpb.ParameterFormat_JSON)
 	payload := `{"username": "test-user", "host": "localhost"}`
 	parameterVersion, parameterVersionID := testParameterVersion(t, tc.ProjectID, parameterID, payload)
-<<<<<<< HEAD
 	defer testCleanupParameter(t, parameter.Name)
 	defer testCleanupParameterVersion(t, parameterVersion.Name)
 	locationId := testLocation(t)
@@ -453,39 +536,10 @@
 	locationId := testLocation(t)
 
 	defer testCleanupSecret(t, secret.Name)
-=======
-	locationId := testLocation(t)
-
 	defer testCleanupParameter(t, parameter.Name)
 	defer testCleanupParameterVersion(t, parameterVersion.Name)
 
 	var buf bytes.Buffer
-	if err := disableRegionalParamVersion(&buf, tc.ProjectID, locationId, parameterID, parameterVersionID); err != nil {
-		t.Fatal(err)
-	}
-
-	if got, want := buf.String(), "Disabled regional parameter version"; !strings.Contains(got, want) {
-		t.Errorf("DisableParameterVersion: expected %q to contain %q", got, want)
-	}
-}
-
-// TestEnableRegionalParamVersion tests the enableRegionalParamVersion function by creating a parameter and its version,
-// then attempts to enable the created parameter version. It verifies if the parameter version
-// was successfully enabled by checking the output.
-func TestEnableRegionalParamVersion(t *testing.T) {
-	tc := testutil.SystemTest(t)
-
-	parameter, parameterID := testParameter(t, tc.ProjectID, parametermanagerpb.ParameterFormat_JSON)
-	payload := `{"username": "test-user", "host": "localhost"}`
-	parameterVersion, parameterVersionID := testParameterVersion(t, tc.ProjectID, parameterID, payload)
-	locationId := testLocation(t)
-
->>>>>>> eafea413
-	defer testCleanupParameter(t, parameter.Name)
-	defer testCleanupParameterVersion(t, parameterVersion.Name)
-
-	var buf bytes.Buffer
-<<<<<<< HEAD
 	time.Sleep(2 * time.Minute)
 	if err := renderRegionalParamVersion(&buf, tc.ProjectID, locationId, parameterID, parameterVersionID); err != nil {
 		t.Fatal(err)
@@ -531,46 +585,10 @@
 // then attempts to list the created parameter versions. It verifies if the parameter versions
 // were successfully listed by checking the output.
 func TestListRegionalParamVersion(t *testing.T) {
-=======
-	if err := enableRegionalParamVersion(&buf, tc.ProjectID, locationId, parameterID, parameterVersionID); err != nil {
-		t.Fatal(err)
-	}
-
-	if got, want := buf.String(), "Enabled regional parameter version"; !strings.Contains(got, want) {
-		t.Errorf("EnableParameterVersion: expected %q to contain %q", got, want)
-	}
-}
-
-// TestDeleteRegionalParam tests the deleteRegionalParam function by creating a parameter,
-// then attempts to delete the created parameter. It verifies if the parameter
-// was successfully deleted by checking the output.
-func TestDeleteRegionalParam(t *testing.T) {
-	tc := testutil.SystemTest(t)
-
-	parameter, parameterID := testParameter(t, tc.ProjectID, parametermanagerpb.ParameterFormat_JSON)
-	locationId := testLocation(t)
-	defer testCleanupParameter(t, parameter.Name)
-
-	var buf bytes.Buffer
-	if err := deleteRegionalParam(&buf, tc.ProjectID, locationId, parameterID); err != nil {
-		t.Fatal(err)
-	}
-
-	if got, want := buf.String(), "Deleted regional parameter"; !strings.Contains(got, want) {
-		t.Errorf("DeleteParameter: expected %q to contain %q", got, want)
-	}
-}
-
-// TestDeleteRegionalParamVersion tests the deleteRegionalParamVersion function by creating a parameter and its version,
-// then attempts to delete the created parameter version. It verifies if the parameter version
-// was successfully deleted by checking the output.
-func TestDeleteRegionalParamVersion(t *testing.T) {
->>>>>>> eafea413
 	tc := testutil.SystemTest(t)
 
 	parameter, parameterID := testParameter(t, tc.ProjectID, parametermanagerpb.ParameterFormat_JSON)
 	payload := `{"username": "test-user", "host": "localhost"}`
-<<<<<<< HEAD
 	parameterVersion1, _ := testParameterVersion(t, tc.ProjectID, parameterID, payload)
 	parameterVersion2, _ := testParameterVersion(t, tc.ProjectID, parameterID, payload)
 	locationId := testLocation(t)
@@ -590,19 +608,5 @@
 
 	if got, want := buf.String(), fmt.Sprintf("Found regional parameter version %s with disabled state in %v", parameterVersion2.Name, parameterVersion2.Disabled); !strings.Contains(got, want) {
 		t.Errorf("ListParameterVersion: expected %q to contain %q", got, want)
-=======
-	parameterVersion, parameterVersionID := testParameterVersion(t, tc.ProjectID, parameterID, payload)
-	defer testCleanupParameter(t, parameter.Name)
-	defer testCleanupParameterVersion(t, parameterVersion.Name)
-	locationId := testLocation(t)
-
-	var buf bytes.Buffer
-	if err := deleteRegionalParamVersion(&buf, tc.ProjectID, locationId, parameterID, parameterVersionID); err != nil {
-		t.Fatal(err)
-	}
-
-	if got, want := buf.String(), "Deleted regional parameter version"; !strings.Contains(got, want) {
-		t.Errorf("DeleteParameterVersion: expected %q to contain %q", got, want)
->>>>>>> eafea413
 	}
 }