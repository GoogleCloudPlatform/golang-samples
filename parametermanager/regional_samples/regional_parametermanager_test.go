// Copyright 2025 Google LLC
//
// Licensed under the Apache License, Version 2.0 (the "License");
// you may not use this file except in compliance with the License.
// You may obtain a copy of the License at
//
//     https://www.apache.org/licenses/LICENSE-2.0
//
// Unless required by applicable law or agreed to in writing, software
// distributed under the License is distributed on an "AS IS" BASIS,
// WITHOUT WARRANTIES OR CONDITIONS OF ANY KIND, either express or implied.
// See the License for the specific language governing permissions and
// limitations under the License.

package regional_parametermanager

import (
	"bytes"
	"context"
	"fmt"
	"os"
	"strings"
	"testing"

	kms "cloud.google.com/go/kms/apiv1"
	"cloud.google.com/go/kms/apiv1/kmspb"
	parametermanager "cloud.google.com/go/parametermanager/apiv1"
	parametermanagerpb "cloud.google.com/go/parametermanager/apiv1/parametermanagerpb"
	"github.com/GoogleCloudPlatform/golang-samples/internal/testutil"
	"github.com/gofrs/uuid"
	"google.golang.org/api/option"
	grpccodes "google.golang.org/grpc/codes"
	grpcstatus "google.golang.org/grpc/status"
)

// testName generates a unique name for testing purposes by creating a new UUID.
// It returns the UUID as a string or fails the test if UUID generation fails.
func testName(t *testing.T) string {
	t.Helper()

	u, err := uuid.NewV4()
	if err != nil {
		t.Fatalf("testName: failed to generate uuid: %v", err)
	}
	return u.String()
}

// testLocation retrieves the location for testing purposes from the environment variable
// GOLANG_REGIONAL_SAMPLES_LOCATION. If the environment variable is not set,
// the test is skipped.
func testLocation(t *testing.T) string {
	t.Helper()

	v := os.Getenv("GOLANG_REGIONAL_SAMPLES_LOCATION")
	if v == "" {
		t.Skip("testIamUser: missing GOLANG_REGIONAL_SAMPLES_LOCATION")
	}

	return v
}

// testParameter creates a parameter in the specified GCP project with the given format.
// It returns the created parameter and its ID or fails the test if parameter creation fails.
func testParameter(t *testing.T, projectID string, format parametermanagerpb.ParameterFormat) (*parametermanagerpb.Parameter, string) {
	t.Helper()

	parameterID := testName(t)
	locationId := testLocation(t)

	ctx := context.Background()
	endpoint := fmt.Sprintf("parametermanager.%s.rep.googleapis.com:443", locationId)
	client, err := parametermanager.NewClient(ctx, option.WithEndpoint(endpoint))
	if err != nil {
		t.Fatalf("failed to create client: %v", err)
	}
	defer client.Close()

	parent := fmt.Sprintf("projects/%s/locations/%s", projectID, locationId)
	parameter, err := client.CreateParameter(ctx, &parametermanagerpb.CreateParameterRequest{
		Parent:      parent,
		ParameterId: parameterID,
		Parameter: &parametermanagerpb.Parameter{
			Format: format,
		},
	})
	if err != nil {
		t.Fatalf("testParameter: failed to create parameter: %v", err)
	}

	return parameter, parameterID
}

<<<<<<< HEAD
// testParameterWithKmsKey creates a parameter with a KMS key in the specified GCP project.
// It returns the created parameter and its ID or fails the test if parameter creation fails.
func testParameterWithKmsKey(t *testing.T, projectID, kms_key string) (*parametermanagerpb.Parameter, string) {
	t.Helper()
	parameterID := testName(t)
=======
// testParameterVersion creates a version of a parameter with the given payload in the specified GCP project.
// It returns the created parameter version and its ID or fails the test if parameter version creation fails.
func testParameterVersion(t *testing.T, projectID, parameterID, payload string) (*parametermanagerpb.ParameterVersion, string) {
	t.Helper()

	parameterVersionID := testName(t)
>>>>>>> ca26dce9
	locationId := testLocation(t)

	ctx := context.Background()
	endpoint := fmt.Sprintf("parametermanager.%s.rep.googleapis.com:443", locationId)
	client, err := parametermanager.NewClient(ctx, option.WithEndpoint(endpoint))
	if err != nil {
		t.Fatalf("failed to create client: %v", err)
	}
	defer client.Close()

<<<<<<< HEAD
	parent := fmt.Sprintf("projects/%s/locations/%s", projectID, locationId)
	parameter, err := client.CreateParameter(ctx, &parametermanagerpb.CreateParameterRequest{
		Parent:      parent,
		ParameterId: parameterID,
		Parameter: &parametermanagerpb.Parameter{
			Format: parametermanagerpb.ParameterFormat_UNFORMATTED,
			KmsKey: &kms_key,
		},
	})
	if err != nil {
		t.Fatalf("testParameter: failed to create parameter: %v", err)
	}

	return parameter, parameterID
=======
	parent := fmt.Sprintf("projects/%s/locations/%s/parameters/%s", projectID, locationId, parameterID)

	parameterVersion, err := client.CreateParameterVersion(ctx, &parametermanagerpb.CreateParameterVersionRequest{
		Parent:             parent,
		ParameterVersionId: parameterVersionID,
		ParameterVersion: &parametermanagerpb.ParameterVersion{
			Payload: &parametermanagerpb.ParameterVersionPayload{
				Data: []byte(payload),
			},
		},
	})
	if err != nil {
		t.Fatalf("testParameterVersion: failed to create parameter version: %v", err)
	}

	return parameterVersion, parameterVersionID
>>>>>>> ca26dce9
}

// testCleanupParameter deletes the specified parameter in the GCP project.
// It fails the test if the parameter deletion fails.
func testCleanupParameter(t *testing.T, name string) {
	t.Helper()

	ctx := context.Background()
	locationId := testLocation(t)

	endpoint := fmt.Sprintf("parametermanager.%s.rep.googleapis.com:443", locationId)
	client, err := parametermanager.NewClient(ctx, option.WithEndpoint(endpoint))
	if err != nil {
		t.Fatalf("failed to create client: %v", err)
	}
	defer client.Close()

	if err := client.DeleteParameter(ctx, &parametermanagerpb.DeleteParameterRequest{
		Name: name,
	}); err != nil {
		if terr, ok := grpcstatus.FromError(err); !ok || terr.Code() != grpccodes.NotFound {
			t.Fatalf("testCleanupParameter: failed to delete parameter: %v", err)
		}
	}
}

// testCleanupParameterVersion deletes the specified parameter version in the GCP project.
// It fails the test if the parameter version deletion fails.
func testCleanupParameterVersion(t *testing.T, name string) {
	t.Helper()

	ctx := context.Background()
	locationId := testLocation(t)

	endpoint := fmt.Sprintf("parametermanager.%s.rep.googleapis.com:443", locationId)
	client, err := parametermanager.NewClient(ctx, option.WithEndpoint(endpoint))
	if err != nil {
		t.Fatalf("failed to create client: %v", err)
	}
	defer client.Close()

	if err := client.DeleteParameterVersion(ctx, &parametermanagerpb.DeleteParameterVersionRequest{
		Name: name,
	}); err != nil {
		if terr, ok := grpcstatus.FromError(err); !ok || terr.Code() != grpccodes.NotFound {
			t.Fatalf("testCleanupParameterVersion: failed to delete parameter version: %v", err)
		}
	}
}

// testCleanupKeyVersions deletes the specified key version in the GCP project.
// It fails the test if the key version deletion fails.
func testCleanupKeyVersions(t *testing.T, name string) {
	t.Helper()
	ctx := context.Background()

	client, err := kms.NewKeyManagementClient(ctx)
	if err != nil {
		t.Fatalf("failed to create client: %v", err)
	}
	defer client.Close()

	if _, err := client.DestroyCryptoKeyVersion(ctx, &kmspb.DestroyCryptoKeyVersionRequest{
		Name: name,
	}); err != nil {
		if terr, ok := grpcstatus.FromError(err); !ok || terr.Code() != grpccodes.NotFound {
			t.Fatalf("testCleanupKeyVersion: failed to delete key version: %v", err)
		}
	}
}

// testCreateKeyRing creates a key ring in the specified GCP project.
// It fails the test if the key ring creation fails.
func testCreateKeyRing(t *testing.T, projectID, keyRingId string) {
	t.Helper()
	ctx := context.Background()
	locationID := testLocation(t)

	client, err := kms.NewKeyManagementClient(ctx)
	if err != nil {
		t.Fatalf("failed to create client: %v", err)
	}
	defer client.Close()

	parent := fmt.Sprintf("projects/%s/locations/%s", projectID, locationID)

	// Check if key ring already exists
	req := &kmspb.GetKeyRingRequest{
		Name: parent + "/keyRings/" + keyRingId,
	}
	_, err = client.GetKeyRing(ctx, req)
	if err != nil {
		if terr, ok := grpcstatus.FromError(err); !ok || terr.Code() != grpccodes.NotFound {
			t.Fatalf("failed to get key ring: %v", err)
		}
		// Key ring not found, create it
		req := &kmspb.CreateKeyRingRequest{
			Parent:    parent,
			KeyRingId: keyRingId,
		}
		_, err = client.CreateKeyRing(ctx, req)
		if err != nil {
			t.Fatalf("failed to create key ring: %v", err)
		}
	}
}

// testCreateKeyHSM creates a HSM key in the specified key ring in the GCP project.
// It fails the test if the key creation fails.
func testCreateKeyHSM(t *testing.T, projectID, keyRing, id string) {
	t.Helper()
	ctx := context.Background()
	locationID := testLocation(t)
	client, err := kms.NewKeyManagementClient(ctx)
	if err != nil {
		t.Fatalf("failed to create client: %v", err)
	}
	defer client.Close()

	parent := fmt.Sprintf("projects/%s/locations/%s/keyRings/%s", projectID, locationID, keyRing)

	// Check if key already exists
	req := &kmspb.GetCryptoKeyRequest{
		Name: parent + "/cryptoKeys/" + id,
	}
	_, err = client.GetCryptoKey(ctx, req)
	if err != nil {
		if terr, ok := grpcstatus.FromError(err); !ok || terr.Code() != grpccodes.NotFound {
			t.Fatalf("failed to get crypto key: %v", err)
		}
		// Key not found, create it
		req := &kmspb.CreateCryptoKeyRequest{
			Parent:      parent,
			CryptoKeyId: id,
			CryptoKey: &kmspb.CryptoKey{
				Purpose: kmspb.CryptoKey_ENCRYPT_DECRYPT,
				VersionTemplate: &kmspb.CryptoKeyVersionTemplate{
					ProtectionLevel: kmspb.ProtectionLevel_HSM,
					Algorithm:       kmspb.CryptoKeyVersion_GOOGLE_SYMMETRIC_ENCRYPTION,
				},
			},
		}
		_, err = client.CreateCryptoKey(ctx, req)
		if err != nil {
			t.Fatalf("failed to create crypto key: %v", err)
		}
	}
}

// TestCreateRegionalParam tests the createRegionalParam function by creating a regional parameter,
// then verifies if the parameter was successfully created by checking the output.
func TestCreateRegionalParam(t *testing.T) {
	tc := testutil.SystemTest(t)

	parameterID := testName(t)
	locationId := testLocation(t)

	var buf bytes.Buffer
	if err := createRegionalParam(&buf, tc.ProjectID, locationId, parameterID); err != nil {
		t.Fatal(err)
	}
	defer testCleanupParameter(t, fmt.Sprintf("projects/%s/locations/%s/parameters/%s", tc.ProjectID, locationId, parameterID))

	if got, want := buf.String(), "Created regional parameter:"; !strings.Contains(got, want) {
		t.Errorf("createParameter: expected %q to contain %q", got, want)
	}
}

// TestCreateStructuredRegionalParam tests the createStructuredRegionalParam function by creating a structured regional parameter,
// then verifies if the parameter was successfully created by checking the output.
func TestCreateStructuredRegionalParam(t *testing.T) {
	tc := testutil.SystemTest(t)

	parameterID := testName(t)
	locationId := testLocation(t)

	var buf bytes.Buffer
	if err := createStructuredRegionalParam(&buf, tc.ProjectID, locationId, parameterID, parametermanagerpb.ParameterFormat_JSON); err != nil {
		t.Fatal(err)
	}
	defer testCleanupParameter(t, fmt.Sprintf("projects/%s/locations/%s/parameters/%s", tc.ProjectID, locationId, parameterID))

	if got, want := buf.String(), fmt.Sprintf("Created regional parameter %s with format JSON", fmt.Sprintf("projects/%s/locations/%s/parameters/%s", tc.ProjectID, locationId, parameterID)); !strings.Contains(got, want) {
		t.Errorf("createParameter: expected %q to contain %q", got, want)
	}
}

// TestCreateStructuredRegionalParamVersion tests the createStructuredRegionalParamVersion function by creating a structured regional parameter version,
// then verifies if the parameter version was successfully created by checking the output.
func TestCreateStructuredRegionalParamVersion(t *testing.T) {
	tc := testutil.SystemTest(t)

	parameter, parameterID := testParameter(t, tc.ProjectID, parametermanagerpb.ParameterFormat_JSON)
	parameterVersionID := testName(t)
	locationId := testLocation(t)

	payload := `{"username": "test-user", "host": "localhost"}`
	var buf bytes.Buffer
	if err := createStructuredRegionalParamVersion(&buf, tc.ProjectID, locationId, parameterID, parameterVersionID, payload); err != nil {
		t.Fatal(err)
	}
	defer testCleanupParameter(t, parameter.Name)
	defer testCleanupParameterVersion(t, fmt.Sprintf("%s/versions/%s", parameter.Name, parameterVersionID))

	if got, want := buf.String(), "Created regional parameter version:"; !strings.Contains(got, want) {
		t.Errorf("createParameterVersion: expected %q to contain %q", got, want)
	}
}

// TestCreateRegionalParamVersion tests the createRegionalParamVersion function by creating a regional parameter version,
// then verifies if the parameter version was successfully created by checking the output.
func TestCreateRegionalParamVersion(t *testing.T) {
	tc := testutil.SystemTest(t)

	parameter, parameterID := testParameter(t, tc.ProjectID, parametermanagerpb.ParameterFormat_UNFORMATTED)
	parameterVersionID := testName(t)
	locationId := testLocation(t)

	payload := "test123"
	var buf bytes.Buffer
	if err := createRegionalParamVersion(&buf, tc.ProjectID, locationId, parameterID, parameterVersionID, payload); err != nil {
		t.Fatal(err)
	}
	defer testCleanupParameter(t, parameter.Name)
	defer testCleanupParameterVersion(t, fmt.Sprintf("%s/versions/%s", parameter.Name, parameterVersionID))

	if got, want := buf.String(), "Created regional parameter version:"; !strings.Contains(got, want) {
		t.Errorf("createParameterVersion: expected %q to contain %q", got, want)
	}
}

// TestCreateRegionalParamVersionWithSecret tests the createRegionalParamVersionWithSecret function by creating a regional parameter version with a secret reference,
// then verifies if the parameter version was successfully created by checking the output.
func TestCreateRegionalParamVersionWithSecret(t *testing.T) {
	tc := testutil.SystemTest(t)

	parameter, parameterID := testParameter(t, tc.ProjectID, parametermanagerpb.ParameterFormat_UNFORMATTED)
	parameterVersionID := testName(t)
	locationId := testLocation(t)
	secretID := testName(t)
	payload := fmt.Sprintf("projects/%s/locations/%s/secrets/%s/versions/latest", tc.ProjectID, locationId, secretID)
	var buf bytes.Buffer
	if err := createRegionalParamVersionWithSecret(&buf, tc.ProjectID, locationId, parameterID, parameterVersionID, payload); err != nil {
		t.Fatal(err)
	}
	defer testCleanupParameter(t, parameter.Name)
	defer testCleanupParameterVersion(t, fmt.Sprintf("%s/versions/%s", parameter.Name, parameterVersionID))

	if got, want := buf.String(), "Created regional parameter version with secret reference:"; !strings.Contains(got, want) {
		t.Errorf("createParameterVersion: expected %q to contain %q", got, want)
	}
}

<<<<<<< HEAD
// TestCreateRegionalParamWithKmsKey tests the createRegionalParamWithKmsKey function by creating a regional parameter with a KMS key,
// and verifies if the parameter was successfully created by checking the output.
func TestCreateRegionalParamWithKmsKey(t *testing.T) {
	tc := testutil.SystemTest(t)

	parameterID := testName(t)
	locationID := testLocation(t)
	parameterName := fmt.Sprintf("projects/%s/locations/%s/parameters/%s", tc.ProjectID, locationID, parameterID)

	keyId := testName(t)
	testCreateKeyRing(t, tc.ProjectID, "go-test-key-ring")
	testCreateKeyHSM(t, tc.ProjectID, "go-test-key-ring", keyId)
	kms_key := fmt.Sprintf("projects/%s/locations/%s/keyRings/go-test-key-ring/cryptoKeys/%s", tc.ProjectID, locationID, keyId)

	defer testCleanupParameter(t, parameterName)
	defer testCleanupKeyVersions(t, fmt.Sprintf("%s/cryptoKeyVersions/1", kms_key))

	var buf bytes.Buffer
	if err := createRegionalParamWithKmsKey(&buf, tc.ProjectID, locationID, parameterID, kms_key); err != nil {
		t.Fatalf("Failed to create regional parameter: %v", err)
	}
	if got, want := buf.String(), fmt.Sprintf("Created regional parameter %s with kms_key %s", parameterName, kms_key); !strings.Contains(got, want) {
		t.Errorf("createParameter: expected %q to contain %q", got, want)
	}
}

// TestUpdateRegionalParamKmsKey tests the updateRegionalParamKmsKey function by creating a regional parameter with a KMS key,
// updating the KMS key, and verifying if the parameter was successfully updated by checking the output.
func TestUpdateRegionalParamKmsKey(t *testing.T) {
	tc := testutil.SystemTest(t)

	locationID := testLocation(t)

	keyId := testName(t)
	testCreateKeyRing(t, tc.ProjectID, "go-test-key-ring")
	testCreateKeyHSM(t, tc.ProjectID, "go-test-key-ring", keyId)
	kms_key := fmt.Sprintf("projects/%s/locations/%s/keyRings/go-test-key-ring/cryptoKeys/%s", tc.ProjectID, locationID, keyId)

	parameter, parameterID := testParameterWithKmsKey(t, tc.ProjectID, kms_key)
	defer testCleanupParameter(t, parameter.Name)
	defer testCleanupKeyVersions(t, fmt.Sprintf("%s/cryptoKeyVersions/1", kms_key))

	var buf bytes.Buffer
	if err := updateRegionalParamKmsKey(&buf, tc.ProjectID, locationID, parameterID, kms_key); err != nil {
		t.Fatalf("Failed to update regional parameter: %v", err)
	}
	if got, want := buf.String(), fmt.Sprintf("Updated regional parameter %s with kms_key %s", parameter.Name, kms_key); !strings.Contains(got, want) {
		t.Errorf("createParameter: expected %q to contain %q", got, want)
	}
}

// TestRemoveRegionalParamKmsKey tests the removeRegionalParamKmsKey function by creating a regional parameter with a KMS key,
// removing the KMS key, and verifying if the KMS key was successfully removed by checking the output.
func TestRemoveRegionalParamKmsKey(t *testing.T) {
	tc := testutil.SystemTest(t)

	locationID := testLocation(t)

	keyId := testName(t)
	testCreateKeyRing(t, tc.ProjectID, "go-test-key-ring")
	testCreateKeyHSM(t, tc.ProjectID, "go-test-key-ring", keyId)
	kms_key := fmt.Sprintf("projects/%s/locations/%s/keyRings/go-test-key-ring/cryptoKeys/%s", tc.ProjectID, locationID, keyId)

	parameter, parameterID := testParameterWithKmsKey(t, tc.ProjectID, kms_key)
	defer testCleanupParameter(t, parameter.Name)
	defer testCleanupKeyVersions(t, fmt.Sprintf("%s/cryptoKeyVersions/1", kms_key))

	var buf bytes.Buffer
	if err := removeRegionalParamKmsKey(&buf, tc.ProjectID, locationID, parameterID); err != nil {
		t.Fatalf("Failed to create regional parameter: %v", err)
	}
	if got, want := buf.String(), fmt.Sprintf("Removed kms_key for regional parameter %s", parameter.Name); !strings.Contains(got, want) {
		t.Errorf("createParameter: expected %q to contain %q", got, want)
=======
// TestDisableRegionalParamVersion tests the disableRegionalParamVersion function by creating a parameter and its version,
// then attempts to disable the created parameter version. It verifies if the parameter version
// was successfully disabled by checking the output.
func TestDisableRegionalParamVersion(t *testing.T) {
	tc := testutil.SystemTest(t)

	parameter, parameterID := testParameter(t, tc.ProjectID, parametermanagerpb.ParameterFormat_JSON)
	payload := `{"username": "test-user", "host": "localhost"}`
	parameterVersion, parameterVersionID := testParameterVersion(t, tc.ProjectID, parameterID, payload)
	locationId := testLocation(t)

	defer testCleanupParameter(t, parameter.Name)
	defer testCleanupParameterVersion(t, parameterVersion.Name)

	var buf bytes.Buffer
	if err := disableRegionalParamVersion(&buf, tc.ProjectID, locationId, parameterID, parameterVersionID); err != nil {
		t.Fatal(err)
	}

	if got, want := buf.String(), "Disabled regional parameter version"; !strings.Contains(got, want) {
		t.Errorf("DisableParameterVersion: expected %q to contain %q", got, want)
	}
}

// TestEnableRegionalParamVersion tests the enableRegionalParamVersion function by creating a parameter and its version,
// then attempts to enable the created parameter version. It verifies if the parameter version
// was successfully enabled by checking the output.
func TestEnableRegionalParamVersion(t *testing.T) {
	tc := testutil.SystemTest(t)

	parameter, parameterID := testParameter(t, tc.ProjectID, parametermanagerpb.ParameterFormat_JSON)
	payload := `{"username": "test-user", "host": "localhost"}`
	parameterVersion, parameterVersionID := testParameterVersion(t, tc.ProjectID, parameterID, payload)
	locationId := testLocation(t)

	defer testCleanupParameter(t, parameter.Name)
	defer testCleanupParameterVersion(t, parameterVersion.Name)

	var buf bytes.Buffer
	if err := enableRegionalParamVersion(&buf, tc.ProjectID, locationId, parameterID, parameterVersionID); err != nil {
		t.Fatal(err)
	}

	if got, want := buf.String(), "Enabled regional parameter version"; !strings.Contains(got, want) {
		t.Errorf("EnableParameterVersion: expected %q to contain %q", got, want)
	}
}

// TestDeleteRegionalParam tests the deleteRegionalParam function by creating a parameter,
// then attempts to delete the created parameter. It verifies if the parameter
// was successfully deleted by checking the output.
func TestDeleteRegionalParam(t *testing.T) {
	tc := testutil.SystemTest(t)

	parameter, parameterID := testParameter(t, tc.ProjectID, parametermanagerpb.ParameterFormat_JSON)
	locationId := testLocation(t)
	defer testCleanupParameter(t, parameter.Name)

	var buf bytes.Buffer
	if err := deleteRegionalParam(&buf, tc.ProjectID, locationId, parameterID); err != nil {
		t.Fatal(err)
	}

	if got, want := buf.String(), "Deleted regional parameter"; !strings.Contains(got, want) {
		t.Errorf("DeleteParameter: expected %q to contain %q", got, want)
	}
}

// TestDeleteRegionalParamVersion tests the deleteRegionalParamVersion function by creating a parameter and its version,
// then attempts to delete the created parameter version. It verifies if the parameter version
// was successfully deleted by checking the output.
func TestDeleteRegionalParamVersion(t *testing.T) {
	tc := testutil.SystemTest(t)

	parameter, parameterID := testParameter(t, tc.ProjectID, parametermanagerpb.ParameterFormat_JSON)
	payload := `{"username": "test-user", "host": "localhost"}`
	parameterVersion, parameterVersionID := testParameterVersion(t, tc.ProjectID, parameterID, payload)
	defer testCleanupParameter(t, parameter.Name)
	defer testCleanupParameterVersion(t, parameterVersion.Name)
	locationId := testLocation(t)

	var buf bytes.Buffer
	if err := deleteRegionalParamVersion(&buf, tc.ProjectID, locationId, parameterID, parameterVersionID); err != nil {
		t.Fatal(err)
	}

	if got, want := buf.String(), "Deleted regional parameter version"; !strings.Contains(got, want) {
		t.Errorf("DeleteParameterVersion: expected %q to contain %q", got, want)
>>>>>>> ca26dce9
	}
}<|MERGE_RESOLUTION|>--- conflicted
+++ resolved
@@ -90,20 +90,11 @@
 	return parameter, parameterID
 }
 
-<<<<<<< HEAD
 // testParameterWithKmsKey creates a parameter with a KMS key in the specified GCP project.
 // It returns the created parameter and its ID or fails the test if parameter creation fails.
 func testParameterWithKmsKey(t *testing.T, projectID, kms_key string) (*parametermanagerpb.Parameter, string) {
 	t.Helper()
 	parameterID := testName(t)
-=======
-// testParameterVersion creates a version of a parameter with the given payload in the specified GCP project.
-// It returns the created parameter version and its ID or fails the test if parameter version creation fails.
-func testParameterVersion(t *testing.T, projectID, parameterID, payload string) (*parametermanagerpb.ParameterVersion, string) {
-	t.Helper()
-
-	parameterVersionID := testName(t)
->>>>>>> ca26dce9
 	locationId := testLocation(t)
 
 	ctx := context.Background()
@@ -114,7 +105,6 @@
 	}
 	defer client.Close()
 
-<<<<<<< HEAD
 	parent := fmt.Sprintf("projects/%s/locations/%s", projectID, locationId)
 	parameter, err := client.CreateParameter(ctx, &parametermanagerpb.CreateParameterRequest{
 		Parent:      parent,
@@ -129,7 +119,24 @@
 	}
 
 	return parameter, parameterID
-=======
+}
+
+// testParameterVersion creates a version of a parameter with the given payload in the specified GCP project.
+// It returns the created parameter version and its ID or fails the test if parameter version creation fails.
+func testParameterVersion(t *testing.T, projectID, parameterID, payload string) (*parametermanagerpb.ParameterVersion, string) {
+	t.Helper()
+
+	parameterVersionID := testName(t)
+	locationId := testLocation(t)
+
+	ctx := context.Background()
+	endpoint := fmt.Sprintf("parametermanager.%s.rep.googleapis.com:443", locationId)
+	client, err := parametermanager.NewClient(ctx, option.WithEndpoint(endpoint))
+	if err != nil {
+		t.Fatalf("failed to create client: %v", err)
+	}
+	defer client.Close()
+
 	parent := fmt.Sprintf("projects/%s/locations/%s/parameters/%s", projectID, locationId, parameterID)
 
 	parameterVersion, err := client.CreateParameterVersion(ctx, &parametermanagerpb.CreateParameterVersionRequest{
@@ -146,7 +153,6 @@
 	}
 
 	return parameterVersion, parameterVersionID
->>>>>>> ca26dce9
 }
 
 // testCleanupParameter deletes the specified parameter in the GCP project.
@@ -400,7 +406,97 @@
 	}
 }
 
-<<<<<<< HEAD
+// TestDisableRegionalParamVersion tests the disableRegionalParamVersion function by creating a parameter and its version,
+// then attempts to disable the created parameter version. It verifies if the parameter version
+// was successfully disabled by checking the output.
+func TestDisableRegionalParamVersion(t *testing.T) {
+	tc := testutil.SystemTest(t)
+
+	parameter, parameterID := testParameter(t, tc.ProjectID, parametermanagerpb.ParameterFormat_JSON)
+	payload := `{"username": "test-user", "host": "localhost"}`
+	parameterVersion, parameterVersionID := testParameterVersion(t, tc.ProjectID, parameterID, payload)
+	locationId := testLocation(t)
+
+	defer testCleanupParameter(t, parameter.Name)
+	defer testCleanupParameterVersion(t, parameterVersion.Name)
+
+	var buf bytes.Buffer
+	if err := disableRegionalParamVersion(&buf, tc.ProjectID, locationId, parameterID, parameterVersionID); err != nil {
+		t.Fatal(err)
+	}
+
+	if got, want := buf.String(), "Disabled regional parameter version"; !strings.Contains(got, want) {
+		t.Errorf("DisableParameterVersion: expected %q to contain %q", got, want)
+	}
+}
+
+// TestEnableRegionalParamVersion tests the enableRegionalParamVersion function by creating a parameter and its version,
+// then attempts to enable the created parameter version. It verifies if the parameter version
+// was successfully enabled by checking the output.
+func TestEnableRegionalParamVersion(t *testing.T) {
+	tc := testutil.SystemTest(t)
+
+	parameter, parameterID := testParameter(t, tc.ProjectID, parametermanagerpb.ParameterFormat_JSON)
+	payload := `{"username": "test-user", "host": "localhost"}`
+	parameterVersion, parameterVersionID := testParameterVersion(t, tc.ProjectID, parameterID, payload)
+	locationId := testLocation(t)
+
+	defer testCleanupParameter(t, parameter.Name)
+	defer testCleanupParameterVersion(t, parameterVersion.Name)
+
+	var buf bytes.Buffer
+	if err := enableRegionalParamVersion(&buf, tc.ProjectID, locationId, parameterID, parameterVersionID); err != nil {
+		t.Fatal(err)
+	}
+
+	if got, want := buf.String(), "Enabled regional parameter version"; !strings.Contains(got, want) {
+		t.Errorf("EnableParameterVersion: expected %q to contain %q", got, want)
+	}
+}
+
+// TestDeleteRegionalParam tests the deleteRegionalParam function by creating a parameter,
+// then attempts to delete the created parameter. It verifies if the parameter
+// was successfully deleted by checking the output.
+func TestDeleteRegionalParam(t *testing.T) {
+	tc := testutil.SystemTest(t)
+
+	parameter, parameterID := testParameter(t, tc.ProjectID, parametermanagerpb.ParameterFormat_JSON)
+	locationId := testLocation(t)
+	defer testCleanupParameter(t, parameter.Name)
+
+	var buf bytes.Buffer
+	if err := deleteRegionalParam(&buf, tc.ProjectID, locationId, parameterID); err != nil {
+		t.Fatal(err)
+	}
+
+	if got, want := buf.String(), "Deleted regional parameter"; !strings.Contains(got, want) {
+		t.Errorf("DeleteParameter: expected %q to contain %q", got, want)
+	}
+}
+
+// TestDeleteRegionalParamVersion tests the deleteRegionalParamVersion function by creating a parameter and its version,
+// then attempts to delete the created parameter version. It verifies if the parameter version
+// was successfully deleted by checking the output.
+func TestDeleteRegionalParamVersion(t *testing.T) {
+	tc := testutil.SystemTest(t)
+
+	parameter, parameterID := testParameter(t, tc.ProjectID, parametermanagerpb.ParameterFormat_JSON)
+	payload := `{"username": "test-user", "host": "localhost"}`
+	parameterVersion, parameterVersionID := testParameterVersion(t, tc.ProjectID, parameterID, payload)
+	defer testCleanupParameter(t, parameter.Name)
+	defer testCleanupParameterVersion(t, parameterVersion.Name)
+	locationId := testLocation(t)
+
+	var buf bytes.Buffer
+	if err := deleteRegionalParamVersion(&buf, tc.ProjectID, locationId, parameterID, parameterVersionID); err != nil {
+		t.Fatal(err)
+	}
+
+	if got, want := buf.String(), "Deleted regional parameter version"; !strings.Contains(got, want) {
+		t.Errorf("DeleteParameterVersion: expected %q to contain %q", got, want)
+	}
+}
+
 // TestCreateRegionalParamWithKmsKey tests the createRegionalParamWithKmsKey function by creating a regional parameter with a KMS key,
 // and verifies if the parameter was successfully created by checking the output.
 func TestCreateRegionalParamWithKmsKey(t *testing.T) {
@@ -474,95 +570,5 @@
 	}
 	if got, want := buf.String(), fmt.Sprintf("Removed kms_key for regional parameter %s", parameter.Name); !strings.Contains(got, want) {
 		t.Errorf("createParameter: expected %q to contain %q", got, want)
-=======
-// TestDisableRegionalParamVersion tests the disableRegionalParamVersion function by creating a parameter and its version,
-// then attempts to disable the created parameter version. It verifies if the parameter version
-// was successfully disabled by checking the output.
-func TestDisableRegionalParamVersion(t *testing.T) {
-	tc := testutil.SystemTest(t)
-
-	parameter, parameterID := testParameter(t, tc.ProjectID, parametermanagerpb.ParameterFormat_JSON)
-	payload := `{"username": "test-user", "host": "localhost"}`
-	parameterVersion, parameterVersionID := testParameterVersion(t, tc.ProjectID, parameterID, payload)
-	locationId := testLocation(t)
-
-	defer testCleanupParameter(t, parameter.Name)
-	defer testCleanupParameterVersion(t, parameterVersion.Name)
-
-	var buf bytes.Buffer
-	if err := disableRegionalParamVersion(&buf, tc.ProjectID, locationId, parameterID, parameterVersionID); err != nil {
-		t.Fatal(err)
-	}
-
-	if got, want := buf.String(), "Disabled regional parameter version"; !strings.Contains(got, want) {
-		t.Errorf("DisableParameterVersion: expected %q to contain %q", got, want)
-	}
-}
-
-// TestEnableRegionalParamVersion tests the enableRegionalParamVersion function by creating a parameter and its version,
-// then attempts to enable the created parameter version. It verifies if the parameter version
-// was successfully enabled by checking the output.
-func TestEnableRegionalParamVersion(t *testing.T) {
-	tc := testutil.SystemTest(t)
-
-	parameter, parameterID := testParameter(t, tc.ProjectID, parametermanagerpb.ParameterFormat_JSON)
-	payload := `{"username": "test-user", "host": "localhost"}`
-	parameterVersion, parameterVersionID := testParameterVersion(t, tc.ProjectID, parameterID, payload)
-	locationId := testLocation(t)
-
-	defer testCleanupParameter(t, parameter.Name)
-	defer testCleanupParameterVersion(t, parameterVersion.Name)
-
-	var buf bytes.Buffer
-	if err := enableRegionalParamVersion(&buf, tc.ProjectID, locationId, parameterID, parameterVersionID); err != nil {
-		t.Fatal(err)
-	}
-
-	if got, want := buf.String(), "Enabled regional parameter version"; !strings.Contains(got, want) {
-		t.Errorf("EnableParameterVersion: expected %q to contain %q", got, want)
-	}
-}
-
-// TestDeleteRegionalParam tests the deleteRegionalParam function by creating a parameter,
-// then attempts to delete the created parameter. It verifies if the parameter
-// was successfully deleted by checking the output.
-func TestDeleteRegionalParam(t *testing.T) {
-	tc := testutil.SystemTest(t)
-
-	parameter, parameterID := testParameter(t, tc.ProjectID, parametermanagerpb.ParameterFormat_JSON)
-	locationId := testLocation(t)
-	defer testCleanupParameter(t, parameter.Name)
-
-	var buf bytes.Buffer
-	if err := deleteRegionalParam(&buf, tc.ProjectID, locationId, parameterID); err != nil {
-		t.Fatal(err)
-	}
-
-	if got, want := buf.String(), "Deleted regional parameter"; !strings.Contains(got, want) {
-		t.Errorf("DeleteParameter: expected %q to contain %q", got, want)
-	}
-}
-
-// TestDeleteRegionalParamVersion tests the deleteRegionalParamVersion function by creating a parameter and its version,
-// then attempts to delete the created parameter version. It verifies if the parameter version
-// was successfully deleted by checking the output.
-func TestDeleteRegionalParamVersion(t *testing.T) {
-	tc := testutil.SystemTest(t)
-
-	parameter, parameterID := testParameter(t, tc.ProjectID, parametermanagerpb.ParameterFormat_JSON)
-	payload := `{"username": "test-user", "host": "localhost"}`
-	parameterVersion, parameterVersionID := testParameterVersion(t, tc.ProjectID, parameterID, payload)
-	defer testCleanupParameter(t, parameter.Name)
-	defer testCleanupParameterVersion(t, parameterVersion.Name)
-	locationId := testLocation(t)
-
-	var buf bytes.Buffer
-	if err := deleteRegionalParamVersion(&buf, tc.ProjectID, locationId, parameterID, parameterVersionID); err != nil {
-		t.Fatal(err)
-	}
-
-	if got, want := buf.String(), "Deleted regional parameter version"; !strings.Contains(got, want) {
-		t.Errorf("DeleteParameterVersion: expected %q to contain %q", got, want)
->>>>>>> ca26dce9
 	}
 }