--- conflicted
+++ resolved
@@ -176,7 +176,103 @@
 	}
 }
 
-<<<<<<< HEAD
+// testCleanupKeyVersions deletes the specified key version in the GCP project.
+// It fails the test if the key version deletion fails.
+func testCleanupKeyVersions(t *testing.T, name string) {
+	t.Helper()
+	ctx := context.Background()
+
+	client, err := kms.NewKeyManagementClient(ctx)
+	if err != nil {
+		t.Fatalf("failed to create client: %v", err)
+	}
+	defer client.Close()
+
+	if _, err := client.DestroyCryptoKeyVersion(ctx, &kmspb.DestroyCryptoKeyVersionRequest{
+		Name: name,
+	}); err != nil {
+		if terr, ok := grpcstatus.FromError(err); !ok || terr.Code() != grpccodes.NotFound {
+			t.Fatalf("testCleanupKeyVersion: failed to delete key version: %v", err)
+		}
+	}
+}
+
+// testCreateKeyRing creates a key ring in the specified GCP project.
+// It fails the test if the key ring creation fails.
+func testCreateKeyRing(t *testing.T, projectID, keyRingId string) {
+	t.Helper()
+	ctx := context.Background()
+
+	client, err := kms.NewKeyManagementClient(ctx)
+	if err != nil {
+		t.Fatalf("failed to create client: %v", err)
+	}
+	defer client.Close()
+
+	parent := fmt.Sprintf("projects/%s/locations/global", projectID)
+
+	// Check if key ring already exists
+	req := &kmspb.GetKeyRingRequest{
+		Name: parent + "/keyRings/" + keyRingId,
+	}
+	_, err = client.GetKeyRing(ctx, req)
+	if err != nil {
+		if terr, ok := grpcstatus.FromError(err); !ok || terr.Code() != grpccodes.NotFound {
+			t.Fatalf("failed to get key ring: %v", err)
+		}
+		// Key ring not found, create it
+		req := &kmspb.CreateKeyRingRequest{
+			Parent:    parent,
+			KeyRingId: keyRingId,
+		}
+		_, err = client.CreateKeyRing(ctx, req)
+		if err != nil {
+			t.Fatalf("failed to create key ring: %v", err)
+		}
+	}
+}
+
+// testCreateKeyHSM creates a HSM key in the specified key ring in the GCP project.
+// It fails the test if the key creation fails.
+func testCreateKeyHSM(t *testing.T, projectID, keyRing, id string) {
+	t.Helper()
+	ctx := context.Background()
+	client, err := kms.NewKeyManagementClient(ctx)
+	if err != nil {
+		t.Fatalf("failed to create client: %v", err)
+	}
+	defer client.Close()
+
+	parent := fmt.Sprintf("projects/%s/locations/global/keyRings/%s", projectID, keyRing)
+
+	// Check if key already exists
+	req := &kmspb.GetCryptoKeyRequest{
+		Name: parent + "/cryptoKeys/" + id,
+	}
+	_, err = client.GetCryptoKey(ctx, req)
+	if err != nil {
+		if terr, ok := grpcstatus.FromError(err); !ok || terr.Code() != grpccodes.NotFound {
+			t.Fatalf("failed to get crypto key: %v", err)
+		}
+		// Key not found, create it
+		req := &kmspb.CreateCryptoKeyRequest{
+			Parent:      parent,
+			CryptoKeyId: id,
+			CryptoKey: &kmspb.CryptoKey{
+				Purpose: kmspb.CryptoKey_ENCRYPT_DECRYPT,
+				VersionTemplate: &kmspb.CryptoKeyVersionTemplate{
+					ProtectionLevel: kmspb.ProtectionLevel_HSM,
+					Algorithm:       kmspb.CryptoKeyVersion_GOOGLE_SYMMETRIC_ENCRYPTION,
+				},
+			},
+		}
+		_, err = client.CreateCryptoKey(ctx, req)
+		if err != nil {
+			t.Fatalf("failed to create crypto key: %v", err)
+		}
+	}
+}
+
 // testSecret creates a secret in the specified GCP project.
 // It returns the created secret or fails the test if secret creation fails.
 func testSecret(t *testing.T, projectID string) *secretmanagerpb.Secret {
@@ -185,21 +281,11 @@
 
 	ctx := context.Background()
 	client, err := secretmanager.NewClient(ctx)
-=======
-// testCleanupKeyVersions deletes the specified key version in the GCP project.
-// It fails the test if the key version deletion fails.
-func testCleanupKeyVersions(t *testing.T, name string) {
-	t.Helper()
-	ctx := context.Background()
-
-	client, err := kms.NewKeyManagementClient(ctx)
->>>>>>> e77bb51f
 	if err != nil {
 		t.Fatalf("failed to create client: %v", err)
 	}
 	defer client.Close()
 
-<<<<<<< HEAD
 	secret, err := client.CreateSecret(ctx, &secretmanagerpb.CreateSecretRequest{
 		Parent:   fmt.Sprintf("projects/%s", projectID),
 		SecretId: secretID,
@@ -224,30 +310,11 @@
 	t.Helper()
 	ctx := context.Background()
 	client, err := secretmanager.NewClient(ctx)
-=======
-	if _, err := client.DestroyCryptoKeyVersion(ctx, &kmspb.DestroyCryptoKeyVersionRequest{
-		Name: name,
-	}); err != nil {
-		if terr, ok := grpcstatus.FromError(err); !ok || terr.Code() != grpccodes.NotFound {
-			t.Fatalf("testCleanupKeyVersion: failed to delete key version: %v", err)
-		}
-	}
-}
-
-// testCreateKeyRing creates a key ring in the specified GCP project.
-// It fails the test if the key ring creation fails.
-func testCreateKeyRing(t *testing.T, projectID, keyRingId string) {
-	t.Helper()
-	ctx := context.Background()
-
-	client, err := kms.NewKeyManagementClient(ctx)
->>>>>>> e77bb51f
 	if err != nil {
 		t.Fatalf("failed to create client: %v", err)
 	}
 	defer client.Close()
 
-<<<<<<< HEAD
 	version, err := client.AddSecretVersion(ctx, &secretmanagerpb.AddSecretVersionRequest{
 		Parent: parent,
 		Payload: &secretmanagerpb.SecretPayload{
@@ -265,43 +332,11 @@
 	t.Helper()
 	ctx := context.Background()
 	client, err := secretmanager.NewClient(ctx)
-=======
-	parent := fmt.Sprintf("projects/%s/locations/global", projectID)
-
-	// Check if key ring already exists
-	req := &kmspb.GetKeyRingRequest{
-		Name: parent + "/keyRings/" + keyRingId,
-	}
-	_, err = client.GetKeyRing(ctx, req)
-	if err != nil {
-		if terr, ok := grpcstatus.FromError(err); !ok || terr.Code() != grpccodes.NotFound {
-			t.Fatalf("failed to get key ring: %v", err)
-		}
-		// Key ring not found, create it
-		req := &kmspb.CreateKeyRingRequest{
-			Parent:    parent,
-			KeyRingId: keyRingId,
-		}
-		_, err = client.CreateKeyRing(ctx, req)
-		if err != nil {
-			t.Fatalf("failed to create key ring: %v", err)
-		}
-	}
-}
-
-// testCreateKeyHSM creates a HSM key in the specified key ring in the GCP project.
-// It fails the test if the key creation fails.
-func testCreateKeyHSM(t *testing.T, projectID, keyRing, id string) {
-	t.Helper()
-	ctx := context.Background()
-	client, err := kms.NewKeyManagementClient(ctx)
->>>>>>> e77bb51f
 	if err != nil {
 		t.Fatalf("failed to create client: %v", err)
 	}
 	defer client.Close()
 
-<<<<<<< HEAD
 	handle := client.IAM(name)
 	policy, err := handle.Policy(ctx)
 	if err != nil {
@@ -333,34 +368,6 @@
 	}); err != nil {
 		if terr, ok := grpcstatus.FromError(err); !ok || terr.Code() != grpccodes.NotFound {
 			t.Fatalf("testCleanupSecret: failed to delete secret: %v", err)
-=======
-	parent := fmt.Sprintf("projects/%s/locations/global/keyRings/%s", projectID, keyRing)
-
-	// Check if key already exists
-	req := &kmspb.GetCryptoKeyRequest{
-		Name: parent + "/cryptoKeys/" + id,
-	}
-	_, err = client.GetCryptoKey(ctx, req)
-	if err != nil {
-		if terr, ok := grpcstatus.FromError(err); !ok || terr.Code() != grpccodes.NotFound {
-			t.Fatalf("failed to get crypto key: %v", err)
-		}
-		// Key not found, create it
-		req := &kmspb.CreateCryptoKeyRequest{
-			Parent:      parent,
-			CryptoKeyId: id,
-			CryptoKey: &kmspb.CryptoKey{
-				Purpose: kmspb.CryptoKey_ENCRYPT_DECRYPT,
-				VersionTemplate: &kmspb.CryptoKeyVersionTemplate{
-					ProtectionLevel: kmspb.ProtectionLevel_HSM,
-					Algorithm:       kmspb.CryptoKeyVersion_GOOGLE_SYMMETRIC_ENCRYPTION,
-				},
-			},
-		}
-		_, err = client.CreateCryptoKey(ctx, req)
-		if err != nil {
-			t.Fatalf("failed to create crypto key: %v", err)
->>>>>>> e77bb51f
 		}
 	}
 }
@@ -592,7 +599,78 @@
 	}
 }
 
-<<<<<<< HEAD
+// TestCreateParamWithKmsKey tests the createParamWithKmsKey function by creating a parameter with a KMS key,
+// and verifies if the parameter was successfully created by checking the output.
+func TestCreateParamWithKmsKey(t *testing.T) {
+	tc := testutil.SystemTest(t)
+
+	parameterID := testName(t)
+	parameterName := fmt.Sprintf("projects/%s/locations/global/parameters/%s", tc.ProjectID, parameterID)
+
+	keyId := testName(t)
+	testCreateKeyRing(t, tc.ProjectID, "go-test-key-ring")
+	testCreateKeyHSM(t, tc.ProjectID, "go-test-key-ring", keyId)
+	kms_key := fmt.Sprintf("projects/%s/locations/global/keyRings/go-test-key-ring/cryptoKeys/%s", tc.ProjectID, keyId)
+
+	defer testCleanupParameter(t, parameterName)
+	defer testCleanupKeyVersions(t, fmt.Sprintf("%s/cryptoKeyVersions/1", kms_key))
+
+	var buf bytes.Buffer
+	if err := createParamWithKmsKey(&buf, tc.ProjectID, parameterID, kms_key); err != nil {
+		t.Fatalf("Failed to create parameter: %v", err)
+	}
+	if got, want := buf.String(), fmt.Sprintf("Created parameter %s with kms_key %s", parameterName, kms_key); !strings.Contains(got, want) {
+		t.Errorf("createParameter: expected %q to contain %q", got, want)
+	}
+}
+
+// TestUpdateParamKmsKey tests the updateParamKmsKey function by creating a parameter with a KMS key,
+// updating the KMS key, and verifying if the parameter was successfully updated by checking the output.
+func TestUpdateParamKmsKey(t *testing.T) {
+	tc := testutil.SystemTest(t)
+
+	testCreateKeyRing(t, tc.ProjectID, "go-test-key-ring")
+
+	keyId := testName(t)
+	testCreateKeyHSM(t, tc.ProjectID, "go-test-key-ring", keyId)
+	kms_key := fmt.Sprintf("projects/%s/locations/global/keyRings/go-test-key-ring/cryptoKeys/%s", tc.ProjectID, keyId)
+
+	parameter, parameterID := testParameterWithKmsKey(t, tc.ProjectID, kms_key)
+	defer testCleanupParameter(t, parameter.Name)
+	defer testCleanupKeyVersions(t, fmt.Sprintf("%s/cryptoKeyVersions/1", kms_key))
+
+	var buf bytes.Buffer
+	if err := updateParamKmsKey(&buf, tc.ProjectID, parameterID, kms_key); err != nil {
+		t.Fatalf("Failed to update parameter: %v", err)
+	}
+	if got, want := buf.String(), fmt.Sprintf("Updated parameter %s with kms_key %s", parameter.Name, kms_key); !strings.Contains(got, want) {
+		t.Errorf("createParameter: expected %q to contain %q", got, want)
+	}
+}
+
+// TestRemoveParamKmsKey tests the removeParamKmsKey function by creating a parameter with a KMS key,
+// removing the KMS key, and verifying if the KMS key was successfully removed by checking the output.
+func TestRemoveParamKmsKey(t *testing.T) {
+	tc := testutil.SystemTest(t)
+
+	testCreateKeyRing(t, tc.ProjectID, "go-test-key-ring")
+	keyId := testName(t)
+	testCreateKeyHSM(t, tc.ProjectID, "go-test-key-ring", keyId)
+	kms_key := fmt.Sprintf("projects/%s/locations/global/keyRings/go-test-key-ring/cryptoKeys/%s", tc.ProjectID, keyId)
+
+	parameter, parameterID := testParameterWithKmsKey(t, tc.ProjectID, kms_key)
+	defer testCleanupParameter(t, parameter.Name)
+	defer testCleanupKeyVersions(t, fmt.Sprintf("%s/cryptoKeyVersions/1", kms_key))
+
+	var buf bytes.Buffer
+	if err := removeParamKmsKey(&buf, tc.ProjectID, parameterID); err != nil {
+		t.Fatalf("Failed to create parameter: %v", err)
+	}
+	if got, want := buf.String(), fmt.Sprintf("Removed kms_key for parameter %s", parameter.Name); !strings.Contains(got, want) {
+		t.Errorf("createParameter: expected %q to contain %q", got, want)
+	}
+}
+
 // TestListParamVersions tests the listParamVersion function by creating a parameter and its versions,
 // then attempts to list the created parameter versions. It verifies if the parameter versions
 // were successfully listed by checking the output.
@@ -674,76 +752,5 @@
 
 	if got, want := buf.String(), `Rendered payload: {"username": "test-user","password": "very secret data"}`; !strings.Contains(got, want) {
 		t.Errorf("RenderParameterVersion: expected %q to contain %q", got, want)
-=======
-// TestCreateParamWithKmsKey tests the createParamWithKmsKey function by creating a parameter with a KMS key,
-// and verifies if the parameter was successfully created by checking the output.
-func TestCreateParamWithKmsKey(t *testing.T) {
-	tc := testutil.SystemTest(t)
-
-	parameterID := testName(t)
-	parameterName := fmt.Sprintf("projects/%s/locations/global/parameters/%s", tc.ProjectID, parameterID)
-
-	keyId := testName(t)
-	testCreateKeyRing(t, tc.ProjectID, "go-test-key-ring")
-	testCreateKeyHSM(t, tc.ProjectID, "go-test-key-ring", keyId)
-	kms_key := fmt.Sprintf("projects/%s/locations/global/keyRings/go-test-key-ring/cryptoKeys/%s", tc.ProjectID, keyId)
-
-	defer testCleanupParameter(t, parameterName)
-	defer testCleanupKeyVersions(t, fmt.Sprintf("%s/cryptoKeyVersions/1", kms_key))
-
-	var buf bytes.Buffer
-	if err := createParamWithKmsKey(&buf, tc.ProjectID, parameterID, kms_key); err != nil {
-		t.Fatalf("Failed to create parameter: %v", err)
-	}
-	if got, want := buf.String(), fmt.Sprintf("Created parameter %s with kms_key %s", parameterName, kms_key); !strings.Contains(got, want) {
-		t.Errorf("createParameter: expected %q to contain %q", got, want)
-	}
-}
-
-// TestUpdateParamKmsKey tests the updateParamKmsKey function by creating a parameter with a KMS key,
-// updating the KMS key, and verifying if the parameter was successfully updated by checking the output.
-func TestUpdateParamKmsKey(t *testing.T) {
-	tc := testutil.SystemTest(t)
-
-	testCreateKeyRing(t, tc.ProjectID, "go-test-key-ring")
-
-	keyId := testName(t)
-	testCreateKeyHSM(t, tc.ProjectID, "go-test-key-ring", keyId)
-	kms_key := fmt.Sprintf("projects/%s/locations/global/keyRings/go-test-key-ring/cryptoKeys/%s", tc.ProjectID, keyId)
-
-	parameter, parameterID := testParameterWithKmsKey(t, tc.ProjectID, kms_key)
-	defer testCleanupParameter(t, parameter.Name)
-	defer testCleanupKeyVersions(t, fmt.Sprintf("%s/cryptoKeyVersions/1", kms_key))
-
-	var buf bytes.Buffer
-	if err := updateParamKmsKey(&buf, tc.ProjectID, parameterID, kms_key); err != nil {
-		t.Fatalf("Failed to update parameter: %v", err)
-	}
-	if got, want := buf.String(), fmt.Sprintf("Updated parameter %s with kms_key %s", parameter.Name, kms_key); !strings.Contains(got, want) {
-		t.Errorf("createParameter: expected %q to contain %q", got, want)
-	}
-}
-
-// TestRemoveParamKmsKey tests the removeParamKmsKey function by creating a parameter with a KMS key,
-// removing the KMS key, and verifying if the KMS key was successfully removed by checking the output.
-func TestRemoveParamKmsKey(t *testing.T) {
-	tc := testutil.SystemTest(t)
-
-	testCreateKeyRing(t, tc.ProjectID, "go-test-key-ring")
-	keyId := testName(t)
-	testCreateKeyHSM(t, tc.ProjectID, "go-test-key-ring", keyId)
-	kms_key := fmt.Sprintf("projects/%s/locations/global/keyRings/go-test-key-ring/cryptoKeys/%s", tc.ProjectID, keyId)
-
-	parameter, parameterID := testParameterWithKmsKey(t, tc.ProjectID, kms_key)
-	defer testCleanupParameter(t, parameter.Name)
-	defer testCleanupKeyVersions(t, fmt.Sprintf("%s/cryptoKeyVersions/1", kms_key))
-
-	var buf bytes.Buffer
-	if err := removeParamKmsKey(&buf, tc.ProjectID, parameterID); err != nil {
-		t.Fatalf("Failed to create parameter: %v", err)
-	}
-	if got, want := buf.String(), fmt.Sprintf("Removed kms_key for parameter %s", parameter.Name); !strings.Contains(got, want) {
-		t.Errorf("createParameter: expected %q to contain %q", got, want)
->>>>>>> e77bb51f
 	}
 }