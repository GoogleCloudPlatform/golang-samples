--- conflicted
+++ resolved
@@ -142,7 +142,6 @@
 	}
 }
 
-<<<<<<< HEAD
 // testCleanupKeyVersions deletes the specified key version in the GCP project.
 // It fails the test if the key version deletion fails.
 func testCleanupKeyVersions(t *testing.T, name string) {
@@ -237,7 +236,9 @@
 		if err != nil {
 			t.Fatalf("failed to create crypto key: %v", err)
 		}
-=======
+	}
+}
+
 // TestCreateParam tests the createParam function by creating a parameter,
 // then verifies if the parameter was successfully created by checking the output.
 func TestCreateParam(t *testing.T) {
@@ -271,7 +272,6 @@
 
 	if got, want := buf.String(), fmt.Sprintf("Created parameter %s with format JSON", fmt.Sprintf("projects/%s/locations/global/parameters/%s", tc.ProjectID, parameterID)); !strings.Contains(got, want) {
 		t.Errorf("createParameter: expected %q to contain %q", got, want)
->>>>>>> a153c329
 	}
 }
 
@@ -372,19 +372,11 @@
 		t.Fatal(err)
 	}
 
-<<<<<<< HEAD
-	if got, want := buf.String(), fmt.Sprintf("Found parameter %s with format %s", parameter1.Name, parameter1.Format); !strings.Contains(got, want) {
-		t.Errorf("ListParameter: expected %q to contain %q", got, want)
-	}
-
-	if got, want := buf.String(), fmt.Sprintf("Found parameter %s with format %s", parameter2.Name, parameter2.Format); !strings.Contains(got, want) {
-=======
 	if got, want := buf.String(), fmt.Sprintf("Found parameter %s with format %s \n", parameter1.Name, parameter1.Format); !strings.Contains(got, want) {
 		t.Errorf("ListParameter: expected %q to contain %q", got, want)
 	}
 
 	if got, want := buf.String(), fmt.Sprintf("Found parameter %s with format %s \n", parameter2.Name, parameter2.Format); !strings.Contains(got, want) {
->>>>>>> a153c329
 		t.Errorf("ListParameter: expected %q to contain %q", got, want)
 	}
 }
