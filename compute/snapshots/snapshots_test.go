--- conflicted
+++ resolved
@@ -262,7 +262,6 @@
 		}
 	})
 
-<<<<<<< HEAD
 	t.Run("list snapshot schedules with filter", func(t *testing.T) {
 		var r *rand.Rand = rand.New(
 			rand.NewSource(time.Now().UnixNano()))
@@ -292,7 +291,9 @@
 		}
 		if err := deleteSnapshotSchedule(&buf, tc.ProjectID, filterScheduleName, region); err != nil {
 			t.Errorf("deleteSnapshotSchedule got err: %v", err)
-=======
+		}
+	})
+
 	t.Run("Attach and remove snapshot schedule from a disk", func(t *testing.T) {
 		var r *rand.Rand = rand.New(
 			rand.NewSource(time.Now().UnixNano()))
@@ -324,7 +325,6 @@
 		}
 		if got := buf.String(); !strings.Contains(got, want) {
 			t.Errorf("removeSnapshotSchedule got %q, want %q", got, want)
->>>>>>> 490dd701
 		}
 	})
 }