--- conflicted
+++ resolved
@@ -241,100 +241,6 @@
 		}
 	})
 
-<<<<<<< HEAD
-	t.Run("Create instance without consuming reservation", func(t *testing.T) {
-		reservationName := fmt.Sprintf("test-reservation-%v-%v", time.Now().Format("01-02-2006"), r.Int())
-		instanceName := fmt.Sprintf("test-instance-%v-%v", time.Now().Format("01-02-2006"), r.Int())
-		if err = createBaseReservation(&buf, tc.ProjectID, zone, reservationName); err != nil {
-			t.Errorf("createBaseReservation got err: %v", err)
-		}
-
-		ctx := context.Background()
-		reservationsClient, err := compute.NewReservationsRESTClient(ctx)
-		if err != nil {
-			t.Errorf("reservationsClient got err: %v", err)
-		}
-		defer reservationsClient.Close()
-
-		err = createInstanceNotConsumeReservation(&buf, tc.ProjectID, zone, instanceName)
-		if err != nil {
-			t.Errorf("createInstanceNotConsumeReservation failed: %v", err)
-		}
-
-		want := "Instance created"
-		if got := buf.String(); !strings.Contains(got, want) {
-			t.Errorf("createInstanceNotConsumeReservation got %s, want %s", got, want)
-		}
-
-		req := &computepb.GetReservationRequest{
-			Project:     tc.ProjectID,
-			Zone:        zone,
-			Reservation: reservationName,
-		}
-
-		resp, err := reservationsClient.Get(ctx, req)
-		if err != nil {
-			t.Errorf("get reservation failed: %v", err)
-		}
-		inUseAfter := resp.GetSpecificReservation().GetInUseCount()
-		if inUseAfter != 0 {
-			t.Errorf("reservation was consumed. Expected 0, got %d", inUseAfter)
-		}
-
-		if err = deleteInstance(tc.ProjectID, zone, instanceName); err != nil {
-			t.Errorf("deleteInstance got err: %v", err)
-		}
-		if err := deleteReservation(&buf, tc.ProjectID, zone, reservationName); err != nil {
-			t.Errorf("deleteReservation got err: %v", err)
-		}
-	})
-
-	t.Run("Create template without consuming reservation", func(t *testing.T) {
-		buf.Reset()
-		reservationName := fmt.Sprintf("test-reservation-%v-%v", time.Now().Format("01-02-2006"), r.Int())
-		templateName := fmt.Sprintf("test-instance-%v-%v", time.Now().Format("01-02-2006"), r.Int())
-		if err = createBaseReservation(&buf, tc.ProjectID, zone, reservationName); err != nil {
-			t.Errorf("createBaseReservation got err: %v", err)
-		}
-
-		ctx := context.Background()
-		reservationsClient, err := compute.NewReservationsRESTClient(ctx)
-		if err != nil {
-			t.Errorf("reservationsClient got err: %v", err)
-		}
-		defer reservationsClient.Close()
-
-		err = createTemplateNotConsumeReservation(&buf, tc.ProjectID, templateName)
-		if err != nil {
-			t.Errorf("createTemplateNotConsumeReservation failed: %v", err)
-		}
-
-		want := "Instance template created"
-		if got := buf.String(); !strings.Contains(got, want) {
-			t.Errorf("createTemplateNotConsumeReservation got %s, want %s", got, want)
-		}
-
-		req := &computepb.GetReservationRequest{
-			Project:     tc.ProjectID,
-			Zone:        zone,
-			Reservation: reservationName,
-		}
-
-		resp, err := reservationsClient.Get(ctx, req)
-		if err != nil {
-			t.Errorf("get reservation failed: %v", err)
-		}
-		inUseAfter := resp.GetSpecificReservation().GetInUseCount()
-		if inUseAfter != 0 {
-			t.Errorf("reservation was consumed. Expected 0, got %d", inUseAfter)
-		}
-
-		if err = deleteInstanceTemplate(tc.ProjectID, templateName); err != nil {
-			t.Errorf("deleteInstanceTemplate got err: %v", err)
-		}
-		if err := deleteReservation(&buf, tc.ProjectID, zone, reservationName); err != nil {
-			t.Errorf("deleteReservation got err: %v", err)
-=======
 	t.Run("Shared reservation CRUD", func(t *testing.T) {
 		reservationName := fmt.Sprintf("test-reservation-%v-%v", time.Now().Format("01-02-2006"), r.Int())
 		baseProjectID := tc.ProjectID
@@ -372,7 +278,101 @@
 		_, err = reservationsClient.Delete(ctx, req)
 		if err != nil {
 			t.Errorf("unable to delete reservation: %v", err)
->>>>>>> 1cd7a6f1
+		}
+	})
+  
+	t.Run("Create instance without consuming reservation", func(t *testing.T) {
+		reservationName := fmt.Sprintf("test-reservation-%v-%v", time.Now().Format("01-02-2006"), r.Int())
+		instanceName := fmt.Sprintf("test-instance-%v-%v", time.Now().Format("01-02-2006"), r.Int())
+		if err = createBaseReservation(&buf, tc.ProjectID, zone, reservationName); err != nil {
+			t.Errorf("createBaseReservation got err: %v", err)
+		}
+
+		ctx := context.Background()
+		reservationsClient, err := compute.NewReservationsRESTClient(ctx)
+		if err != nil {
+			t.Errorf("reservationsClient got err: %v", err)
+		}
+		defer reservationsClient.Close()
+
+		err = createInstanceNotConsumeReservation(&buf, tc.ProjectID, zone, instanceName)
+		if err != nil {
+			t.Errorf("createInstanceNotConsumeReservation failed: %v", err)
+		}
+
+		want := "Instance created"
+		if got := buf.String(); !strings.Contains(got, want) {
+			t.Errorf("createInstanceNotConsumeReservation got %s, want %s", got, want)
+		}
+
+		req := &computepb.GetReservationRequest{
+			Project:     tc.ProjectID,
+			Zone:        zone,
+			Reservation: reservationName,
+		}
+
+		resp, err := reservationsClient.Get(ctx, req)
+		if err != nil {
+			t.Errorf("get reservation failed: %v", err)
+		}
+		inUseAfter := resp.GetSpecificReservation().GetInUseCount()
+		if inUseAfter != 0 {
+			t.Errorf("reservation was consumed. Expected 0, got %d", inUseAfter)
+		}
+
+		if err = deleteInstance(tc.ProjectID, zone, instanceName); err != nil {
+			t.Errorf("deleteInstance got err: %v", err)
+		}
+		if err := deleteReservation(&buf, tc.ProjectID, zone, reservationName); err != nil {
+			t.Errorf("deleteReservation got err: %v", err)
+		}
+	})
+
+	t.Run("Create template without consuming reservation", func(t *testing.T) {
+		buf.Reset()
+		reservationName := fmt.Sprintf("test-reservation-%v-%v", time.Now().Format("01-02-2006"), r.Int())
+		templateName := fmt.Sprintf("test-instance-%v-%v", time.Now().Format("01-02-2006"), r.Int())
+		if err = createBaseReservation(&buf, tc.ProjectID, zone, reservationName); err != nil {
+			t.Errorf("createBaseReservation got err: %v", err)
+		}
+
+		ctx := context.Background()
+		reservationsClient, err := compute.NewReservationsRESTClient(ctx)
+		if err != nil {
+			t.Errorf("reservationsClient got err: %v", err)
+		}
+		defer reservationsClient.Close()
+
+		err = createTemplateNotConsumeReservation(&buf, tc.ProjectID, templateName)
+		if err != nil {
+			t.Errorf("createTemplateNotConsumeReservation failed: %v", err)
+		}
+
+		want := "Instance template created"
+		if got := buf.String(); !strings.Contains(got, want) {
+			t.Errorf("createTemplateNotConsumeReservation got %s, want %s", got, want)
+		}
+
+		req := &computepb.GetReservationRequest{
+			Project:     tc.ProjectID,
+			Zone:        zone,
+			Reservation: reservationName,
+		}
+
+		resp, err := reservationsClient.Get(ctx, req)
+		if err != nil {
+			t.Errorf("get reservation failed: %v", err)
+		}
+		inUseAfter := resp.GetSpecificReservation().GetInUseCount()
+		if inUseAfter != 0 {
+			t.Errorf("reservation was consumed. Expected 0, got %d", inUseAfter)
+		}
+
+		if err = deleteInstanceTemplate(tc.ProjectID, templateName); err != nil {
+			t.Errorf("deleteInstanceTemplate got err: %v", err)
+		}
+		if err := deleteReservation(&buf, tc.ProjectID, zone, reservationName); err != nil {
+			t.Errorf("deleteReservation got err: %v", err)
 		}
 	})
 }