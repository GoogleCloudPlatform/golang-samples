--- conflicted
+++ resolved
@@ -271,29 +271,6 @@
 		}
 	})
 
-<<<<<<< HEAD
-	t.Run("Test create from exisiting VM", func(t *testing.T) {
-		reservationName := fmt.Sprintf("test-reservation-%v-%v", time.Now().Format("01-02-2006"), r.Int())
-		existingVM := fmt.Sprintf("test-instance-%v-%v", time.Now().Format("01-02-2006"), r.Int())
-
-		err := createInstance(tc.ProjectID, zone, existingVM)
-		if err != nil {
-			t.Fatalf("createInstance got err: %v", err)
-		}
-		defer deleteInstance(tc.ProjectID, zone, existingVM)
-
-		want := "Reservation created"
-		if err := createReservationFromVM(&buf, tc.ProjectID, zone, reservationName, existingVM); err != nil {
-			t.Errorf("createReservationFromVM got err: %v", err)
-		}
-		if got := buf.String(); !strings.Contains(got, want) {
-			t.Errorf("createReservationFromVM got %s, want %s", got, want)
-		}
-		buf.Reset()
-
-		if err := deleteReservation(&buf, tc.ProjectID, zone, reservationName); err != nil {
-			t.Errorf("deleteReservation got err: %v", err)
-=======
 	t.Run("Shared reservation CRUD", func(t *testing.T) {
 		reservationName := fmt.Sprintf("test-reservation-%v-%v", time.Now().Format("01-02-2006"), r.Int())
 		baseProjectID := tc.ProjectID
@@ -331,7 +308,30 @@
 		_, err = reservationsClient.Delete(ctx, req)
 		if err != nil {
 			t.Errorf("unable to delete reservation: %v", err)
->>>>>>> 1cd7a6f1
+		}
+	})
+  
+	t.Run("Test create from exisiting VM", func(t *testing.T) {
+		reservationName := fmt.Sprintf("test-reservation-%v-%v", time.Now().Format("01-02-2006"), r.Int())
+		existingVM := fmt.Sprintf("test-instance-%v-%v", time.Now().Format("01-02-2006"), r.Int())
+
+		err := createInstance(tc.ProjectID, zone, existingVM)
+		if err != nil {
+			t.Fatalf("createInstance got err: %v", err)
+		}
+		defer deleteInstance(tc.ProjectID, zone, existingVM)
+
+		want := "Reservation created"
+		if err := createReservationFromVM(&buf, tc.ProjectID, zone, reservationName, existingVM); err != nil {
+			t.Errorf("createReservationFromVM got err: %v", err)
+		}
+		if got := buf.String(); !strings.Contains(got, want) {
+			t.Errorf("createReservationFromVM got %s, want %s", got, want)
+		}
+		buf.Reset()
+
+		if err := deleteReservation(&buf, tc.ProjectID, zone, reservationName); err != nil {
+			t.Errorf("deleteReservation got err: %v", err)
 		}
 	})
 }