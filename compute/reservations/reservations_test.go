--- conflicted
+++ resolved
@@ -79,106 +79,51 @@
 	return client.Get(ctx, req)
 }
 
+func deleteInstance(projectID, zone, instanceName string) error {
+	ctx := context.Background()
+	instancesClient, err := compute.NewInstancesRESTClient(ctx)
+	if err != nil {
+		return fmt.Errorf("NewInstancesRESTClient: %w", err)
+	}
+	defer instancesClient.Close()
+
+	req := &computepb.DeleteInstanceRequest{
+		Project:  projectID,
+		Zone:     zone,
+		Instance: instanceName,
+	}
+
+	op, err := instancesClient.Delete(ctx, req)
+	if err != nil {
+		return fmt.Errorf("unable to delete instance: %w", err)
+	}
+
+	if err = op.Wait(ctx); err != nil {
+		return fmt.Errorf("unable to wait for the operation: %w", err)
+	}
+
+	return nil
+}
+
 func deleteTemplate(project, templateName string) error {
 	ctx := context.Background()
-	client, err := compute.NewInstanceTemplatesRESTClient(ctx)
+	instanceTemplatesClient, err := compute.NewInstanceTemplatesRESTClient(ctx)
 	if err != nil {
 		return err
 	}
+	defer instanceTemplatesClient.Close()
 
 	req := &computepb.DeleteInstanceTemplateRequest{
 		Project:          project,
 		InstanceTemplate: templateName,
 	}
-	op, err := client.Delete(ctx, req)
-	if err != nil {
-		return err
+
+	op, err := instanceTemplatesClient.Delete(ctx, req)
+	if err != nil {
+		return fmt.Errorf("unable to delete instance template: %w", err)
 	}
 
 	return op.Wait(ctx)
-}
-
-func deleteInstance(project, zone, instance string) error {
-	ctx := context.Background()
-	client, err := compute.NewInstancesRESTClient(ctx)
-	if err != nil {
-		return err
-	}
-
-	req := &computepb.DeleteInstanceRequest{
-		Instance: instance,
-		Project:  project,
-		Zone:     zone,
-	}
-	op, err := client.Delete(ctx, req)
-	if err != nil {
-<<<<<<< HEAD
-		return err
-=======
-		return fmt.Errorf("unable to delete instance: %w", err)
->>>>>>> 4806377f
-	}
-
-	return op.Wait(ctx)
-}
-
-<<<<<<< HEAD
-func createSpecificConsumableReservation(projectID, zone, reservationName string) error {
-	ctx := context.Background()
-	reservationsClient, err := compute.NewReservationsRESTClient(ctx)
-	if err != nil {
-		return err
-	}
-	defer reservationsClient.Close()
-
-	req := &computepb.InsertReservationRequest{
-		Project: projectID,
-		ReservationResource: &computepb.Reservation{
-			Name: proto.String(reservationName),
-			Zone: proto.String(zone),
-			SpecificReservation: &computepb.AllocationSpecificSKUReservation{
-				Count: proto.Int64(2),
-				InstanceProperties: &computepb.AllocationSpecificSKUAllocationReservedInstanceProperties{
-					MachineType:    proto.String("n2-standard-32"),
-					MinCpuPlatform: proto.String("Intel Cascade Lake"),
-				},
-			},
-			SpecificReservationRequired: proto.Bool(true),
-		},
-		Zone: zone,
-	}
-
-	op, err := reservationsClient.Insert(ctx, req)
-	if err != nil {
-		return fmt.Errorf("unable to create reservation: %w", err)
-	}
-
-	if err = op.Wait(ctx); err != nil {
-		return fmt.Errorf("unable to wait for the operation: %w", err)
-	}
-
-	return nil
-=======
-func deleteInstanceTemplate(project, templateName string) error {
-	ctx := context.Background()
-	instanceTemplatesClient, err := compute.NewInstanceTemplatesRESTClient(ctx)
-	if err != nil {
-		return err
-	}
-	defer instanceTemplatesClient.Close()
-
-	req := &computepb.DeleteInstanceTemplateRequest{
-		Project:          project,
-		InstanceTemplate: templateName,
-	}
-
-	op, err := instanceTemplatesClient.Delete(ctx, req)
-	if err != nil {
-		return fmt.Errorf("unable to delete instance template: %w", err)
-	}
-
-	return op.Wait(ctx)
->>>>>>> 4806377f
 }
 
 func TestReservations(t *testing.T) {
@@ -322,7 +267,101 @@
 			t.Errorf("unable to delete reservation: %v", err)
 		}
 	})
-<<<<<<< HEAD
+
+	t.Run("Create instance without consuming reservation", func(t *testing.T) {
+		reservationName := fmt.Sprintf("test-reservation-%v-%v", time.Now().Format("01-02-2006"), r.Int())
+		instanceName := fmt.Sprintf("test-instance-%v-%v", time.Now().Format("01-02-2006"), r.Int())
+		if err = createBaseReservation(&buf, tc.ProjectID, zone, reservationName); err != nil {
+			t.Errorf("createBaseReservation got err: %v", err)
+		}
+
+		ctx := context.Background()
+		reservationsClient, err := compute.NewReservationsRESTClient(ctx)
+		if err != nil {
+			t.Errorf("reservationsClient got err: %v", err)
+		}
+		defer reservationsClient.Close()
+
+		err = createInstanceNotConsumeReservation(&buf, tc.ProjectID, zone, instanceName)
+		if err != nil {
+			t.Errorf("createInstanceNotConsumeReservation failed: %v", err)
+		}
+
+		want := "Instance created"
+		if got := buf.String(); !strings.Contains(got, want) {
+			t.Errorf("createInstanceNotConsumeReservation got %s, want %s", got, want)
+		}
+
+		req := &computepb.GetReservationRequest{
+			Project:     tc.ProjectID,
+			Zone:        zone,
+			Reservation: reservationName,
+		}
+
+		resp, err := reservationsClient.Get(ctx, req)
+		if err != nil {
+			t.Errorf("get reservation failed: %v", err)
+		}
+		inUseAfter := resp.GetSpecificReservation().GetInUseCount()
+		if inUseAfter != 0 {
+			t.Errorf("reservation was consumed. Expected 0, got %d", inUseAfter)
+		}
+
+		if err = deleteInstance(tc.ProjectID, zone, instanceName); err != nil {
+			t.Errorf("deleteInstance got err: %v", err)
+		}
+		if err := deleteReservation(&buf, tc.ProjectID, zone, reservationName); err != nil {
+			t.Errorf("deleteReservation got err: %v", err)
+		}
+	})
+
+	t.Run("Create template without consuming reservation", func(t *testing.T) {
+		buf.Reset()
+		reservationName := fmt.Sprintf("test-reservation-%v-%v", time.Now().Format("01-02-2006"), r.Int())
+		templateName := fmt.Sprintf("test-instance-%v-%v", time.Now().Format("01-02-2006"), r.Int())
+		if err = createBaseReservation(&buf, tc.ProjectID, zone, reservationName); err != nil {
+			t.Errorf("createBaseReservation got err: %v", err)
+		}
+
+		ctx := context.Background()
+		reservationsClient, err := compute.NewReservationsRESTClient(ctx)
+		if err != nil {
+			t.Errorf("reservationsClient got err: %v", err)
+		}
+		defer reservationsClient.Close()
+
+		err = createTemplateNotConsumeReservation(&buf, tc.ProjectID, templateName)
+		if err != nil {
+			t.Errorf("createTemplateNotConsumeReservation failed: %v", err)
+		}
+
+		want := "Instance template created"
+		if got := buf.String(); !strings.Contains(got, want) {
+			t.Errorf("createTemplateNotConsumeReservation got %s, want %s", got, want)
+		}
+
+		req := &computepb.GetReservationRequest{
+			Project:     tc.ProjectID,
+			Zone:        zone,
+			Reservation: reservationName,
+		}
+
+		resp, err := reservationsClient.Get(ctx, req)
+		if err != nil {
+			t.Errorf("get reservation failed: %v", err)
+		}
+		inUseAfter := resp.GetSpecificReservation().GetInUseCount()
+		if inUseAfter != 0 {
+			t.Errorf("reservation was consumed. Expected 0, got %d", inUseAfter)
+		}
+
+		if err = deleteTemplate(tc.ProjectID, templateName); err != nil {
+			t.Errorf("deleteInstanceTemplate got err: %v", err)
+		}
+		if err := deleteReservation(&buf, tc.ProjectID, zone, reservationName); err != nil {
+			t.Errorf("deleteReservation got err: %v", err)
+		}
+	})
 }
 
 func TestConsumeReservations(t *testing.T) {
@@ -348,16 +387,8 @@
 
 	t.Run("Consume any reservation", func(t *testing.T) {
 		reservationName := fmt.Sprintf("test-reservation-%v-%v", time.Now().Format("01-02-2006"), r.Int())
-		if err = createReservation(&buf, tc.ProjectID, zone, reservationName, *sourceTemplate.SelfLink); err != nil {
+		if err = createConsumableReservation(&buf, tc.ProjectID, zone, reservationName, *sourceTemplate.SelfLink); err != nil {
 			t.Errorf("createConsumableReservation got err: %v", err)
-=======
-
-	t.Run("Create instance without consuming reservation", func(t *testing.T) {
-		reservationName := fmt.Sprintf("test-reservation-%v-%v", time.Now().Format("01-02-2006"), r.Int())
-		instanceName := fmt.Sprintf("test-instance-%v-%v", time.Now().Format("01-02-2006"), r.Int())
-		if err = createBaseReservation(&buf, tc.ProjectID, zone, reservationName); err != nil {
-			t.Errorf("createBaseReservation got err: %v", err)
->>>>>>> 4806377f
 		}
 
 		ctx := context.Background()
@@ -365,9 +396,6 @@
 		if err != nil {
 			t.Errorf("reservationsClient got err: %v", err)
 		}
-		defer reservationsClient.Close()
-
-<<<<<<< HEAD
 		req := &computepb.GetReservationRequest{
 			Project:     tc.ProjectID,
 			Zone:        zone,
@@ -375,7 +403,7 @@
 		}
 		res, err := reservationsClient.Get(ctx, req)
 		if err != nil {
-			t.Errorf("get reservation got err: %v", err)
+			t.Errorf("error getting reservation: %v", err)
 		}
 
 		inUseBefore := res.GetSpecificReservation().GetInUseCount()
@@ -383,43 +411,17 @@
 			t.Error("reservation was consumed beforehand")
 		}
 
-		if err = consumeAnyReservation(&buf, tc.ProjectID, zone, instanceName, *sourceTemplate.SelfLink); err != nil {
+		if err = consumeAnyReservation(&buf, tc.ProjectID, zone, instanceName); err != nil {
 			t.Errorf("consumeAnyReservation got err: %v", err)
 		}
 
 		res2, err := reservationsClient.Get(ctx, req)
 		if err != nil {
-			t.Errorf("get reservation got err: %v", err)
-		}
-
+			t.Errorf("error getting reservation: %v", err)
+		}
 		inUseAfter := res2.GetSpecificReservation().GetInUseCount()
 		if inUseAfter != 1 {
 			t.Errorf("Reservation wasn't consumed. Expected 1, got %d", inUseAfter)
-=======
-		err = createInstanceNotConsumeReservation(&buf, tc.ProjectID, zone, instanceName)
-		if err != nil {
-			t.Errorf("createInstanceNotConsumeReservation failed: %v", err)
-		}
-
-		want := "Instance created"
-		if got := buf.String(); !strings.Contains(got, want) {
-			t.Errorf("createInstanceNotConsumeReservation got %s, want %s", got, want)
-		}
-
-		req := &computepb.GetReservationRequest{
-			Project:     tc.ProjectID,
-			Zone:        zone,
-			Reservation: reservationName,
-		}
-
-		resp, err := reservationsClient.Get(ctx, req)
-		if err != nil {
-			t.Errorf("get reservation failed: %v", err)
-		}
-		inUseAfter := resp.GetSpecificReservation().GetInUseCount()
-		if inUseAfter != 0 {
-			t.Errorf("reservation was consumed. Expected 0, got %d", inUseAfter)
->>>>>>> 4806377f
 		}
 
 		if err = deleteInstance(tc.ProjectID, zone, instanceName); err != nil {
@@ -429,93 +431,4 @@
 			t.Errorf("deleteReservation got err: %v", err)
 		}
 	})
-
-<<<<<<< HEAD
-	t.Run("Consume specific reservation", func(t *testing.T) {
-		reservationName := fmt.Sprintf("test-reservation-%v-%v", time.Now().Format("01-02-2006"), r.Int())
-		if err = createSpecificConsumableReservation(tc.ProjectID, zone, reservationName); err != nil {
-			t.Errorf("createConsumableReservation got err: %v", err)
-=======
-	t.Run("Create template without consuming reservation", func(t *testing.T) {
-		buf.Reset()
-		reservationName := fmt.Sprintf("test-reservation-%v-%v", time.Now().Format("01-02-2006"), r.Int())
-		templateName := fmt.Sprintf("test-instance-%v-%v", time.Now().Format("01-02-2006"), r.Int())
-		if err = createBaseReservation(&buf, tc.ProjectID, zone, reservationName); err != nil {
-			t.Errorf("createBaseReservation got err: %v", err)
->>>>>>> 4806377f
-		}
-
-		ctx := context.Background()
-		reservationsClient, err := compute.NewReservationsRESTClient(ctx)
-		if err != nil {
-			t.Errorf("reservationsClient got err: %v", err)
-		}
-		defer reservationsClient.Close()
-
-<<<<<<< HEAD
-		req := &computepb.GetReservationRequest{
-			Project:     tc.ProjectID,
-			Zone:        zone,
-			Reservation: reservationName,
-		}
-		res, err := reservationsClient.Get(ctx, req)
-		if err != nil {
-			t.Errorf("get reservation got err: %v", err)
-		}
-
-		inUseBefore := res.GetSpecificReservation().GetInUseCount()
-		if inUseBefore != 0 {
-			t.Error("reservation was consumed beforehand")
-		}
-
-		if err = consumeSpecificReservation(&buf, tc.ProjectID, zone, instanceName, reservationName); err != nil {
-			t.Errorf("consumeAnyReservation got err: %v", err)
-		}
-
-		res2, err := reservationsClient.Get(ctx, req)
-		if err != nil {
-			t.Errorf("get reservation got err: %v", err)
-		}
-
-		inUseAfter := res2.GetSpecificReservation().GetInUseCount()
-		if inUseAfter != 1 {
-			t.Errorf("Reservation wasn't consumed. Expected 1, got %d", inUseAfter)
-		}
-
-		if err = deleteInstance(tc.ProjectID, zone, instanceName); err != nil {
-			t.Errorf("deleteInstance got err: %v", err)
-=======
-		err = createTemplateNotConsumeReservation(&buf, tc.ProjectID, templateName)
-		if err != nil {
-			t.Errorf("createTemplateNotConsumeReservation failed: %v", err)
-		}
-
-		want := "Instance template created"
-		if got := buf.String(); !strings.Contains(got, want) {
-			t.Errorf("createTemplateNotConsumeReservation got %s, want %s", got, want)
-		}
-
-		req := &computepb.GetReservationRequest{
-			Project:     tc.ProjectID,
-			Zone:        zone,
-			Reservation: reservationName,
-		}
-
-		resp, err := reservationsClient.Get(ctx, req)
-		if err != nil {
-			t.Errorf("get reservation failed: %v", err)
-		}
-		inUseAfter := resp.GetSpecificReservation().GetInUseCount()
-		if inUseAfter != 0 {
-			t.Errorf("reservation was consumed. Expected 0, got %d", inUseAfter)
-		}
-
-		if err = deleteInstanceTemplate(tc.ProjectID, templateName); err != nil {
-			t.Errorf("deleteInstanceTemplate got err: %v", err)
->>>>>>> 4806377f
-		}
-		if err := deleteReservation(&buf, tc.ProjectID, zone, reservationName); err != nil {
-			t.Errorf("deleteReservation got err: %v", err)
-		}
-	})
 }