// Copyright 2024 Google LLC
//
// Licensed under the Apache License, Version 2.0 (the "License");
// you may not use this file except in compliance with the License.
// You may obtain a copy of the License at
//
//     https://www.apache.org/licenses/LICENSE-2.0
//
// Unless required by applicable law or agreed to in writing, software
// distributed under the License is distributed on an "AS IS" BASIS,
// WITHOUT WARRANTIES OR CONDITIONS OF ANY KIND, either express or implied.
// See the License for the specific language governing permissions and
// limitations under the License.

package snippets

import (
	"bytes"
	"context"
	"fmt"
	"math/rand"
	"strings"
	"testing"
	"time"

	compute "cloud.google.com/go/compute/apiv1"
	"cloud.google.com/go/compute/apiv1/computepb"
	"github.com/GoogleCloudPlatform/golang-samples/internal/testutil"
	"google.golang.org/protobuf/proto"
)

func createTemplate(project, templateName string) error {
	ctx := context.Background()
	client, err := compute.NewInstanceTemplatesRESTClient(ctx)
	if err != nil {
		return err
	}

	disk := &computepb.AttachedDisk{
		AutoDelete: proto.Bool(true),
		Boot:       proto.Bool(true),
		InitializeParams: &computepb.AttachedDiskInitializeParams{
			SourceImage: proto.String("projects/debian-cloud/global/images/family/debian-12"),
			DiskSizeGb:  proto.Int64(25),
			DiskType:    proto.String("pd-balanced"),
		},
	}
	req := &computepb.InsertInstanceTemplateRequest{
		Project: project,
		InstanceTemplateResource: &computepb.InstanceTemplate{
			Name: proto.String(templateName),
			Properties: &computepb.InstanceProperties{
				MachineType: proto.String("n1-standard-4"),
				Disks:       []*computepb.AttachedDisk{disk},
				NetworkInterfaces: []*computepb.NetworkInterface{{
					Name: proto.String("global/networks/default"),
				}},
			},
		},
	}
	op, err := client.Insert(ctx, req)
	if err != nil {
		return err
	}
	return op.Wait(ctx)
}

func createInstance(projectID, zone, instanceName string) error {
	ctx := context.Background()
	instancesClient, err := compute.NewInstancesRESTClient(ctx)
	if err != nil {
		return fmt.Errorf("NewInstancesRESTClient: %w", err)
	}
	defer instancesClient.Close()

	req := &computepb.InsertInstanceRequest{
		Project: projectID,
		Zone:    zone,
		InstanceResource: &computepb.Instance{
			Name: proto.String(instanceName),
			Disks: []*computepb.AttachedDisk{
				{
					InitializeParams: &computepb.AttachedDiskInitializeParams{
						DiskSizeGb:  proto.Int64(375),
						SourceImage: proto.String("projects/debian-cloud/global/images/family/debian-12"),
					},
					Interface:  proto.String("SCSI"),
					AutoDelete: proto.Bool(true),
					Boot:       proto.Bool(true),
				},
			},
			MachineType: proto.String(fmt.Sprintf("zones/%s/machineTypes/%s", zone, "n1-standard-1")),
			NetworkInterfaces: []*computepb.NetworkInterface{
				{
					Name: proto.String("global/networks/default"),
				},
			},
		},
	}

	op, err := instancesClient.Insert(ctx, req)
	if err != nil {
		return fmt.Errorf("unable to create instance: %w", err)
	}

	if err = op.Wait(ctx); err != nil {
		return fmt.Errorf("unable to wait for the operation: %w", err)
	}

	return nil
}

func deleteInstance(projectID, zone, instanceName string) error {
	ctx := context.Background()
	instancesClient, err := compute.NewInstancesRESTClient(ctx)
	if err != nil {
		return fmt.Errorf("NewInstancesRESTClient: %w", err)
	}
	defer instancesClient.Close()

	req := &computepb.DeleteInstanceRequest{
		Project:  projectID,
		Zone:     zone,
		Instance: instanceName,
	}

	op, err := instancesClient.Delete(ctx, req)
	if err != nil {
		return fmt.Errorf("unable to delete instance: %w", err)
	}

	if err = op.Wait(ctx); err != nil {
		return fmt.Errorf("unable to wait for the operation: %w", err)
	}

	return nil
}

func getTemplate(project, templateName string) (*computepb.InstanceTemplate, error) {
	ctx := context.Background()
	client, err := compute.NewInstanceTemplatesRESTClient(ctx)
	if err != nil {
		return nil, err
	}

	req := &computepb.GetInstanceTemplateRequest{
		Project:          project,
		InstanceTemplate: templateName,
	}
	return client.Get(ctx, req)
}

func deleteTemplate(project, templateName string) error {
	ctx := context.Background()
	client, err := compute.NewInstanceTemplatesRESTClient(ctx)
	if err != nil {
		return err
	}

	req := &computepb.DeleteInstanceTemplateRequest{
		Project:          project,
		InstanceTemplate: templateName,
	}
	op, err := client.Delete(ctx, req)
	if err != nil {
		return err
	}

	return op.Wait(ctx)
}

func deleteInstance(project, zone, instance string) error {
	ctx := context.Background()
	client, err := compute.NewInstancesRESTClient(ctx)
	if err != nil {
		return err
	}

	req := &computepb.DeleteInstanceRequest{
		Instance: instance,
		Project:  project,
		Zone:     zone,
	}
	op, err := client.Delete(ctx, req)
	if err != nil {
		return fmt.Errorf("unable to delete instance: %w", err)
	}

	return op.Wait(ctx)
}

func deleteInstanceTemplate(project, templateName string) error {
	ctx := context.Background()
	instanceTemplatesClient, err := compute.NewInstanceTemplatesRESTClient(ctx)
	if err != nil {
		return err
	}
	defer instanceTemplatesClient.Close()

	req := &computepb.DeleteInstanceTemplateRequest{
		Project:          project,
		InstanceTemplate: templateName,
	}

	op, err := instanceTemplatesClient.Delete(ctx, req)
	if err != nil {
		return fmt.Errorf("unable to delete instance template: %w", err)
	}

	return op.Wait(ctx)
}

func TestReservations(t *testing.T) {
	var r *rand.Rand = rand.New(
		rand.NewSource(time.Now().UnixNano()))
	tc := testutil.SystemTest(t)
	zone := "europe-west2-b"
	templateName := fmt.Sprintf("test-template-%v-%v", time.Now().Format("01-02-2006"), r.Int())

	var buf bytes.Buffer
	err := createTemplate(tc.ProjectID, templateName)
	if err != nil {
		t.Errorf("createTemplate got err: %v", err)
	}
	defer deleteTemplate(tc.ProjectID, templateName)

	sourceTemplate, err := getTemplate(tc.ProjectID, templateName)
	if err != nil {
		t.Errorf("getTemplate got err: %v", err)
	}

	t.Run("Test basics", func(t *testing.T) {
		reservationName := fmt.Sprintf("test-reservation-%v-%v", time.Now().Format("01-02-2006"), r.Int())

		want := "Reservation created"
		if err := createReservation(&buf, tc.ProjectID, zone, reservationName, *sourceTemplate.SelfLink); err != nil {
			t.Errorf("createReservation got err: %v", err)
		}
		if got := buf.String(); !strings.Contains(got, want) {
			t.Errorf("createReservation got %s, want %s", got, want)
		}
		buf.Reset()

		want = fmt.Sprintf("Reservation: %s", reservationName)
		if _, err := getReservation(&buf, tc.ProjectID, zone, reservationName); err != nil {
			t.Errorf("getReservation got err: %v", err)
		}
		if got := buf.String(); !strings.Contains(got, want) {
			t.Errorf("getReservation got %s, want %s", got, want)
		}
		buf.Reset()

		want = fmt.Sprintf("- %s %d", reservationName, 2)
		if err := listReservations(&buf, tc.ProjectID, zone); err != nil {
			t.Errorf("listReservations got err: %v", err)
		}
		if got := buf.String(); !strings.Contains(got, want) {
			t.Errorf("listReservations got %s, want %s", got, want)
		}
		buf.Reset()

		want = "Reservation deleted"
		if err := deleteReservation(&buf, tc.ProjectID, zone, reservationName); err != nil {
			t.Errorf("deleteReservation got err: %v", err)
		}
		if got := buf.String(); !strings.Contains(got, want) {
			t.Errorf("deleteReservation got %s, want %s", got, want)
		}
	})

	t.Run("Test update VMs", func(t *testing.T) {
		reservationName := fmt.Sprintf("test-reservation-%v-%v", time.Now().Format("01-02-2006"), r.Int())

		if err := createReservation(&buf, tc.ProjectID, zone, reservationName, *sourceTemplate.SelfLink); err != nil {
			t.Fatalf("createReservation got err: %v", err)
		}
		buf.Reset()

		numberOfVMs := int64(5)
		if err := updateReservationVMS(&buf, tc.ProjectID, zone, reservationName, numberOfVMs); err != nil {
			t.Errorf("updateReservationVMS got err: %v", err)
		}

		reservation, err := getReservation(&buf, tc.ProjectID, zone, reservationName)
		if err != nil {
			t.Errorf("getReservation got err: %v", err)
		}
		count := reservation.GetSpecificReservation().GetCount()
		if count != numberOfVMs {
			t.Errorf("reservation wasn't updated got: %d want: %d", count, numberOfVMs)
		}

		if err := deleteReservation(&buf, tc.ProjectID, zone, reservationName); err != nil {
			t.Errorf("deleteReservation got err: %v", err)
		}
	})

	t.Run("Test without template", func(t *testing.T) {
		reservationName := fmt.Sprintf("test-reservation-%v-%v", time.Now().Format("01-02-2006"), r.Int())

		want := "Reservation created"
		if err := createBaseReservation(&buf, tc.ProjectID, zone, reservationName); err != nil {
			t.Fatalf("createBaseReservation got err: %v", err)
		}
		if got := buf.String(); !strings.Contains(got, want) {
			t.Errorf("createBaseReservation got %s, want %s", got, want)
		}
		buf.Reset()

		if err := deleteReservation(&buf, tc.ProjectID, zone, reservationName); err != nil {
			t.Errorf("deleteReservation got err: %v", err)
		}
	})

	t.Run("Shared reservation CRUD", func(t *testing.T) {
		reservationName := fmt.Sprintf("test-reservation-%v-%v", time.Now().Format("01-02-2006"), r.Int())
		baseProjectID := tc.ProjectID
		// This test require 2 projects, therefore one of them is mocked.
		// If you want to make a real test, please adjust projectID accordingly and uncomment reservationsClient creation.
		// Make sure that base project has proper permissions to share reservations.
		// See: https://cloud.google.com/compute/docs/instances/reservations-shared#shared_reservation_constraint
		destinationProjectID := "some-project"
		ctx := context.Background()

		want := "Reservation created"

		// Uncomment line below if you want to run the test without mocks
		// reservationsClient, err := compute.NewReservationsRESTClient(ctx)
		reservationsClient := ReservationsClient{}
		if err != nil {
			t.Errorf("Couldn't create reservationsClient, err: %v", err)
		}
		defer reservationsClient.Close()

		if err := createSharedReservation(&buf, reservationsClient, destinationProjectID, baseProjectID, zone, reservationName, *sourceTemplate.SelfLink); err != nil {
			t.Errorf("createSharedReservation got err: %v", err)
		}
		if got := buf.String(); !strings.Contains(got, want) {
			t.Errorf("createSharedReservation got %s, want %s", got, want)
		}
		buf.Reset()

		req := &computepb.DeleteReservationRequest{
			Project:     baseProjectID,
			Reservation: reservationName,
			Zone:        zone,
		}

		_, err = reservationsClient.Delete(ctx, req)
		if err != nil {
			t.Errorf("unable to delete reservation: %v", err)
		}
	})

<<<<<<< HEAD
	t.Run("Test create from exisiting VM", func(t *testing.T) {
		reservationName := fmt.Sprintf("test-reservation-%v-%v", time.Now().Format("01-02-2006"), r.Int())
		existingVM := fmt.Sprintf("test-instance-%v-%v", time.Now().Format("01-02-2006"), r.Int())

		err := createInstance(tc.ProjectID, zone, existingVM)
		if err != nil {
			t.Fatalf("createInstance got err: %v", err)
		}
		defer deleteInstance(tc.ProjectID, zone, existingVM)

		want := "Reservation created"
		if err := createReservationFromVM(&buf, tc.ProjectID, zone, reservationName, existingVM); err != nil {
			t.Errorf("createReservationFromVM got err: %v", err)
		}
		if got := buf.String(); !strings.Contains(got, want) {
			t.Errorf("createReservationFromVM got %s, want %s", got, want)
		}
		buf.Reset()

=======
	t.Run("Create instance without consuming reservation", func(t *testing.T) {
		reservationName := fmt.Sprintf("test-reservation-%v-%v", time.Now().Format("01-02-2006"), r.Int())
		instanceName := fmt.Sprintf("test-instance-%v-%v", time.Now().Format("01-02-2006"), r.Int())
		if err = createBaseReservation(&buf, tc.ProjectID, zone, reservationName); err != nil {
			t.Errorf("createBaseReservation got err: %v", err)
		}

		ctx := context.Background()
		reservationsClient, err := compute.NewReservationsRESTClient(ctx)
		if err != nil {
			t.Errorf("reservationsClient got err: %v", err)
		}
		defer reservationsClient.Close()

		err = createInstanceNotConsumeReservation(&buf, tc.ProjectID, zone, instanceName)
		if err != nil {
			t.Errorf("createInstanceNotConsumeReservation failed: %v", err)
		}

		want := "Instance created"
		if got := buf.String(); !strings.Contains(got, want) {
			t.Errorf("createInstanceNotConsumeReservation got %s, want %s", got, want)
		}

		req := &computepb.GetReservationRequest{
			Project:     tc.ProjectID,
			Zone:        zone,
			Reservation: reservationName,
		}

		resp, err := reservationsClient.Get(ctx, req)
		if err != nil {
			t.Errorf("get reservation failed: %v", err)
		}
		inUseAfter := resp.GetSpecificReservation().GetInUseCount()
		if inUseAfter != 0 {
			t.Errorf("reservation was consumed. Expected 0, got %d", inUseAfter)
		}

		if err = deleteInstance(tc.ProjectID, zone, instanceName); err != nil {
			t.Errorf("deleteInstance got err: %v", err)
		}
		if err := deleteReservation(&buf, tc.ProjectID, zone, reservationName); err != nil {
			t.Errorf("deleteReservation got err: %v", err)
		}
	})

	t.Run("Create template without consuming reservation", func(t *testing.T) {
		buf.Reset()
		reservationName := fmt.Sprintf("test-reservation-%v-%v", time.Now().Format("01-02-2006"), r.Int())
		templateName := fmt.Sprintf("test-instance-%v-%v", time.Now().Format("01-02-2006"), r.Int())
		if err = createBaseReservation(&buf, tc.ProjectID, zone, reservationName); err != nil {
			t.Errorf("createBaseReservation got err: %v", err)
		}

		ctx := context.Background()
		reservationsClient, err := compute.NewReservationsRESTClient(ctx)
		if err != nil {
			t.Errorf("reservationsClient got err: %v", err)
		}
		defer reservationsClient.Close()

		err = createTemplateNotConsumeReservation(&buf, tc.ProjectID, templateName)
		if err != nil {
			t.Errorf("createTemplateNotConsumeReservation failed: %v", err)
		}

		want := "Instance template created"
		if got := buf.String(); !strings.Contains(got, want) {
			t.Errorf("createTemplateNotConsumeReservation got %s, want %s", got, want)
		}

		req := &computepb.GetReservationRequest{
			Project:     tc.ProjectID,
			Zone:        zone,
			Reservation: reservationName,
		}

		resp, err := reservationsClient.Get(ctx, req)
		if err != nil {
			t.Errorf("get reservation failed: %v", err)
		}
		inUseAfter := resp.GetSpecificReservation().GetInUseCount()
		if inUseAfter != 0 {
			t.Errorf("reservation was consumed. Expected 0, got %d", inUseAfter)
		}

		if err = deleteInstanceTemplate(tc.ProjectID, templateName); err != nil {
			t.Errorf("deleteInstanceTemplate got err: %v", err)
		}
>>>>>>> 4806377f
		if err := deleteReservation(&buf, tc.ProjectID, zone, reservationName); err != nil {
			t.Errorf("deleteReservation got err: %v", err)
		}
	})
}<|MERGE_RESOLUTION|>--- conflicted
+++ resolved
@@ -152,45 +152,6 @@
 
 func deleteTemplate(project, templateName string) error {
 	ctx := context.Background()
-	client, err := compute.NewInstanceTemplatesRESTClient(ctx)
-	if err != nil {
-		return err
-	}
-
-	req := &computepb.DeleteInstanceTemplateRequest{
-		Project:          project,
-		InstanceTemplate: templateName,
-	}
-	op, err := client.Delete(ctx, req)
-	if err != nil {
-		return err
-	}
-
-	return op.Wait(ctx)
-}
-
-func deleteInstance(project, zone, instance string) error {
-	ctx := context.Background()
-	client, err := compute.NewInstancesRESTClient(ctx)
-	if err != nil {
-		return err
-	}
-
-	req := &computepb.DeleteInstanceRequest{
-		Instance: instance,
-		Project:  project,
-		Zone:     zone,
-	}
-	op, err := client.Delete(ctx, req)
-	if err != nil {
-		return fmt.Errorf("unable to delete instance: %w", err)
-	}
-
-	return op.Wait(ctx)
-}
-
-func deleteInstanceTemplate(project, templateName string) error {
-	ctx := context.Background()
 	instanceTemplatesClient, err := compute.NewInstanceTemplatesRESTClient(ctx)
 	if err != nil {
 		return err
@@ -352,27 +313,6 @@
 		}
 	})
 
-<<<<<<< HEAD
-	t.Run("Test create from exisiting VM", func(t *testing.T) {
-		reservationName := fmt.Sprintf("test-reservation-%v-%v", time.Now().Format("01-02-2006"), r.Int())
-		existingVM := fmt.Sprintf("test-instance-%v-%v", time.Now().Format("01-02-2006"), r.Int())
-
-		err := createInstance(tc.ProjectID, zone, existingVM)
-		if err != nil {
-			t.Fatalf("createInstance got err: %v", err)
-		}
-		defer deleteInstance(tc.ProjectID, zone, existingVM)
-
-		want := "Reservation created"
-		if err := createReservationFromVM(&buf, tc.ProjectID, zone, reservationName, existingVM); err != nil {
-			t.Errorf("createReservationFromVM got err: %v", err)
-		}
-		if got := buf.String(); !strings.Contains(got, want) {
-			t.Errorf("createReservationFromVM got %s, want %s", got, want)
-		}
-		buf.Reset()
-
-=======
 	t.Run("Create instance without consuming reservation", func(t *testing.T) {
 		reservationName := fmt.Sprintf("test-reservation-%v-%v", time.Now().Format("01-02-2006"), r.Int())
 		instanceName := fmt.Sprintf("test-instance-%v-%v", time.Now().Format("01-02-2006"), r.Int())
@@ -460,10 +400,34 @@
 			t.Errorf("reservation was consumed. Expected 0, got %d", inUseAfter)
 		}
 
-		if err = deleteInstanceTemplate(tc.ProjectID, templateName); err != nil {
+		if err = deleteTemplate(tc.ProjectID, templateName); err != nil {
 			t.Errorf("deleteInstanceTemplate got err: %v", err)
 		}
->>>>>>> 4806377f
+
+		if err := deleteReservation(&buf, tc.ProjectID, zone, reservationName); err != nil {
+			t.Errorf("deleteReservation got err: %v", err)
+		}
+	})
+
+	t.Run("Test create from exisiting VM", func(t *testing.T) {
+		reservationName := fmt.Sprintf("test-reservation-%v-%v", time.Now().Format("01-02-2006"), r.Int())
+		existingVM := fmt.Sprintf("test-instance-%v-%v", time.Now().Format("01-02-2006"), r.Int())
+
+		err := createInstance(tc.ProjectID, zone, existingVM)
+		if err != nil {
+			t.Fatalf("createInstance got err: %v", err)
+		}
+		defer deleteInstance(tc.ProjectID, zone, existingVM)
+
+		want := "Reservation created"
+		if err := createReservationFromVM(&buf, tc.ProjectID, zone, reservationName, existingVM); err != nil {
+			t.Errorf("createReservationFromVM got err: %v", err)
+		}
+		if got := buf.String(); !strings.Contains(got, want) {
+			t.Errorf("createReservationFromVM got %s, want %s", got, want)
+		}
+		buf.Reset()
+
 		if err := deleteReservation(&buf, tc.ProjectID, zone, reservationName); err != nil {
 			t.Errorf("deleteReservation got err: %v", err)
 		}
