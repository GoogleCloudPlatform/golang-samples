// Copyright 2021 Google LLC
//
// Licensed under the Apache License, Version 2.0 (the "License");
// you may not use this file except in compliance with the License.
// You may obtain a copy of the License at
//
//     https://www.apache.org/licenses/LICENSE-2.0
//
// Unless required by applicable law or agreed to in writing, software
// distributed under the License is distributed on an "AS IS" BASIS,
// WITHOUT WARRANTIES OR CONDITIONS OF ANY KIND, either express or implied.
// See the License for the specific language governing permissions and
// limitations under the License.

package snippets

// [START compute_instances_create_with_subnet]
import (
	"context"
	"fmt"
	"io"

	compute "cloud.google.com/go/compute/apiv1"
	computepb "cloud.google.com/go/compute/apiv1/computepb"
	"google.golang.org/protobuf/proto"
)

// createInstanceWithSubnet creates a new VM instance with Debian 10 operating system in specified network and subnetwork.
func createInstanceWithSubnet(w io.Writer, projectID, zone, instanceName, networkLink, subnetworkLink string) error {
	// projectID := "your_project_id"
	// zone := "europe-central2-b"
	// instanceName := "your_instance_name"
	// networkLink := "global/networks/default"
	// subnetworkLink := "regions/region/subnetworks/subnetwork_name"

	ctx := context.Background()
	instancesClient, err := compute.NewInstancesRESTClient(ctx)
	if err != nil {
		return fmt.Errorf("NewInstancesRESTClient: %w", err)
	}
	defer instancesClient.Close()

	imagesClient, err := compute.NewImagesRESTClient(ctx)
	if err != nil {
		return fmt.Errorf("NewImagesRESTClient: %w", err)
	}
	defer imagesClient.Close()

	// List of public operating system (OS) images: https://cloud.google.com/compute/docs/images/os-details.
	newestDebianReq := &computepb.GetFromFamilyImageRequest{
		Project: "debian-cloud",
<<<<<<< HEAD
		Family:  "debian-11",
=======
		Family:  "debian-12",
>>>>>>> f615c91f
	}
	newestDebian, err := imagesClient.GetFromFamily(ctx, newestDebianReq)
	if err != nil {
		return fmt.Errorf("unable to get image from family: %w", err)
	}

	req := &computepb.InsertInstanceRequest{
		Project: projectID,
		Zone:    zone,
		InstanceResource: &computepb.Instance{
			Name: proto.String(instanceName),
			Disks: []*computepb.AttachedDisk{
				{
					InitializeParams: &computepb.AttachedDiskInitializeParams{
						DiskSizeGb:  proto.Int64(10),
						SourceImage: newestDebian.SelfLink,
						DiskType:    proto.String(fmt.Sprintf("zones/%s/diskTypes/pd-standard", zone)),
					},
					AutoDelete: proto.Bool(true),
					Boot:       proto.Bool(true),
					Type:       proto.String(computepb.AttachedDisk_PERSISTENT.String()),
				},
			},
			MachineType: proto.String(fmt.Sprintf("zones/%s/machineTypes/n1-standard-1", zone)),
			NetworkInterfaces: []*computepb.NetworkInterface{
				{
					Name:       proto.String(networkLink),
					Subnetwork: proto.String(subnetworkLink),
				},
			},
		},
	}

	op, err := instancesClient.Insert(ctx, req)
	if err != nil {
		return fmt.Errorf("unable to create instance: %w", err)
	}

	if err = op.Wait(ctx); err != nil {
		return fmt.Errorf("unable to wait for the operation: %w", err)
	}

	fmt.Fprintf(w, "Instance created\n")

	return nil
}

// [END compute_instances_create_with_subnet]<|MERGE_RESOLUTION|>--- conflicted
+++ resolved
@@ -49,11 +49,7 @@
 	// List of public operating system (OS) images: https://cloud.google.com/compute/docs/images/os-details.
 	newestDebianReq := &computepb.GetFromFamilyImageRequest{
 		Project: "debian-cloud",
-<<<<<<< HEAD
-		Family:  "debian-11",
-=======
 		Family:  "debian-12",
->>>>>>> f615c91f
 	}
 	newestDebian, err := imagesClient.GetFromFamily(ctx, newestDebianReq)
 	if err != nil {
