// Copyright 2022 Google LLC
//
// Licensed under the Apache License, Version 2.0 (the "License");
// you may not use this file except in compliance with the License.
// You may obtain a copy of the License at
//
//     https://www.apache.org/licenses/LICENSE-2.0
//
// Unless required by applicable law or agreed to in writing, software
// distributed under the License is distributed on an "AS IS" BASIS,
// WITHOUT WARRANTIES OR CONDITIONS OF ANY KIND, either express or implied.
// See the License for the specific language governing permissions and
// limitations under the License.

package snippets

// [START compute_custom_machine_type_create_with_helper]
import (
	"context"
	"fmt"
	"io"

	compute "cloud.google.com/go/compute/apiv1"
	computepb "cloud.google.com/go/compute/apiv1/computepb"
	"google.golang.org/protobuf/proto"
)

func customMachineTypeURI(zone, cpuSeries string, coreCount, memory int) (string, error) {
	const (
		n1       = "custom"
		n2       = "n2-custom"
		n2d      = "n2d-custom"
		e2       = "e2-custom"
		e2Micro  = "e2-custom-micro"
		e2Small  = "e2-custom-small"
		e2Medium = "e2-custom-medium"
	)

	type typeLimit struct {
		allowedCores     []int
		minMemPerCore    int
		maxMemPerCore    int
		allowExtraMemory bool
		extraMemoryLimit int
	}

	makeRange := func(start, end, step int) []int {
		if step <= 0 || end < start {
			return []int{}
		}
		s := make([]int, 0, 1+(end-start)/step)
		for start <= end {
			s = append(s, start)
			start += step
		}
		return s
	}

	containsString := func(s []string, str string) bool {
		for _, v := range s {
			if v == str {
				return true
			}
		}

		return false
	}

	containsInt := func(nums []int, n int) bool {
		for _, v := range nums {
			if v == n {
				return true
			}
		}

		return false
	}

	var (
		cpuSeriesE2Limit = typeLimit{
			allowedCores:  makeRange(2, 33, 2),
			minMemPerCore: 512,
			maxMemPerCore: 8192,
		}
		cpuSeriesE2MicroLimit  = typeLimit{minMemPerCore: 1024, maxMemPerCore: 2048}
		cpuSeriesE2SmallLimit  = typeLimit{minMemPerCore: 2048, maxMemPerCore: 4096}
		cpuSeriesE2MeidumLimit = typeLimit{minMemPerCore: 4096, maxMemPerCore: 8192}
		cpuSeriesN2Limit       = typeLimit{
			allowedCores:  append(makeRange(2, 33, 2), makeRange(36, 129, 4)...),
			minMemPerCore: 512, maxMemPerCore: 8192,
			allowExtraMemory: true,
			extraMemoryLimit: 624 << 10,
		}
		cpuSeriesN2DLimit = typeLimit{
			allowedCores:  []int{2, 4, 8, 16, 32, 48, 64, 80, 96},
			minMemPerCore: 512, maxMemPerCore: 8192,
			allowExtraMemory: true,
			extraMemoryLimit: 768 << 10,
		}
		cpuSeriesN1Limit = typeLimit{
			allowedCores:     append([]int{1}, makeRange(2, 97, 2)...),
			minMemPerCore:    922,
			maxMemPerCore:    6656,
			allowExtraMemory: true,
			extraMemoryLimit: 624 << 10,
		}
	)

	typeLimitsMap := map[string]typeLimit{
		n1:       cpuSeriesN1Limit,
		n2:       cpuSeriesN2Limit,
		n2d:      cpuSeriesN2DLimit,
		e2:       cpuSeriesE2Limit,
		e2Micro:  cpuSeriesE2MicroLimit,
		e2Small:  cpuSeriesE2SmallLimit,
		e2Medium: cpuSeriesE2MeidumLimit,
	}

	if !containsString([]string{e2, n1, n2, n2d}, cpuSeries) {
		return "", fmt.Errorf("incorrect cpu type: %v", cpuSeries)
	}

	tl := typeLimitsMap[cpuSeries]

	// Check whether the requested parameters are allowed.
	// Find more information about limitations of custom machine types at:
	// https://cloud.google.com/compute/docs/general-purpose-machines#custom_machine_types

	// Check the number of cores
	if len(tl.allowedCores) > 0 && !containsInt(tl.allowedCores, coreCount) {
		return "", fmt.Errorf(
			"invalid number of cores requested. Allowed number of cores for %v is: %v",
			cpuSeries,
			tl.allowedCores,
		)
	}

	// Memory must be a multiple of 256 MB
	if memory%256 != 0 {
		return "", fmt.Errorf("requested memory must be a multiple of 256 MB")
	}

	// Check if the requested memory isn't too little
	if memory < coreCount*tl.minMemPerCore {
		return "", fmt.Errorf(
			"requested memory is too low. Minimal memory for %v is %v MB per core",
			cpuSeries,
			tl.minMemPerCore,
		)
	}

	// Check if the requested memory isn't too much
	if memory > coreCount*tl.maxMemPerCore && !tl.allowExtraMemory {
		return "", fmt.Errorf(
			"requested memory is too large.. Maximum memory allowed for %v is %v MB per core",
			cpuSeries,
			tl.maxMemPerCore,
		)
	}
	if memory > tl.extraMemoryLimit && tl.allowExtraMemory {
		return "", fmt.Errorf(
			"requested memory is too large.. Maximum memory allowed for %v is %v MB",
			cpuSeries,
			tl.extraMemoryLimit,
		)
	}

	// Return the custom machine type in form of a string acceptable by Compute Engine API.
	if containsString([]string{e2Small, e2Micro, e2Medium}, cpuSeries) {
		return fmt.Sprintf("zones/%v/machineTypes/%v-%v", zone, cpuSeries, memory), nil
	}

	if memory > coreCount*tl.maxMemPerCore {
		return fmt.Sprintf(
			"zones/%v/machineTypes/%v-%v-%v-ext",
			zone,
			cpuSeries,
			coreCount,
			memory,
		), nil
	}

	return fmt.Sprintf("zones/%v/machineTypes/%v-%v-%v", zone, cpuSeries, coreCount, memory), nil
}

// createInstanceWithCustomMachineTypeWithHelper creates a new VM instance with a custom machine type.
func createInstanceWithCustomMachineTypeWithHelper(
	w io.Writer,
	projectID, zone, instanceName, cpuSeries string,
	coreCount, memory int,
) error {
	// projectID := "your_project_id"
	// zone := "europe-central2-b"
	// instanceName := "your_instance_name"
	// cpuSeries := "e2-custom-micro" // the type of CPU you want to use"
	// coreCount := 2 // number of CPU cores you want to use.
	// memory := 256 // the amount of memory for the VM instance, in megabytes.

	machineType, err := customMachineTypeURI(zone, cpuSeries, coreCount, memory)
	if err != nil {
		return fmt.Errorf("unable to create custom machine type string: %w", err)
	}

	ctx := context.Background()
	instancesClient, err := compute.NewInstancesRESTClient(ctx)
	if err != nil {
		return fmt.Errorf("NewInstancesRESTClient: %w", err)
	}
	defer instancesClient.Close()

	req := &computepb.InsertInstanceRequest{
		Project: projectID,
		Zone:    zone,
		InstanceResource: &computepb.Instance{
			Name: proto.String(instanceName),
			Disks: []*computepb.AttachedDisk{
				{
					InitializeParams: &computepb.AttachedDiskInitializeParams{
						DiskSizeGb: proto.Int64(10),
						SourceImage: proto.String(
<<<<<<< HEAD
							"projects/debian-cloud/global/images/family/debian-11",
=======
							"projects/debian-cloud/global/images/family/debian-12",
>>>>>>> f615c91f
						),
					},
					AutoDelete: proto.Bool(true),
					Boot:       proto.Bool(true),
				},
			},
			MachineType: proto.String(machineType),
			NetworkInterfaces: []*computepb.NetworkInterface{
				{
					Name: proto.String("global/networks/default"),
				},
			},
		},
	}

	op, err := instancesClient.Insert(ctx, req)
	if err != nil {
		return fmt.Errorf("unable to create instance: %w", err)
	}

	if err = op.Wait(ctx); err != nil {
		return fmt.Errorf("unable to wait for the operation: %w", err)
	}

	fmt.Fprintf(w, "Instance created\n")

	return nil
}

// [END compute_custom_machine_type_create_with_helper]<|MERGE_RESOLUTION|>--- conflicted
+++ resolved
@@ -218,11 +218,7 @@
 					InitializeParams: &computepb.AttachedDiskInitializeParams{
 						DiskSizeGb: proto.Int64(10),
 						SourceImage: proto.String(
-<<<<<<< HEAD
-							"projects/debian-cloud/global/images/family/debian-11",
-=======
 							"projects/debian-cloud/global/images/family/debian-12",
->>>>>>> f615c91f
 						),
 					},
 					AutoDelete: proto.Bool(true),
