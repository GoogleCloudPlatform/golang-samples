// Copyright 2024 Google LLC
//
// Licensed under the Apache License, Version 2.0 (the "License");
// you may not use this file except in compliance with the License.
// You may obtain a copy of the License at
//
//     https://www.apache.org/licenses/LICENSE-2.0
//
// Unless required by applicable law or agreed to in writing, software
// distributed under the License is distributed on an "AS IS" BASIS,
// WITHOUT WARRANTIES OR CONDITIONS OF ANY KIND, either express or implied.
// See the License for the specific language governing permissions and
// limitations under the License.

package snippets

import (
	"bytes"
	"context"
	"fmt"
	"math/rand"
	"strings"
	"testing"
	"time"

	"google.golang.org/protobuf/proto"

	compute "cloud.google.com/go/compute/apiv1"
	"google.golang.org/api/iterator"

	"cloud.google.com/go/compute/apiv1/computepb"
	"github.com/GoogleCloudPlatform/golang-samples/internal/testutil"
)

// helper functions

func createTestInstance(projectID, zone, instanceName string) error {
	// projectID := "your_project_id"
	// zone := "europe-central2-b"
	// instanceName := "your_instance_name"

	ctx := context.Background()
	instancesClient, err := compute.NewInstancesRESTClient(ctx)
	if err != nil {
		return fmt.Errorf("NewInstancesRESTClient: %w", err)
	}
	defer instancesClient.Close()

	imagesClient, err := compute.NewImagesRESTClient(ctx)
	if err != nil {
		return fmt.Errorf("NewImagesRESTClient: %w", err)
	}
	defer imagesClient.Close()

	// List of public operating system (OS) images: https://cloud.google.com/compute/docs/images/os-details.
	newestDebianReq := &computepb.GetFromFamilyImageRequest{
		Project: "debian-cloud",
		Family:  "debian-12",
	}
	newestDebian, err := imagesClient.GetFromFamily(ctx, newestDebianReq)
	if err != nil {
		return fmt.Errorf("unable to get image from family: %w", err)
	}

	req := &computepb.InsertInstanceRequest{
		Project: projectID,
		Zone:    zone,
		InstanceResource: &computepb.Instance{
			Name: proto.String(instanceName),
			Disks: []*computepb.AttachedDisk{
				{
					InitializeParams: &computepb.AttachedDiskInitializeParams{
						DiskSizeGb:  proto.Int64(10),
						SourceImage: newestDebian.SelfLink,
						DiskType:    proto.String(fmt.Sprintf("zones/%s/diskTypes/pd-standard", zone)),
					},
					AutoDelete: proto.Bool(true),
					Boot:       proto.Bool(true),
					Type:       proto.String(computepb.AttachedDisk_PERSISTENT.String()),
				},
			},
			MachineType: proto.String(fmt.Sprintf("zones/%s/machineTypes/n1-standard-1", zone)),
			NetworkInterfaces: []*computepb.NetworkInterface{
				{
					//Name: proto.String("global/networks/default"),
					AccessConfigs: []*computepb.AccessConfig{
						{
							Type:        proto.String(computepb.AccessConfig_ONE_TO_ONE_NAT.String()),
							Name:        proto.String("External NAT"),
							NetworkTier: proto.String(computepb.AccessConfig_PREMIUM.String()),
						},
					},
				},
			},
		},
	}

	op, err := instancesClient.Insert(ctx, req)
	if err != nil {
		return fmt.Errorf("unable to create instance: %w", err)
	}

	if err = op.Wait(ctx); err != nil {
		return fmt.Errorf("unable to wait for the operation: %w", err)
	}

	return nil
}

func deleteInstance(projectID, zone, instanceName string) error {
	ctx := context.Background()
	client, err := compute.NewInstancesRESTClient(ctx)
	if err != nil {
		return fmt.Errorf("NewInstancesRESTClient: %w", err)
	}
	defer client.Close()

	req := &computepb.DeleteInstanceRequest{
		Project:  projectID,
		Zone:     zone,
		Instance: instanceName,
	}

	op, err := client.Delete(ctx, req)
	if err != nil {
		return fmt.Errorf("DeleteInstance: %w", err)
	}

	err = op.Wait(ctx)
	if err != nil {
		return fmt.Errorf("Wait for DeleteInstance operation: %w", err)
	}

	return nil
}

func listIPAddresses(ctx context.Context, projectID, region string) ([]string, error) {
	var addresses []string
	var err error

	if region == "" {
		addresses, err = _listGlobalIPAddresses(ctx, projectID)
	} else {
		addresses, err = _listRegionalIPAddresses(ctx, projectID, region)
	}

	if err != nil {
		return nil, err
	}
	return addresses, nil
}

func _listGlobalIPAddresses(ctx context.Context, projectID string) ([]string, error) {
	client, err := compute.NewGlobalAddressesRESTClient(ctx)
	if err != nil {
		return nil, fmt.Errorf("NewGlobalAddressesRESTClient: %w", err)
	}
	defer client.Close()

	req := &computepb.ListGlobalAddressesRequest{
		Project: projectID,
	}

	it := client.List(ctx, req)
	var addresses []string
	for {
		address, err := it.Next()
		if err == iterator.Done {
			break
		}
		if err != nil {
			return nil, fmt.Errorf("ListGlobalAddresses: %w", err)
		}
		addresses = append(addresses, address.GetName())
	}

	return addresses, nil
}

func _listRegionalIPAddresses(ctx context.Context, projectID, region string) ([]string, error) {
	client, err := compute.NewAddressesRESTClient(ctx)
	if err != nil {
		return nil, fmt.Errorf("NewAddressesRESTClient: %w", err)
	}
	defer client.Close()

	req := &computepb.ListAddressesRequest{
		Project: projectID,
		Region:  region,
	}

	it := client.List(ctx, req)
	var addresses []string
	for {
		address, err := it.Next()
		if err == iterator.Done {
			break
		}
		if err != nil {
			return nil, fmt.Errorf("ListAddresses: %w", err)
		}
		addresses = append(addresses, address.GetName())
	}

	return addresses, nil
}

func deleteIPAddress(ctx context.Context, projectID, region, addressName string) error {

	if region == "" {
		return _deleteGlobalIPAddress(ctx, projectID, addressName)
	}
	return _deleteRegionalIPAddress(ctx, projectID, region, addressName)
}

func _deleteGlobalIPAddress(ctx context.Context, projectID, addressName string) error {
	client, err := compute.NewGlobalAddressesRESTClient(ctx)
	if err != nil {
		return fmt.Errorf("NewGlobalAddressesRESTClient: %w", err)
	}
	defer client.Close()

	req := &computepb.DeleteGlobalAddressRequest{
		Project: projectID,
		Address: addressName,
	}

	op, err := client.Delete(ctx, req)
	if err != nil {
		return fmt.Errorf("DeleteGlobalAddress: %w", err)
	}

	if err := op.Wait(ctx); err != nil {
		return fmt.Errorf("Wait for DeleteGlobalAddress operation: %w", err)
	}

	return nil
}

func _deleteRegionalIPAddress(ctx context.Context, projectID, region, addressName string) error {
	client, err := compute.NewAddressesRESTClient(ctx)
	if err != nil {
		return fmt.Errorf("NewAddressesRESTClient: %w", err)
	}
	defer client.Close()

	req := &computepb.DeleteAddressRequest{
		Project: projectID,
		Region:  region,
		Address: addressName,
	}

	op, err := client.Delete(ctx, req)
	if err != nil {
		return fmt.Errorf("DeleteAddress: %w", err)
	}

	if err := op.Wait(ctx); err != nil {
		return fmt.Errorf("Wait for DeleteAddress operation: %w", err)
	}

	return nil
}

// end helper functions

func TestReserveNewRegionalExternal(t *testing.T) {
	ctx := context.Background()
	var seededRand = rand.New(
		rand.NewSource(time.Now().UnixNano()))
	tc := testutil.SystemTest(t)
	addressName := "test-address-" + fmt.Sprint(seededRand.Int())
	region := "us-central1"

	buf := &bytes.Buffer{}

	defer func() {
		if err := deleteIPAddress(ctx, tc.ProjectID, region, addressName); err != nil {
			t.Errorf("deleteIPAddress got err: %v", err)
		}
	}()

	got, err := reserveNewRegionalExternal(buf, tc.ProjectID, region, addressName, true)
	if err != nil {
		t.Errorf("reserveNewExternal got err: %v", err)
	}
	if !strings.Contains(*got.Region, region) {
		t.Errorf("returned global IP address region is not equal to requested: %s != %s", *got.Region, region)
	}
	if *got.NetworkTier != computepb.AccessConfig_PREMIUM.String() {
		t.Errorf("returned global IP network tier is different from requested")
	}

	expectedResult := fmt.Sprintf("Regional address %v reserved: %s", addressName, *got.Address)
	if got := buf.String(); !strings.Contains(got, expectedResult) {
		t.Errorf("reserveNewExternal got %q, want %q", got, expectedResult)
	}

	// List IP addresses and verify the new address is in the list
	addresses, err := listIPAddresses(ctx, tc.ProjectID, region)
	if err != nil {
		t.Errorf("listIPAddresses got err: %v", err)
	}

	found := false
	for _, address := range addresses {
		if address == addressName {
			found = true
			break
		}
	}

	if !found {
		t.Errorf("Address %v not found in the list of reserved addresses", addressName)
	}

}

func TestReserveNewGlobalExternal(t *testing.T) {
	ctx := context.Background()
	var seededRand = rand.New(
		rand.NewSource(time.Now().UnixNano()))
	tc := testutil.SystemTest(t)
	addressName := "test-global-address-" + fmt.Sprint(seededRand.Int())

	buf := &bytes.Buffer{}

	defer func() {
		if err := deleteIPAddress(ctx, tc.ProjectID, "", addressName); err != nil {
			t.Errorf("deleteGlobalIPAddress got err: %v", err)
		}
	}()

	got, err := reserveNewGlobalExternal(buf, tc.ProjectID, addressName, true)
	if err != nil {
		t.Errorf("reserveNewGlobalExternal got err: %v", err)
	}
	if got.Region != nil {
		t.Error("returned global IP address region is not global")
	}
	if *got.IpVersion != computepb.Address_IPV6.String() {
		t.Errorf("returned global IP version is different from requested")
	}

	expectedResult := fmt.Sprintf("Global address %v reserved: %s", addressName, *got.Address)
	if got := buf.String(); !strings.Contains(got, expectedResult) {
		t.Errorf("reserveNewGlobalExternal got %q, want %q", got, expectedResult)
	}

	// List global IP addresses and verify the new address is in the list
	addresses, err := listIPAddresses(ctx, tc.ProjectID, "")
	if err != nil {
		t.Errorf("listGlobalIPAddresses got err: %v", err)
	}

	found := false
	for _, address := range addresses {
		if address == addressName {
			found = true
			break
		}
	}

	if !found {
		t.Errorf("Global address %v not found in the list of reserved addresses", addressName)
	}
}

func TestReleaseGlobalExternal(t *testing.T) {
	ctx := context.Background()
	var seededRand = rand.New(
		rand.NewSource(time.Now().UnixNano()))
	tc := testutil.SystemTest(t)
	addressName := "test-global-address-" + fmt.Sprint(seededRand.Int())

	buf := &bytes.Buffer{}

	defer func() {
		if err := deleteIPAddress(ctx, tc.ProjectID, "", addressName); err != nil {
			// cleanup in case of unexpected result
		}
	}()

	_, err := reserveNewGlobalExternal(buf, tc.ProjectID, addressName, true)
	if err != nil {
		t.Errorf("reserveNewGlobalExternal got err: %v", err)
	}
	buf.Reset()

	if err := releaseGlobalStaticExternal(buf, tc.ProjectID, addressName); err != nil {
		t.Errorf("releaseGlobalStaticExternal got err: %v", err)
	}

	expectedResult := "Static external IP address released"
	if got := buf.String(); !strings.Contains(got, expectedResult) {
		t.Errorf("releaseGlobalStaticExternal got %q, want %q", got, expectedResult)
	}

	// List global IP addresses and verify the new address is not in the list
	addresses, err := listIPAddresses(ctx, tc.ProjectID, "")
	if err != nil {
		t.Errorf("listGlobalIPAddresses got err: %v", err)
	}

	for _, address := range addresses {
		if address == addressName {
			t.Errorf("Global address %v found in the list of reserved addresses", addressName)
		}
	}

}

func TestReleaseRegionalExternal(t *testing.T) {
	ctx := context.Background()
	var seededRand = rand.New(
		rand.NewSource(time.Now().UnixNano()))
	tc := testutil.SystemTest(t)
	addressName := "test-address-" + fmt.Sprint(seededRand.Int())
	region := "us-central1"

	buf := &bytes.Buffer{}

	defer func() {
		if err := deleteIPAddress(ctx, tc.ProjectID, region, addressName); err != nil {
			// cleanup in case of unexpected result
		}
	}()

	_, err := reserveNewRegionalExternal(buf, tc.ProjectID, region, addressName, true)
	if err != nil {
		t.Errorf("reserveNewRegionalExternal got err: %v", err)
	}
	buf.Reset()

	if err := releaseRegionalStaticExternal(buf, tc.ProjectID, region, addressName); err != nil {
		t.Errorf("releaseRegionalStaticExternal got err: %v", err)
	}

	expectedResult := "Static external IP address released"
	if got := buf.String(); !strings.Contains(got, expectedResult) {
		t.Errorf("releaseRegionalStaticExternal got %q, want %q", got, expectedResult)
	}

	// List regional IP addresses and verify the new address is not in the list
	addresses, err := listIPAddresses(ctx, tc.ProjectID, region)
	if err != nil {
		t.Errorf("listIPAddresses got err: %v", err)
	}

	for _, address := range addresses {
		if address == addressName {
			t.Errorf("Regional address %v found in the list of reserved addresses", addressName)
		}
	}

}

func TestReleaseNonExistentExternal(t *testing.T) {
	var seededRand = rand.New(
		rand.NewSource(time.Now().UnixNano()))
	tc := testutil.SystemTest(t)
	addressName := "test-address-" + fmt.Sprint(seededRand.Int())
	region := "us-central1"

	buf := &bytes.Buffer{}

	err := releaseRegionalStaticExternal(buf, tc.ProjectID, region, addressName)
	if err == nil {
		t.Errorf("releaseRegionalStaticExternal should have returned an error")
	}
	buf.Reset()

	err = releaseGlobalStaticExternal(buf, tc.ProjectID, addressName)
	if err == nil {
		t.Errorf("releaseGlobalStaticExternal should have returned an error")
	}

}

func TestGetGlobalExternal(t *testing.T) {
	ctx := context.Background()
	var seededRand = rand.New(
		rand.NewSource(time.Now().UnixNano()))
	tc := testutil.SystemTest(t)
	addressName := "test-global-address-" + fmt.Sprint(seededRand.Int())

	buf := &bytes.Buffer{}

	defer func() {
		if err := deleteIPAddress(ctx, tc.ProjectID, "", addressName); err != nil {
			t.Errorf("deleteGlobalIPAddress got err: %v", err)
		}
	}()

	haveAddress, err := reserveNewGlobalExternal(buf, tc.ProjectID, addressName, true)
	if err != nil {
		t.Errorf("reserveNewGlobalExternal got err: %v", err)
	}
	buf.Reset()

	gotAddress, err := getGlobalExternal(buf, tc.ProjectID, addressName)
	if err != nil {
		t.Errorf("getGlobalExternal got err: %v", err)
	}

	if gotAddress.Region != nil {
		t.Error("returned global IP address region is not global")
	}

	expectedResult := fmt.Sprintf("Global address %v has external IP address: %v", *haveAddress.Name, *haveAddress.Address)
	if got := buf.String(); !strings.Contains(got, expectedResult) {
		t.Errorf("getGlobalExternal got %q, want %q", got, expectedResult)
	}
}

func TestGetRegionalExternal(t *testing.T) {
	ctx := context.Background()
	var seededRand = rand.New(
		rand.NewSource(time.Now().UnixNano()))
	tc := testutil.SystemTest(t)
	addressName := "test-address-" + fmt.Sprint(seededRand.Int())
	region := "us-central1"

	defer func() {
		if err := deleteIPAddress(ctx, tc.ProjectID, region, addressName); err != nil {
			t.Errorf("deleteIPAddress got err: %v", err)
		}
	}()

	buf := &bytes.Buffer{}

	haveAddress, err := reserveNewRegionalExternal(buf, tc.ProjectID, region, addressName, true)
	if err != nil {
		t.Errorf("reserveNewRegionalExternal got err: %v", err)
	}
	buf.Reset()

	gotAddress, err := getRegionalExternal(buf, tc.ProjectID, region, addressName)
	if err != nil {
		t.Errorf("getRegionalExternal got err: %v", err)
	}

	if !strings.Contains(*gotAddress.Region, *haveAddress.Region) {
		t.Errorf("returned regional IP address region is not equal to requested: %s != %s", *gotAddress.Region, *haveAddress.Region)
	}

	expectedResult := fmt.Sprintf("Regional address %v has external IP address: %v", *haveAddress.Name, *haveAddress.Address)
	if got := buf.String(); !strings.Contains(got, expectedResult) {
		t.Errorf("getRegionalExternal got %q, want %q", got, expectedResult)
	}

}

func TestAssignUnassignStaticAddressToExistingVM(t *testing.T) {
	ctx := context.Background()
	var seededRand = rand.New(
		rand.NewSource(time.Now().UnixNano()))
	tc := testutil.SystemTest(t)
	instanceName := "test-instance-" + fmt.Sprint(seededRand.Int())
	addressName := "test-address-" + fmt.Sprint(seededRand.Int())
	zone := "us-central1-a"
	region := "us-central1"
	buf := &bytes.Buffer{}

	// initiate instance
	err := createTestInstance(tc.ProjectID, zone, instanceName)
	if err != nil {
		t.Fatalf("createTestInstance got err: %v", err)
		return
	}

	defer func() {
		if err := deleteInstance(tc.ProjectID, zone, instanceName); err != nil {
			t.Errorf("deleteInstance got err: %v", err)
		}

	}()

	// create and retrieve address
	address, err := reserveNewRegionalExternal(buf, tc.ProjectID, region, addressName, true)
	if err != nil {
		t.Fatalf("reserveNewRegionalExternal got err: %v", err)
		return
	}

	defer func() {

		if err := deleteIPAddress(ctx, tc.ProjectID, region, addressName); err != nil {
			t.Errorf("deleteIPAddress got err: %v", err)
		}
	}()

	// assign address to test
	if err := assignStaticAddressToExistingVM(buf, tc.ProjectID, zone, instanceName, address.GetAddress(), "nic0"); err != nil {
		t.Errorf("assignStaticAddressToExistingVM got err: %v", err)
	}

	// verify output
	expectedResult := fmt.Sprintf("Static address %s assigned to the instance %s", address.GetAddress(), instanceName)
	if got := buf.String(); !strings.Contains(got, expectedResult) {
		t.Errorf("assignStaticAddressToExistingVM got %q, want %q", got, expectedResult)
	}

	reqGet := &computepb.GetInstanceRequest{
		Project:  tc.ProjectID,
		Zone:     zone,
		Instance: instanceName,
	}

	// verify address assign
	instancesClient, err := compute.NewInstancesRESTClient(ctx)
	instance, err := instancesClient.Get(ctx, reqGet)
	if err != nil {
		t.Errorf("instancesClient.Get got err: %v", err)
	}

	for _, ni := range instance.NetworkInterfaces {
		if *ni.Name != "nic0" {
			continue
		}
		for _, ac := range ni.AccessConfigs {

			if ac.NatIP != nil && *ac.NatIP == address.GetAddress() {
				return // address assign verified
			}
		}

	}
	t.Error("IP address did not assigned properly") // address assign not verified
<<<<<<< HEAD
}

func TestGetInstanceIPAddresses(t *testing.T) {
	buf := &bytes.Buffer{}
	instance := &computepb.Instance{
		NetworkInterfaces: []*computepb.NetworkInterface{
			{
				NetworkIP: proto.String("10.128.0.1"),
				AccessConfigs: []*computepb.AccessConfig{
					{
						Type:  proto.String(computepb.AccessConfig_ONE_TO_ONE_NAT.String()),
						NatIP: proto.String("34.68.123.45"),
					},
					{
						Type:  proto.String(computepb.AccessConfig_ONE_TO_ONE_NAT.String()),
						NatIP: proto.String("34.68.123.46"),
					},
				},
				Ipv6AccessConfigs: []*computepb.AccessConfig{
					{
						Type:         proto.String(computepb.AccessConfig_DIRECT_IPV6.String()),
						ExternalIpv6: proto.String("2600:1901:0:1234::"),
					},
				},
				Ipv6Address: proto.String("2600:1901:0:5678::"),
			},
		},
	}

	tests := []struct {
		name        string
		addressType computepb.Address_AddressType
		isIPV6      bool
		want        []string
	}{
		{
			name:        "External IPv4",
			addressType: computepb.Address_EXTERNAL,
			isIPV6:      false,
			want:        []string{"34.68.123.45", "34.68.123.46"},
		},
		{
			name:        "Internal IPv4",
			addressType: computepb.Address_INTERNAL,
			isIPV6:      false,
			want:        []string{"10.128.0.1"},
		},
		{
			name:        "External IPv6",
			addressType: computepb.Address_EXTERNAL,
			isIPV6:      true,
			want:        []string{"2600:1901:0:1234::"},
		},
		{
			name:        "Internal IPv6",
			addressType: computepb.Address_INTERNAL,
			isIPV6:      true,
			want:        []string{"2600:1901:0:5678::"},
		},
	}

	for _, tt := range tests {
		t.Run(tt.name, func(t *testing.T) {
			got := getInstanceIPAddresses(buf, instance, tt.addressType, tt.isIPV6)
			if len(got) != len(tt.want) {
				t.Errorf("getInstanceIPAddresses() = %v, want %v", got, tt.want)
				return
			}
			for i, ip := range got {
				if ip != tt.want[i] {
					t.Errorf("getInstanceIPAddresses() = %v, want %v", got, tt.want)
				}
			}
		})
	}
=======

	// unassign address
	if err := unassignStaticAddressFromExistingVM(buf, tc.ProjectID, zone, instanceName, "nic0"); err != nil {
		t.Errorf("unassignStaticAddressFromExistingVM got err: %v", err)
	}

	// verify output
	expectedResult = fmt.Sprintf("Static address %s unassigned from the instance %s", address.GetAddress(), instanceName)
	if got := buf.String(); !strings.Contains(got, expectedResult) {
		t.Errorf("unassignStaticAddressFromExistingVM got %q, want %q", got, expectedResult)
	}

	// verify address unassign
	instance, err = instancesClient.Get(ctx, reqGet)
	if err != nil {
		t.Errorf("instancesClient.Get got err: %v", err)
	}

	for _, ni := range instance.NetworkInterfaces {
		if *ni.Name != "nic0" {
			continue
		}
		for _, ac := range ni.AccessConfigs {
			if ac.NatIP != nil && *ac.NatIP == address.GetAddress() {
				t.Errorf("address %v still found in the list of assigned addresses", addressName)
				return
			}
		}
	}
}

func TestAssignStaticExternalToNewVM(t *testing.T) {
	ctx := context.Background()
	var seededRand = rand.New(
		rand.NewSource(time.Now().UnixNano()))
	tc := testutil.SystemTest(t)
	instanceName := "test-instance-" + fmt.Sprint(seededRand.Int())
	addressName := "test-address-" + fmt.Sprint(seededRand.Int())
	zone := "us-central1-a"
	region := "us-central1"
	buf := &bytes.Buffer{}

	// create and retrieve address
	address, err := reserveNewRegionalExternal(buf, tc.ProjectID, region, addressName, true)
	if err != nil {
		t.Errorf("reserveNewRegionalExternal got err: %v", err)
		return
	}

	defer func() {
		if err := deleteIPAddress(ctx, tc.ProjectID, region, addressName); err != nil {
			t.Errorf("deleteIPAddress got err: %v", err)
		}
	}()

	// assign address to test
	if err := assignStaticExternalToNewVM(buf, tc.ProjectID, zone, instanceName, address.GetAddress()); err != nil {
		t.Errorf("assignStaticExternalToNewVM got err: %v", err)
	}

	defer func() {
		if err := deleteInstance(tc.ProjectID, zone, instanceName); err != nil {
			t.Errorf("deleteInstance got err: %v", err)
		}

	}()

	// verify output
	expectedResult := fmt.Sprintf("Static address %s assigned to new VM", address.GetAddress())
	if got := buf.String(); !strings.Contains(got, expectedResult) {
		t.Errorf("assignStaticExternalToNewVM got %q, want %q", got, expectedResult)
	}

	// verify address assign
	reqGet := &computepb.GetInstanceRequest{
		Project:  tc.ProjectID,
		Zone:     zone,
		Instance: instanceName,
	}

	instancesClient, err := compute.NewInstancesRESTClient(ctx)
	instance, err := instancesClient.Get(ctx, reqGet)
	if err != nil {
		t.Errorf("instancesClient.Get got err: %v", err)
	}

	for _, ni := range instance.NetworkInterfaces {
		if *ni.Name != "nic0" {
			continue
		}
		for _, ac := range ni.AccessConfigs {

			if ac.NatIP != nil && *ac.NatIP == address.GetAddress() {
				return // address assign verified
			}
		}

	}
	t.Error("IP address did not assigned properly") // address assign not verified

}

func TestPromoteEphemeralAddress(t *testing.T) {
	ctx := context.Background()
	var seededRand = rand.New(
		rand.NewSource(time.Now().UnixNano()))
	tc := testutil.SystemTest(t)
	instanceName := "test-instance-" + fmt.Sprint(seededRand.Int())
	addressName := "address-promoted-" + fmt.Sprint(seededRand.Int())
	zone := "us-central1-a"
	region := "us-central1"
	buf := &bytes.Buffer{}

	// initiate instance
	err := createTestInstance(tc.ProjectID, zone, instanceName)
	if err != nil {
		t.Errorf("createTestInstance got err: %v", err)
		return
	}

	defer func() {
		if err := deleteInstance(tc.ProjectID, zone, instanceName); err != nil {
			t.Errorf("deleteInstance got err: %v", err)
		}
	}()

	reqGet := &computepb.GetInstanceRequest{
		Project:  tc.ProjectID,
		Zone:     zone,
		Instance: instanceName,
	}

	// verify address assign
	instancesClient, err := compute.NewInstancesRESTClient(ctx)
	instance, err := instancesClient.Get(ctx, reqGet)
	if err != nil {
		t.Errorf("instancesClient.Get got err: %v", err)
	}

	ephemeralIP := ""

	for _, ni := range instance.NetworkInterfaces {
		if *ni.Name != "nic0" {
			continue
		}
		for _, ac := range ni.AccessConfigs {
			if *ac.Type == computepb.AccessConfig_ONE_TO_ONE_NAT.String() {
				ephemeralIP = *ac.NatIP
				break
			}
		}
	}

	if ephemeralIP == "" {
		t.Error("no ephemeral IP found in instance")
		return
	}

	// List IP addresses to verify the new address is NOT in the list yet
	addresses, err := listIPAddresses(ctx, tc.ProjectID, region)
	if err != nil {
		t.Errorf("listIPAddresses got err: %v", err)
	}

	for _, address := range addresses {
		if strings.Contains(address, addressName) {
			t.Error("ephemeral IP address already promoted")
			return
		}
	}

	// promote ephemeral address
	if err := promoteEphemeralAddress(buf, tc.ProjectID, region, ephemeralIP, addressName); err != nil {
		t.Errorf("promoteEphemeralAddress got err: %v", err)
	}

	// release static ip
	defer func() {
		if err = releaseRegionalStaticExternal(buf, tc.ProjectID, region, addressName); err != nil {
			t.Errorf("releaseRegionalStaticExternal got err: %v", err)
		}
	}()

	// verify output
	expectedResult := fmt.Sprintf("Ephemeral IP %s address promoted successfully", ephemeralIP)
	if got := buf.String(); !strings.Contains(got, expectedResult) {
		t.Errorf("promoteEphemeralAddress got %q, want %q", got, expectedResult)
	}

	// List IP addresses to verify the new address is in the list already
	addresses, err = listIPAddresses(ctx, tc.ProjectID, region)
	if err != nil {
		t.Errorf("listIPAddresses got err: %v", err)
	}

	for _, address := range addresses {
		if strings.Contains(address, addressName) {
			return
		}
	}
	t.Error("ephemeral IP was not promoted")
>>>>>>> 33a49cf0
}<|MERGE_RESOLUTION|>--- conflicted
+++ resolved
@@ -627,7 +627,207 @@
 
 	}
 	t.Error("IP address did not assigned properly") // address assign not verified
-<<<<<<< HEAD
+
+	// unassign address
+	if err := unassignStaticAddressFromExistingVM(buf, tc.ProjectID, zone, instanceName, "nic0"); err != nil {
+		t.Errorf("unassignStaticAddressFromExistingVM got err: %v", err)
+	}
+
+	// verify output
+	expectedResult = fmt.Sprintf("Static address %s unassigned from the instance %s", address.GetAddress(), instanceName)
+	if got := buf.String(); !strings.Contains(got, expectedResult) {
+		t.Errorf("unassignStaticAddressFromExistingVM got %q, want %q", got, expectedResult)
+	}
+
+	// verify address unassign
+	instance, err = instancesClient.Get(ctx, reqGet)
+	if err != nil {
+		t.Errorf("instancesClient.Get got err: %v", err)
+	}
+
+	for _, ni := range instance.NetworkInterfaces {
+		if *ni.Name != "nic0" {
+			continue
+		}
+		for _, ac := range ni.AccessConfigs {
+			if ac.NatIP != nil && *ac.NatIP == address.GetAddress() {
+				t.Errorf("address %v still found in the list of assigned addresses", addressName)
+				return
+			}
+		}
+	}
+}
+
+func TestAssignStaticExternalToNewVM(t *testing.T) {
+	ctx := context.Background()
+	var seededRand = rand.New(
+		rand.NewSource(time.Now().UnixNano()))
+	tc := testutil.SystemTest(t)
+	instanceName := "test-instance-" + fmt.Sprint(seededRand.Int())
+	addressName := "test-address-" + fmt.Sprint(seededRand.Int())
+	zone := "us-central1-a"
+	region := "us-central1"
+	buf := &bytes.Buffer{}
+
+	// create and retrieve address
+	address, err := reserveNewRegionalExternal(buf, tc.ProjectID, region, addressName, true)
+	if err != nil {
+		t.Errorf("reserveNewRegionalExternal got err: %v", err)
+		return
+	}
+
+	defer func() {
+		if err := deleteIPAddress(ctx, tc.ProjectID, region, addressName); err != nil {
+			t.Errorf("deleteIPAddress got err: %v", err)
+		}
+	}()
+
+	// assign address to test
+	if err := assignStaticExternalToNewVM(buf, tc.ProjectID, zone, instanceName, address.GetAddress()); err != nil {
+		t.Errorf("assignStaticExternalToNewVM got err: %v", err)
+	}
+
+	defer func() {
+		if err := deleteInstance(tc.ProjectID, zone, instanceName); err != nil {
+			t.Errorf("deleteInstance got err: %v", err)
+		}
+
+	}()
+
+	// verify output
+	expectedResult := fmt.Sprintf("Static address %s assigned to new VM", address.GetAddress())
+	if got := buf.String(); !strings.Contains(got, expectedResult) {
+		t.Errorf("assignStaticExternalToNewVM got %q, want %q", got, expectedResult)
+	}
+
+	// verify address assign
+	reqGet := &computepb.GetInstanceRequest{
+		Project:  tc.ProjectID,
+		Zone:     zone,
+		Instance: instanceName,
+	}
+
+	instancesClient, err := compute.NewInstancesRESTClient(ctx)
+	instance, err := instancesClient.Get(ctx, reqGet)
+	if err != nil {
+		t.Errorf("instancesClient.Get got err: %v", err)
+	}
+
+	for _, ni := range instance.NetworkInterfaces {
+		if *ni.Name != "nic0" {
+			continue
+		}
+		for _, ac := range ni.AccessConfigs {
+
+			if ac.NatIP != nil && *ac.NatIP == address.GetAddress() {
+				return // address assign verified
+			}
+		}
+
+	}
+	t.Error("IP address did not assigned properly") // address assign not verified
+
+}
+
+func TestPromoteEphemeralAddress(t *testing.T) {
+	ctx := context.Background()
+	var seededRand = rand.New(
+		rand.NewSource(time.Now().UnixNano()))
+	tc := testutil.SystemTest(t)
+	instanceName := "test-instance-" + fmt.Sprint(seededRand.Int())
+	addressName := "address-promoted-" + fmt.Sprint(seededRand.Int())
+	zone := "us-central1-a"
+	region := "us-central1"
+	buf := &bytes.Buffer{}
+
+	// initiate instance
+	err := createTestInstance(tc.ProjectID, zone, instanceName)
+	if err != nil {
+		t.Errorf("createTestInstance got err: %v", err)
+		return
+	}
+
+	defer func() {
+		if err := deleteInstance(tc.ProjectID, zone, instanceName); err != nil {
+			t.Errorf("deleteInstance got err: %v", err)
+		}
+	}()
+
+	reqGet := &computepb.GetInstanceRequest{
+		Project:  tc.ProjectID,
+		Zone:     zone,
+		Instance: instanceName,
+	}
+
+	// verify address assign
+	instancesClient, err := compute.NewInstancesRESTClient(ctx)
+	instance, err := instancesClient.Get(ctx, reqGet)
+	if err != nil {
+		t.Errorf("instancesClient.Get got err: %v", err)
+	}
+
+	ephemeralIP := ""
+
+	for _, ni := range instance.NetworkInterfaces {
+		if *ni.Name != "nic0" {
+			continue
+		}
+		for _, ac := range ni.AccessConfigs {
+			if *ac.Type == computepb.AccessConfig_ONE_TO_ONE_NAT.String() {
+				ephemeralIP = *ac.NatIP
+				break
+			}
+		}
+	}
+
+	if ephemeralIP == "" {
+		t.Error("no ephemeral IP found in instance")
+		return
+	}
+
+	// List IP addresses to verify the new address is NOT in the list yet
+	addresses, err := listIPAddresses(ctx, tc.ProjectID, region)
+	if err != nil {
+		t.Errorf("listIPAddresses got err: %v", err)
+	}
+
+	for _, address := range addresses {
+		if strings.Contains(address, addressName) {
+			t.Error("ephemeral IP address already promoted")
+			return
+		}
+	}
+
+	// promote ephemeral address
+	if err := promoteEphemeralAddress(buf, tc.ProjectID, region, ephemeralIP, addressName); err != nil {
+		t.Errorf("promoteEphemeralAddress got err: %v", err)
+	}
+
+	// release static ip
+	defer func() {
+		if err = releaseRegionalStaticExternal(buf, tc.ProjectID, region, addressName); err != nil {
+			t.Errorf("releaseRegionalStaticExternal got err: %v", err)
+		}
+	}()
+
+	// verify output
+	expectedResult := fmt.Sprintf("Ephemeral IP %s address promoted successfully", ephemeralIP)
+	if got := buf.String(); !strings.Contains(got, expectedResult) {
+		t.Errorf("promoteEphemeralAddress got %q, want %q", got, expectedResult)
+	}
+
+	// List IP addresses to verify the new address is in the list already
+	addresses, err = listIPAddresses(ctx, tc.ProjectID, region)
+	if err != nil {
+		t.Errorf("listIPAddresses got err: %v", err)
+	}
+
+	for _, address := range addresses {
+		if strings.Contains(address, addressName) {
+			return
+		}
+	}
+	t.Error("ephemeral IP was not promoted")
 }
 
 func TestGetInstanceIPAddresses(t *testing.T) {
@@ -703,207 +903,4 @@
 			}
 		})
 	}
-=======
-
-	// unassign address
-	if err := unassignStaticAddressFromExistingVM(buf, tc.ProjectID, zone, instanceName, "nic0"); err != nil {
-		t.Errorf("unassignStaticAddressFromExistingVM got err: %v", err)
-	}
-
-	// verify output
-	expectedResult = fmt.Sprintf("Static address %s unassigned from the instance %s", address.GetAddress(), instanceName)
-	if got := buf.String(); !strings.Contains(got, expectedResult) {
-		t.Errorf("unassignStaticAddressFromExistingVM got %q, want %q", got, expectedResult)
-	}
-
-	// verify address unassign
-	instance, err = instancesClient.Get(ctx, reqGet)
-	if err != nil {
-		t.Errorf("instancesClient.Get got err: %v", err)
-	}
-
-	for _, ni := range instance.NetworkInterfaces {
-		if *ni.Name != "nic0" {
-			continue
-		}
-		for _, ac := range ni.AccessConfigs {
-			if ac.NatIP != nil && *ac.NatIP == address.GetAddress() {
-				t.Errorf("address %v still found in the list of assigned addresses", addressName)
-				return
-			}
-		}
-	}
-}
-
-func TestAssignStaticExternalToNewVM(t *testing.T) {
-	ctx := context.Background()
-	var seededRand = rand.New(
-		rand.NewSource(time.Now().UnixNano()))
-	tc := testutil.SystemTest(t)
-	instanceName := "test-instance-" + fmt.Sprint(seededRand.Int())
-	addressName := "test-address-" + fmt.Sprint(seededRand.Int())
-	zone := "us-central1-a"
-	region := "us-central1"
-	buf := &bytes.Buffer{}
-
-	// create and retrieve address
-	address, err := reserveNewRegionalExternal(buf, tc.ProjectID, region, addressName, true)
-	if err != nil {
-		t.Errorf("reserveNewRegionalExternal got err: %v", err)
-		return
-	}
-
-	defer func() {
-		if err := deleteIPAddress(ctx, tc.ProjectID, region, addressName); err != nil {
-			t.Errorf("deleteIPAddress got err: %v", err)
-		}
-	}()
-
-	// assign address to test
-	if err := assignStaticExternalToNewVM(buf, tc.ProjectID, zone, instanceName, address.GetAddress()); err != nil {
-		t.Errorf("assignStaticExternalToNewVM got err: %v", err)
-	}
-
-	defer func() {
-		if err := deleteInstance(tc.ProjectID, zone, instanceName); err != nil {
-			t.Errorf("deleteInstance got err: %v", err)
-		}
-
-	}()
-
-	// verify output
-	expectedResult := fmt.Sprintf("Static address %s assigned to new VM", address.GetAddress())
-	if got := buf.String(); !strings.Contains(got, expectedResult) {
-		t.Errorf("assignStaticExternalToNewVM got %q, want %q", got, expectedResult)
-	}
-
-	// verify address assign
-	reqGet := &computepb.GetInstanceRequest{
-		Project:  tc.ProjectID,
-		Zone:     zone,
-		Instance: instanceName,
-	}
-
-	instancesClient, err := compute.NewInstancesRESTClient(ctx)
-	instance, err := instancesClient.Get(ctx, reqGet)
-	if err != nil {
-		t.Errorf("instancesClient.Get got err: %v", err)
-	}
-
-	for _, ni := range instance.NetworkInterfaces {
-		if *ni.Name != "nic0" {
-			continue
-		}
-		for _, ac := range ni.AccessConfigs {
-
-			if ac.NatIP != nil && *ac.NatIP == address.GetAddress() {
-				return // address assign verified
-			}
-		}
-
-	}
-	t.Error("IP address did not assigned properly") // address assign not verified
-
-}
-
-func TestPromoteEphemeralAddress(t *testing.T) {
-	ctx := context.Background()
-	var seededRand = rand.New(
-		rand.NewSource(time.Now().UnixNano()))
-	tc := testutil.SystemTest(t)
-	instanceName := "test-instance-" + fmt.Sprint(seededRand.Int())
-	addressName := "address-promoted-" + fmt.Sprint(seededRand.Int())
-	zone := "us-central1-a"
-	region := "us-central1"
-	buf := &bytes.Buffer{}
-
-	// initiate instance
-	err := createTestInstance(tc.ProjectID, zone, instanceName)
-	if err != nil {
-		t.Errorf("createTestInstance got err: %v", err)
-		return
-	}
-
-	defer func() {
-		if err := deleteInstance(tc.ProjectID, zone, instanceName); err != nil {
-			t.Errorf("deleteInstance got err: %v", err)
-		}
-	}()
-
-	reqGet := &computepb.GetInstanceRequest{
-		Project:  tc.ProjectID,
-		Zone:     zone,
-		Instance: instanceName,
-	}
-
-	// verify address assign
-	instancesClient, err := compute.NewInstancesRESTClient(ctx)
-	instance, err := instancesClient.Get(ctx, reqGet)
-	if err != nil {
-		t.Errorf("instancesClient.Get got err: %v", err)
-	}
-
-	ephemeralIP := ""
-
-	for _, ni := range instance.NetworkInterfaces {
-		if *ni.Name != "nic0" {
-			continue
-		}
-		for _, ac := range ni.AccessConfigs {
-			if *ac.Type == computepb.AccessConfig_ONE_TO_ONE_NAT.String() {
-				ephemeralIP = *ac.NatIP
-				break
-			}
-		}
-	}
-
-	if ephemeralIP == "" {
-		t.Error("no ephemeral IP found in instance")
-		return
-	}
-
-	// List IP addresses to verify the new address is NOT in the list yet
-	addresses, err := listIPAddresses(ctx, tc.ProjectID, region)
-	if err != nil {
-		t.Errorf("listIPAddresses got err: %v", err)
-	}
-
-	for _, address := range addresses {
-		if strings.Contains(address, addressName) {
-			t.Error("ephemeral IP address already promoted")
-			return
-		}
-	}
-
-	// promote ephemeral address
-	if err := promoteEphemeralAddress(buf, tc.ProjectID, region, ephemeralIP, addressName); err != nil {
-		t.Errorf("promoteEphemeralAddress got err: %v", err)
-	}
-
-	// release static ip
-	defer func() {
-		if err = releaseRegionalStaticExternal(buf, tc.ProjectID, region, addressName); err != nil {
-			t.Errorf("releaseRegionalStaticExternal got err: %v", err)
-		}
-	}()
-
-	// verify output
-	expectedResult := fmt.Sprintf("Ephemeral IP %s address promoted successfully", ephemeralIP)
-	if got := buf.String(); !strings.Contains(got, expectedResult) {
-		t.Errorf("promoteEphemeralAddress got %q, want %q", got, expectedResult)
-	}
-
-	// List IP addresses to verify the new address is in the list already
-	addresses, err = listIPAddresses(ctx, tc.ProjectID, region)
-	if err != nil {
-		t.Errorf("listIPAddresses got err: %v", err)
-	}
-
-	for _, address := range addresses {
-		if strings.Contains(address, addressName) {
-			return
-		}
-	}
-	t.Error("ephemeral IP was not promoted")
->>>>>>> 33a49cf0
 }