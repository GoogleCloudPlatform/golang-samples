// Copyright 2022 Google LLC
//
// Licensed under the Apache License, Version 2.0 (the "License");
// you may not use this file except in compliance with the License.
// You may obtain a copy of the License at
//
//     https://www.apache.org/licenses/LICENSE-2.0
//
// Unless required by applicable law or agreed to in writing, software
// distributed under the License is distributed on an "AS IS" BASIS,
// WITHOUT WARRANTIES OR CONDITIONS OF ANY KIND, either express or implied.
// See the License for the specific language governing permissions and
// limitations under the License.

package snippets

import (
	"bytes"
	"context"
	"errors"
	"fmt"
	"math/rand"
	"strings"
	"testing"
	"time"

	compute "cloud.google.com/go/compute/apiv1"
	computepb "cloud.google.com/go/compute/apiv1/computepb"
	"github.com/GoogleCloudPlatform/golang-samples/internal/testutil"
	"google.golang.org/api/googleapi"
	"google.golang.org/protobuf/proto"
)

func createInstance(
	ctx context.Context,
	projectID, zone, instanceName, sourceImage, diskName string,
) error {
	instancesClient, err := compute.NewInstancesRESTClient(ctx)
	if err != nil {
		return err
	}
	defer instancesClient.Close()
	req := &computepb.InsertInstanceRequest{
		Project: projectID,
		Zone:    zone,
		InstanceResource: &computepb.Instance{
			Name: proto.String(instanceName),
			Disks: []*computepb.AttachedDisk{
				{
					InitializeParams: &computepb.AttachedDiskInitializeParams{
						DiskSizeGb:  proto.Int64(25),
						SourceImage: proto.String(sourceImage),
						DiskName:    proto.String(diskName),
					},
					AutoDelete: proto.Bool(false),
					Boot:       proto.Bool(true),
					DeviceName: proto.String(diskName),
				},
			},
			MachineType: proto.String(fmt.Sprintf("zones/%s/machineTypes/n1-standard-1", zone)),
			NetworkInterfaces: []*computepb.NetworkInterface{
				{
					Name: proto.String("global/networks/default"),
				},
			},
		},
	}

	op, err := instancesClient.Insert(ctx, req)
	if err != nil {
		return err
	}

	return op.Wait(ctx)
}

func getInstance(
	ctx context.Context,
	projectID, zone, instanceName string,
) (*computepb.Instance, error) {
	instancesClient, err := compute.NewInstancesRESTClient(ctx)
	if err != nil {
		return nil, err
	}
	defer instancesClient.Close()
	reqInstance := &computepb.GetInstanceRequest{
		Project:  projectID,
		Zone:     zone,
		Instance: instanceName,
	}

	return instancesClient.Get(ctx, reqInstance)
}

func createDiskSnapshot(ctx context.Context, projectId, zone, diskName, snapshotName string) error {
	disksClient, err := compute.NewDisksRESTClient(ctx)
	if err != nil {
		return err
	}
	defer disksClient.Close()
	req := &computepb.CreateSnapshotDiskRequest{
		Project: projectId,
		Zone:    zone,
		Disk:    diskName,
		SnapshotResource: &computepb.Snapshot{
			Name: proto.String(snapshotName),
		},
	}

	op, err := disksClient.CreateSnapshot(ctx, req)
	if err != nil {
		return err
	}

	return op.Wait(ctx)
}

func deleteDiskSnapshot(ctx context.Context, projectId, snapshotName string) error {
	snapshotsClient, err := compute.NewSnapshotsRESTClient(ctx)
	if err != nil {
		return err
	}
	defer snapshotsClient.Close()
	req := &computepb.DeleteSnapshotRequest{
		Project:  projectId,
		Snapshot: snapshotName,
	}

	op, err := snapshotsClient.Delete(ctx, req)
	if err != nil {
		return err
	}

	return op.Wait(ctx)
}

func deleteInstance(t *testing.T, ctx context.Context, projectId, zone, instanceName string) {
	t.Helper()
	instancesClient, err := compute.NewInstancesRESTClient(ctx)
	if err != nil {
		t.Fatalf("NewInstancesRESTClient: %v", err)
	}
	defer instancesClient.Close()

	// Get the instance to set all disks to autodelte with intance
	instance, err := getInstance(ctx, projectId, zone, instanceName)
	if err != nil {
		t.Error("getInstance err", err)
	}

	for _, disk := range instance.GetDisks() {
		req := &computepb.SetDiskAutoDeleteInstanceRequest{
			Project:    projectId,
			Zone:       zone,
			Instance:   instanceName,
			DeviceName: disk.GetDeviceName(),
			AutoDelete: true,
		}

		_, err := instancesClient.SetDiskAutoDelete(ctx, req)
		if err != nil {
			t.Errorf("unable to set disk autodelete field: %v", err)
		}
	}

	req := &computepb.DeleteInstanceRequest{
		Project:  projectId,
		Zone:     zone,
		Instance: instanceName,
	}

	op, err := instancesClient.Delete(ctx, req)
	if err != nil {
		t.Errorf("instanceClient.Delete: %v", err)
	}

	err = op.Wait(ctx)
	if err != nil {
		t.Errorf("instanceClient.Delete: %v", err)
	}
}

// Produces a test error only in case it was NOT due to a 404. This avoids
// flackyness which may result from the ripper cleaning up resources.
func errorIfNot404(t *testing.T, msg string, err error) {
	var gerr *googleapi.Error
	if errors.As(err, &gerr) {
		t.Log(gerr.Message, " - ", gerr.Code)
		if gerr.Code == 404 {
			t.Skip(msg + " skipped due to a Not Found error (404)")
		} else {
			t.Errorf(msg+" got err: %v", err)
		}
	}
}

// deleteStoragePool deletes the specified storage pool in the given project and zone.
// It writes a confirmation message to the provided writer upon success.
func deleteStoragePool(projectId, zone, storagePoolName string) error {
	ctx := context.Background()
	client, err := compute.NewStoragePoolsRESTClient(ctx)
	if err != nil {
		return fmt.Errorf("NewStoragePoolsRESTClient: %v", err)
	}
	defer client.Close()

	// Create the delete storage pool request
	req := &computepb.DeleteStoragePoolRequest{
		Project:     projectId,
		Zone:        zone,
		StoragePool: storagePoolName,
	}

	// Send the delete storage pool request
	op, err := client.Delete(ctx, req)
	if err != nil {
		return fmt.Errorf("Delete storage pool request failed: %v", err)
	}

	// Wait for the delete storage pool operation to complete
	if err = op.Wait(ctx); err != nil {
		return fmt.Errorf("unable to wait for the operation: %w", err)
	}

	// Write a confirmation message
	fmt.Printf("Storage pool deleted: %s\n", storagePoolName)
	return nil
}

func TestComputeDisksSnippets(t *testing.T) {
	ctx := context.Background()
	var r *rand.Rand = rand.New(
		rand.NewSource(time.Now().UnixNano()))
	tc := testutil.SystemTest(t)
	zone := "europe-west2-b"
	region := "europe-west2"
	replicaZones := []string{"europe-west2-a", "europe-west2-b"}
	instanceName := fmt.Sprintf("test-instance-%v-%v", time.Now().Format("01-02-2006"), r.Int())
	diskName := fmt.Sprintf("test-disk-%v-%v", time.Now().Format("01-02-2006"), r.Int())
	instanceDiskName := fmt.Sprintf("test-instance-disk-%v-%v", time.Now().Format("01-02-2006"), r.Int())
	snapshotName := fmt.Sprintf("test-snapshot-%v-%v", time.Now().Format("01-02-2006"), r.Int())
	sourceImage := "projects/debian-cloud/global/images/family/debian-11"
	diskType := fmt.Sprintf("zones/%s/diskTypes/pd-ssd", zone)
	diskSnapshotLink := fmt.Sprintf("projects/%s/global/snapshots/%s", tc.ProjectID, snapshotName)

	instancesClient, err := compute.NewInstancesRESTClient(ctx)
	if err != nil {
		t.Fatalf("NewInstancesRESTClient: %v", err)
	}
	defer instancesClient.Close()

	// Create a snapshot before we run the actual tests
	var buf bytes.Buffer
	err = createDiskFromImage(&buf, tc.ProjectID, zone, diskName, diskType, sourceImage, 50)
	if err != nil {
		t.Fatalf("createDiskFromImage got err: %v", err)
	}
	defer deleteDisk(&buf, tc.ProjectID, zone, diskName)

	err = createDiskSnapshot(ctx, tc.ProjectID, zone, diskName, snapshotName)
	if err != nil {
		t.Fatalf("createDiskSnapshot got err: %v", err)
	}
	defer deleteDiskSnapshot(ctx, tc.ProjectID, snapshotName)

	// Create a VM instance to attach disks to
	err = createInstance(ctx, tc.ProjectID, zone, instanceName, sourceImage, instanceDiskName)
	if err != nil {
		t.Fatalf("unable to create instance: %v", err)
	}
	defer deleteInstance(t, ctx, tc.ProjectID, zone, instanceName)

	t.Run("Create and delete zonal disk from a snapshot", func(t *testing.T) {
		zonalDiskName := fmt.Sprintf("test-zonal-disk-%v-%v", time.Now().Format("01-02-2006"), r.Int())
		var buf bytes.Buffer
		want := "Disk created"

		if err := createDiskFromSnapshot(&buf, tc.ProjectID, zone, zonalDiskName, diskType, diskSnapshotLink, 50); err != nil {
			t.Errorf("createDiskFromSnapshot got err: %v", err)
		}
		if got := buf.String(); !strings.Contains(got, want) {
			t.Errorf("createDiskFromSnapshot got %q, want %q", got, want)
		}

		buf.Reset()
		want = "Disk deleted"

		if err := deleteDisk(&buf, tc.ProjectID, zone, zonalDiskName); err != nil {
			errorIfNot404(t, "deleteDisk", err)
		}
		if got := buf.String(); !strings.Contains(got, want) {
			t.Errorf("deleteDisk got %q, want %q", got, want)
		}
	})

	t.Run("Create and delete a regional disk from a snapshot", func(t *testing.T) {
		regionalDiskName := fmt.Sprintf("test-regional-disk-%v-%v", time.Now().Format("01-02-2006"), r.Int())
		var buf bytes.Buffer
		want := "Disk created"

		if err := createRegionalDiskFromSnapshot(&buf, tc.ProjectID, region, replicaZones, regionalDiskName, diskType, diskSnapshotLink, 50); err != nil {
			t.Errorf("createRegionalDiskFromSnapshot got err: %v", err)
		}
		if got := buf.String(); !strings.Contains(got, want) {
			t.Errorf("createRegionalDiskFromSnapshot got %q, want %q", got, want)
		}

		buf.Reset()
		want = "Disk deleted"

		err = deleteRegionalDisk(&buf, tc.ProjectID, region, regionalDiskName)
		if err != nil {
			errorIfNot404(t, "deleteRegionalDisk", err)
		}
		if got := buf.String(); !strings.Contains(got, want) {
			t.Errorf("deleteRegionalDisk got %q, want %q", got, want)
		}
	})

	t.Run("Create and resize a regional disk", func(t *testing.T) {
		regionalDiskName := fmt.Sprintf("test-regional-resize-disk-%v-%v", time.Now().Format("01-02-2006"), r.Int())
		var buf bytes.Buffer
		want := "Disk created"

		if err := createRegionalDisk(&buf, tc.ProjectID, region, replicaZones, regionalDiskName, diskType, 20); err != nil {
			t.Errorf("createRegionalDisk got err: %v", err)
		}
		if got := buf.String(); !strings.Contains(got, want) {
			t.Errorf("createRegionalDisk got %q, want %q", got, want)
		}

		buf.Reset()
		want = "Disk resized"

		resizeRegionalDisk(&buf, tc.ProjectID, region, regionalDiskName, 50)
		if err != nil {
			t.Errorf("resizeRegionalDisk got err: %v", err)
		}
		if got := buf.String(); !strings.Contains(got, want) {
			t.Errorf("resizeRegionalDisk got %q, want %q", got, want)
		}

		buf.Reset()
		want = "Disk deleted"

		// clean up
		err = deleteRegionalDisk(&buf, tc.ProjectID, region, regionalDiskName)
		if err != nil {
			errorIfNot404(t, "deleteRegionalDisk", err)
		}
	})

	t.Run("createEmptyDisk and clone it into a regional disk", func(t *testing.T) {
		zonalDiskName := fmt.Sprintf("test-zonal-clone-disk-%v-%v", time.Now().Format("01-02-2006"), r.Int())
		sourceDisk := fmt.Sprintf("projects/%s/zones/europe-west2-b/disks/%s", tc.ProjectID, zonalDiskName)
		regionalDiskName := fmt.Sprintf("test-regional-clone-disk-%v-%v", time.Now().Format("01-02-2006"), r.Int())
		var buf bytes.Buffer
		want := "Disk created"

		if err := createEmptyDisk(&buf, tc.ProjectID, zone, zonalDiskName, diskType, 20); err != nil {
			t.Fatalf("createEmptyDisk got err: %v", err)
		}
		defer deleteDisk(&buf, tc.ProjectID, zone, zonalDiskName)

		if got := buf.String(); !strings.Contains(got, want) {
			t.Errorf("createEmptyDisk got %q, want %q", got, want)
		}

		if err := createRegionalDiskFromDisk(&buf, tc.ProjectID, region, replicaZones, regionalDiskName, diskType, sourceDisk, 30); err != nil {
			t.Fatalf("createRegionalDiskFromDisk got err: %v", err)
		}
		defer deleteRegionalDisk(&buf, tc.ProjectID, region, regionalDiskName)

		if got := buf.String(); !strings.Contains(got, want) {
			t.Errorf("createRegionalDiskFromDisk got %q, want %q", got, want)
		}
	})

	t.Run("create, clone and delete an encrypted disk", func(t *testing.T) {
		encDiskName1 := fmt.Sprintf("test-enc-disk1-%v-%v", time.Now().Format("01-02-2006"), r.Int())
		sourceDisk := fmt.Sprintf("projects/%s/zones/europe-west2-b/disks/%s", tc.ProjectID, encDiskName1)
		encDiskName2 := fmt.Sprintf("test-enc-disk2-%v-%v", time.Now().Format("01-02-2006"), r.Int())
		var buf bytes.Buffer
		want := "Disk created"

		if err := createEncryptedDisk(&buf, tc.ProjectID, zone, encDiskName1, diskType, 20, "SGVsbG8gZnJvbSBHb29nbGUgQ2xvdWQgUGxhdGZvcm0=", "", "", ""); err != nil {
			t.Fatalf("createEncryptedDisk got err: %v", err)
		}
		defer deleteDisk(&buf, tc.ProjectID, zone, encDiskName1)

		if got := buf.String(); !strings.Contains(got, want) {
			t.Errorf("createEncryptedDisk got %q, want %q", got, want)
		}

		if err := createDiskFromCustomerEncryptedDisk(&buf, tc.ProjectID, zone, encDiskName2, diskType, 20, sourceDisk, "SGVsbG8gZnJvbSBHb29nbGUgQ2xvdWQgUGxhdGZvcm0="); err != nil {
			t.Fatalf("createDiskFromCustomerEncryptedDisk got err: %v", err)
		}
		defer deleteDisk(&buf, tc.ProjectID, zone, encDiskName2)

		if got := buf.String(); !strings.Contains(got, want) {
			t.Errorf("createDiskFromCustomerEncryptedDisk got %q, want %q", got, want)
		}
	})

	t.Run("setDiskAutoDelete", func(t *testing.T) {
		buf.Reset()
		want := "disk autoDelete field updated."

		if err := setDiskAutoDelete(&buf, tc.ProjectID, zone, instanceName, instanceDiskName, true); err != nil {
			t.Fatalf("setDiskAutodelete got err: %v", err)
		}
		if got := buf.String(); !strings.Contains(got, want) {
			t.Fatalf("setDiskAutoDelete got %q, want %q", got, want)
		}

		instance, err := getInstance(ctx, tc.ProjectID, zone, instanceName)
		if err != nil {
			t.Fatalf("getInstance got err: %v", err)
		}

		if instance.GetDisks()[0].GetAutoDelete() != true {
			t.Errorf("instance got %t, want %t", instance.GetDisks()[0].GetAutoDelete(), true)
		}
	})

	t.Run("Attach a regional disk to VM", func(t *testing.T) {
		instanceRegionalDiskName := fmt.Sprintf("test-attach-rw-instance-disk-%v-%v", time.Now().Format("01-02-2006"), r.Int())

		if err := createRegionalDisk(&buf, tc.ProjectID, region, replicaZones, instanceRegionalDiskName, "regions/us-west3/diskTypes/pd-ssd", 20); err != nil {
			t.Fatalf("createRegionalDisk got err: %v", err)
		}

		buf.Reset()
		want := "Disk attached"

		diskUrl := fmt.Sprintf("projects/%s/regions/%s/disks/%s", tc.ProjectID, region, instanceRegionalDiskName)

		if err := attachRegionalDisk(&buf, tc.ProjectID, zone, instanceName, diskUrl); err != nil {
			t.Fatalf("attachRegionalDisk got err: %v", err)
		}
		if got := buf.String(); !strings.Contains(got, want) {
			t.Fatalf("attachRegionalDisk got %q, want %q", got, want)
		}

		instance, err := getInstance(ctx, tc.ProjectID, zone, instanceName)
		if err != nil {
			t.Fatalf("getInstance got err: %v", err)
		}

		foundDisk := false
		for _, disk := range instance.GetDisks() {
			if strings.Contains(*disk.Source, instanceRegionalDiskName) {
				foundDisk = true
			}
		}
		if !foundDisk {
			t.Errorf("The disk %s is not attached to the instance!", instanceRegionalDiskName)
		}

		// Cannot clean up the disk just yet because it must be done after the VM is terminated.
		// It will be done by deleteInstance function.
	})

	t.Run("Attach a read-only regional disk to VM", func(t *testing.T) {
		instanceRegionalDiskName := fmt.Sprintf("test-attach-ro-instance-disk-%v-%v", time.Now().Format("01-02-2006"), r.Int())

		if err := createRegionalDisk(&buf, tc.ProjectID, region, replicaZones, instanceRegionalDiskName, "regions/us-west3/diskTypes/pd-ssd", 20); err != nil {
			t.Fatalf("createRegionalDisk got err: %v", err)
		}

		buf.Reset()
		want := "Disk attached"

		diskUrl := fmt.Sprintf("projects/%s/regions/%s/disks/%s", tc.ProjectID, region, instanceRegionalDiskName)

		if err := attachRegionalDiskReadOnly(&buf, tc.ProjectID, zone, instanceName, diskUrl); err != nil {
			t.Fatalf("attachRegionalDisk got err: %v", err)
		}
		if got := buf.String(); !strings.Contains(got, want) {
			t.Fatalf("attachRegionalDisk got %q, want %q", got, want)
		}

		instance, err := getInstance(ctx, tc.ProjectID, zone, instanceName)
		if err != nil {
			t.Fatalf("getInstance got err: %v", err)
		}

		foundDisk := false
		for _, disk := range instance.GetDisks() {
			if strings.Contains(*disk.Source, instanceRegionalDiskName) {
				foundDisk = true
			}
		}
		if !foundDisk {
			t.Errorf("The disk %s is not attached to the instance!", instanceRegionalDiskName)
		}

		// Cannot clean up the disk just yet because it must be done after the VM is terminated.
		// It will be done by deleteInstance function.
	})
<<<<<<< HEAD
	t.Run("Create Hyperdisk", func(t *testing.T) {
		instanceRegionalHyperDiskName := fmt.Sprintf("test-hyper-disk-%v-%v", time.Now().Format("01-02-2006"), r.Int())
		disksClient, err := compute.NewDisksRESTClient(ctx)
		if err != nil {
			t.Fatalf("NewDisksRESTClient: %v", err)
		}
		defer disksClient.Close()
		var buf bytes.Buffer
		err = createHyperdisk(&buf, tc.ProjectID, zone, instanceRegionalHyperDiskName)
		if err != nil {
			t.Errorf("createHyperdisk got err: %v", err)
		}
		defer deleteDisk(&buf, tc.ProjectID, zone, instanceRegionalHyperDiskName)
		disk, err := disksClient.Get(ctx, &computepb.GetDiskRequest{
			Project: tc.ProjectID,
			Zone:    zone,
			Disk:    instanceRegionalHyperDiskName,
		})
		if err != nil {
			t.Errorf("Get disk got err: %v", err)
		}

		if disk.GetName() != instanceRegionalHyperDiskName {
			t.Errorf("Disk name mismatch (-want +got):\n%s / %s", disk.GetName(), instanceRegionalHyperDiskName)
		}
		wantDiskType := fmt.Sprintf("zones/%s/diskTypes/hyperdisk-balanced", zone)

		if !strings.Contains(disk.GetType(), wantDiskType) {
			t.Errorf("Disk type mismatch (-want to contain +got):\n%s / %s", disk.GetType(), wantDiskType)
		}

	})
}

func TestCreateDisksStoragePool(t *testing.T) {
	ctx := context.Background()
	var r = rand.New(rand.NewSource(time.Now().UnixNano()))
	tc := testutil.SystemTest(t)
	capacityProvisioningType := "ADVANCED"
	diskName := fmt.Sprintf("test-disk-%v-%v", time.Now().Format("01-02-2006"), r.Int())
	diskSizeGb := int64(50)
	diskType := fmt.Sprintf("zones/%s/diskTypes/hyperdisk-balanced", zone)
	storagePoolName := fmt.Sprintf("test-storage-pool-%v-%v", time.Now().Format("01-02-2006"), r.Int())
	storagePoolType := fmt.Sprintf("projects/%s/zones/%s/storagePoolTypes/hyperdisk-balanced", tc.ProjectID, zone)
	storagePoolLink := fmt.Sprintf("https://www.googleapis.com/compute/v1/projects/%s/zones/%s/storagePools/%s", tc.ProjectID, zone, storagePoolName)
	provisionedCapacity := int64(10240)
	provisionedIops := int64(10000)
	provisionedThroughput := int64(1024)
	zone := "europe-west4-b"

	// Create the storage pool
	var buf bytes.Buffer
	err = createHyperdiskStoragePool(&buf, tc.ProjectID, zone, storagePoolName, storagePoolType)
	if err != nil {
		t.Fatalf("createHyperdiskStoragePool got err: %v", err)
	}
	defer func() {
		if err := deleteStoragePool(tc.ProjectID, zone, storagePoolName); err != nil {
			t.Errorf("deleteStoragePool got err: %v", err)
		}
	}()

	t.Run("CreateHyperdiskStoragePool", func(t *testing.T) {
		storagePoolsClient, err := compute.NewStoragePoolsRESTClient(ctx)
		if err != nil {
			t.Fatalf("NewStoragePoolsRESTClient: %v", err)
		}
		defer storagePoolsClient.Close()

		// Verify the storage pool creation
		storagePool, err := storagePoolsClient.Get(ctx, &computepb.GetStoragePoolRequest{
			Project:     tc.ProjectID,
			Zone:        zone,
			StoragePool: storagePoolName,
		})
		if err != nil {
			t.Errorf("Get storage pool got err: %v", err)
		}

		if storagePool.GetName() != storagePoolName {
			t.Errorf("Storage pool name mismatch: got %v, want %v", storagePool.GetName(), storagePoolName)
		}

		if !strings.Contains(storagePool.GetStoragePoolType(), "hyperdisk-balanced") {
			t.Errorf("Storage pool type mismatch: got %v, want to contain %v", storagePool.GetStoragePoolType(), "hyperdisk-balanced")
		}

		if storagePool.GetCapacityProvisioningType() != capacityProvisioningType {
			t.Errorf("Capacity provisioning type mismatch: got %v, want %v", storagePool.GetCapacityProvisioningType(), capacityProvisioningType)
		}

		if storagePool.GetPoolProvisionedCapacityGb() != provisionedCapacity {
			t.Errorf("Provisioned capacity mismatch: got %v, want %v", storagePool.GetPoolProvisionedCapacityGb(), provisionedCapacity)
		}

		if storagePool.GetPoolProvisionedIops() != provisionedIops {
			t.Errorf("Provisioned IOPS mismatch: got %v, want %v", storagePool.GetPoolProvisionedIops(), provisionedIops)
		}

		if storagePool.GetPoolProvisionedThroughput() != provisionedThroughput {
			t.Errorf("Provisioned throughput mismatch: got %v, want %v", storagePool.GetPoolProvisionedThroughput(), provisionedThroughput)
		}
	})

	t.Run("CreateDiskInStoragePool", func(t *testing.T) {
		disksClient, err := compute.NewDisksRESTClient(ctx)
		if err != nil {
			t.Fatalf("NewDisksRESTClient: %v", err)
		}
		defer disksClient.Close()

		// Create the disk
		err = createDiskInStoragePool(&buf, tc.ProjectID, zone, diskName, storagePoolLink, diskType)
		if err != nil {
			t.Fatalf("createDiskInStoragePool got err: %v", err)
		}

		// Verify the disk creation
		disk, err := disksClient.Get(ctx, &computepb.GetDiskRequest{
			Project: tc.ProjectID,
			Zone:    zone,
			Disk:    diskName,
		})
		if err != nil {
			t.Errorf("Get disk got err: %v", err)
		}

		if disk.GetName() != diskName {
			t.Errorf("Disk name mismatch: got %v, want %v", disk.GetName(), diskName)
		}

		if !strings.Contains(disk.GetType(), "hyperdisk-balanced") {
			t.Errorf("Disk type mismatch: got %v, want to contain %v", disk.GetType(), "hyperdisk-balanced")
		}

		if disk.GetSizeGb() != diskSizeGb {
			t.Errorf("Disk size mismatch: got %v, want %v", disk.GetSizeGb(), diskSizeGb)
		}

		if disk.GetProvisionedIops() != provisionedIops {
			t.Errorf("Provisioned IOPS mismatch: got %v, want %v", disk.GetProvisionedIops(), provisionedIops)
		}

		if disk.GetProvisionedThroughput() != provisionedThroughput {
			t.Errorf("Provisioned throughput mismatch: got %v, want %v", disk.GetProvisionedThroughput(), provisionedThroughput)
		}

		// Cleanup the disk
		if err := deleteDisk(&buf, tc.ProjectID, zone, diskName); err != nil {
			t.Errorf("deleteDisk got err: %v", err)
		}
=======
	t.Run("list disks", func(t *testing.T) {
		var buf bytes.Buffer

		if err := listDisks(&buf, tc.ProjectID, zone, ""); err != nil {
			t.Errorf("listDisks got err: %v", err)
		}

		if got := buf.String(); !strings.Contains(got, diskName) {
			t.Errorf("listDisks got %q, want it to contain %q", got, diskName)
		}
	})
	t.Run("List disks with a filter", func(t *testing.T) {
		var buf bytes.Buffer

		filter := fmt.Sprintf("name = %s", diskName)
		if err := listDisks(&buf, tc.ProjectID, zone, filter); err != nil {
			t.Errorf("listDisks with filter got err: %v", err)
		}

		if got := buf.String(); !strings.Contains(got, diskName) {
			t.Errorf("listDisks with filter %s got %q, want it to contain %q", filter, got, diskName)
		}
		buf.Reset()

		notExistentDiskName := diskName + "aaa"

		filter = fmt.Sprintf("name eq %s", notExistentDiskName)
		if err := listDisks(&buf, tc.ProjectID, zone, filter); err != nil {
			t.Errorf("listDisks with filter got err: %v", err)
		}

		if got := buf.String(); strings.Contains(got, notExistentDiskName) {
			t.Errorf("listDisks with filter %s got %q, want it to NOT contain %q", filter, got, notExistentDiskName)
		}

>>>>>>> a22abb0c
	})
}<|MERGE_RESOLUTION|>--- conflicted
+++ resolved
@@ -498,7 +498,42 @@
 		// Cannot clean up the disk just yet because it must be done after the VM is terminated.
 		// It will be done by deleteInstance function.
 	})
-<<<<<<< HEAD
+	t.Run("list disks", func(t *testing.T) {
+		var buf bytes.Buffer
+
+		if err := listDisks(&buf, tc.ProjectID, zone, ""); err != nil {
+			t.Errorf("listDisks got err: %v", err)
+		}
+
+		if got := buf.String(); !strings.Contains(got, diskName) {
+			t.Errorf("listDisks got %q, want it to contain %q", got, diskName)
+		}
+	})
+	t.Run("List disks with a filter", func(t *testing.T) {
+		var buf bytes.Buffer
+
+		filter := fmt.Sprintf("name = %s", diskName)
+		if err := listDisks(&buf, tc.ProjectID, zone, filter); err != nil {
+			t.Errorf("listDisks with filter got err: %v", err)
+		}
+
+		if got := buf.String(); !strings.Contains(got, diskName) {
+			t.Errorf("listDisks with filter %s got %q, want it to contain %q", filter, got, diskName)
+		}
+		buf.Reset()
+
+		notExistentDiskName := diskName + "aaa"
+
+		filter = fmt.Sprintf("name eq %s", notExistentDiskName)
+		if err := listDisks(&buf, tc.ProjectID, zone, filter); err != nil {
+			t.Errorf("listDisks with filter got err: %v", err)
+		}
+
+		if got := buf.String(); strings.Contains(got, notExistentDiskName) {
+			t.Errorf("listDisks with filter %s got %q, want it to NOT contain %q", filter, got, notExistentDiskName)
+		}
+
+	})
 	t.Run("Create Hyperdisk", func(t *testing.T) {
 		instanceRegionalHyperDiskName := fmt.Sprintf("test-hyper-disk-%v-%v", time.Now().Format("01-02-2006"), r.Int())
 		disksClient, err := compute.NewDisksRESTClient(ctx)
@@ -650,42 +685,5 @@
 		if err := deleteDisk(&buf, tc.ProjectID, zone, diskName); err != nil {
 			t.Errorf("deleteDisk got err: %v", err)
 		}
-=======
-	t.Run("list disks", func(t *testing.T) {
-		var buf bytes.Buffer
-
-		if err := listDisks(&buf, tc.ProjectID, zone, ""); err != nil {
-			t.Errorf("listDisks got err: %v", err)
-		}
-
-		if got := buf.String(); !strings.Contains(got, diskName) {
-			t.Errorf("listDisks got %q, want it to contain %q", got, diskName)
-		}
-	})
-	t.Run("List disks with a filter", func(t *testing.T) {
-		var buf bytes.Buffer
-
-		filter := fmt.Sprintf("name = %s", diskName)
-		if err := listDisks(&buf, tc.ProjectID, zone, filter); err != nil {
-			t.Errorf("listDisks with filter got err: %v", err)
-		}
-
-		if got := buf.String(); !strings.Contains(got, diskName) {
-			t.Errorf("listDisks with filter %s got %q, want it to contain %q", filter, got, diskName)
-		}
-		buf.Reset()
-
-		notExistentDiskName := diskName + "aaa"
-
-		filter = fmt.Sprintf("name eq %s", notExistentDiskName)
-		if err := listDisks(&buf, tc.ProjectID, zone, filter); err != nil {
-			t.Errorf("listDisks with filter got err: %v", err)
-		}
-
-		if got := buf.String(); strings.Contains(got, notExistentDiskName) {
-			t.Errorf("listDisks with filter %s got %q, want it to NOT contain %q", filter, got, notExistentDiskName)
-		}
-
->>>>>>> a22abb0c
 	})
 }