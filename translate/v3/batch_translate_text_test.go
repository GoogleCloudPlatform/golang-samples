--- conflicted
+++ resolved
@@ -56,18 +56,11 @@
 	testutil.Retry(t, 3, 10*time.Second, func(r *testutil.R) {
 		var buf bytes.Buffer
 		if err := batchTranslateText(&buf, tc.ProjectID, location, inputURI, outputURI, sourceLang, targetLang); err != nil {
-<<<<<<< HEAD
-			t.Fatalf("batchTranslateText: %v", err)
-		}
-		if got, want := buf.String(), "Total characters"; !strings.Contains(got, want) {
-			t.Errorf("batchTranslateText got:\n----\n%s----\nWant to contain:\n----\n%s\n----", got, want)
-=======
 			r.Fatalf("batchTranslateText: %v", err)
 			return
 		}
 		if got, want := buf.String(), "Total characters"; !strings.Contains(got, want) {
 			r.Errorf("batchTranslateText got:\n----\n%s----\nWant to contain:\n----\n%s\n----", got, want)
->>>>>>> e0f237dc
 		}
 	})
 }